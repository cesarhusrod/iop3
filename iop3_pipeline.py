#!/usr/bin/env python3
# -*- coding: utf-8 -*-
"""
Created on Thu April 09 09:49:53 2020

___e-mail__ = cesar_husillos@tutanota.com
__author__ = 'Cesar Husillos'

VERSION:
    1.0 Initial version
"""


# ---------------------- IMPORT SECTION ----------------------
from datetime import datetime
import os
import argparse
import glob
import re
from collections import defaultdict
from typing import DefaultDict
import math
from venv import create
from difflib import SequenceMatcher

import numpy as np
import pandas as pd

# Coordinate system transformation package and modules
from astropy.coordinates import SkyCoord  # High-level coordinates
from astropy.coordinates import FK5
import astropy.units as u
from iop3_astrometric_calibration import execute_command

from mcFits import *
from mcReduction import mcReduction

# ----------------------- FUNCTIONS SECTION ------------------------------

def read_blazar_file(blazar_csv):
    """
    """
    df_mapcat = pd.read_csv(blazar_csv, comment='#')
    # print(df_mapcat.info())
    # getting coordinates in degrees unit
    c  = []
    for ra, dec in zip(df_mapcat['ra2000_mc'], df_mapcat['dec2000_mc']):
        c.append("{} {}".format(ra, dec))

    mapcat_coords = SkyCoord(c, frame=FK5, unit=(u.hourangle, u.deg), \
    obstime="J2000")
    df_mapcat['ra2000_mc_deg'] = mapcat_coords.ra.deg
    df_mapcat['dec2000_mc_deg'] = mapcat_coords.dec.deg

    return df_mapcat

def create_dataframe(fits_paths, keywords=[]):
    """
        Search for keywords in fit_path headers given and return it as 
        pandas.DataFrame.

    Args:
        keywords (list): List of keywords.

    Returns:
        pandas.DataFrame: With 'PATH' as additional column.
    """
    info = DefaultDict(list)
    
    for fp in fits_paths:
        inf = mcFits(fp).get_data(keywords=keywords)
        info['PATH'].append(fp)
        for k in keywords:
            info[k].append(inf[k])
    
    return pd.DataFrame(info)

def closest_blazar(blazar_data, path_fits):
    # Getting header informacion
    i_fits = mcFits(path_fits)
    input_head = i_fits.header
    # Central FITS coordinates
    if 'MAPCAT' in path_fits:
        icoords = "{} {}".format(input_head['RA'], input_head['DEC'])
        input_coords = SkyCoord(icoords, frame=FK5, unit=(u.deg, u.deg), \
                                    obstime="J2000")
    else:
        if 'OBJCTRA' in input_head:
            icoords = "{} {}".format(input_head['OBJCTRA'], input_head['OBJCTDEC'])
        else:
            print('Object coordinates are missing from header of {}'.format(path_fits) )
            icoords = "0 0"
        input_coords = SkyCoord(icoords, frame=FK5, unit=(u.hourangle, u.deg), \
                    obstime="J2000")
    # Blazars subset...
    df_blazars = blazar_data[blazar_data['IAU_name_mc'].notna()]
    c  = []
    if input_coords.ra.value==0.0 and input_coords.dec.value==0.0:
        for name,ra,dec in zip(df_blazars['IAU_name_mc'],df_blazars['ra2000_mc'], df_blazars['dec2000_mc']):
            s = SequenceMatcher(None, name, path_fits.split('/')[-1].split('-')[0])
            if s.ratio() > 0.6:
                input_coords=SkyCoord("{} {}".format(ra,dec), frame=FK5, unit=(u.hourangle, u.deg), \
                                          obstime="J2000")
                print('Found this object in blazar list: %s' % name)
                print('with name similar to (from fits file): %s' % path_fits)
                print('Using its coordinares instead, take with caution!')
                break

    for ra, dec in zip(df_blazars['ra2000_mc'], df_blazars['dec2000_mc']):
        c.append("{} {}".format(ra, dec))
    blazar_coords = SkyCoord(c, frame=FK5, unit=(u.hourangle, u.deg), \
    obstime="J2000")
    # Closest MAPCAT source to FITS central coordinates
    # Distance between this center FITS and MAPCAT targets (in degrees)
    distances = input_coords.separation(blazar_coords)
    # Closest source in complete set...
    i_min = distances.deg.argmin()
    
    return df_blazars.iloc[i_min], distances.deg[i_min]

def subsets(data):
    """It analyzes data passed and make subsets of observations according to date-obs.
    Args:
        data (pandas.DataFrame): Data from objects taken from 4 polarization angles grism.
        name (str): object name for subsetting

    Returns:
        list: of valid subsets of observation for object called 'name'.
    """
    sub_s = []
   
    # search for duplicates
    while len(data.index) > 0: # iterate until there is no more observations
        print(f'data elements = {len(data.index)}')
        if 'INSPOROT' in data:
            index_dup = data.duplicated(['INSPOROT'], keep='last') # false for last duplicated (angle, type) item
        else:
            index_dup = data.duplicated(['FILTER'], keep='last') # false for last duplicated (angle, type) item
        sub_s.append(data[~index_dup])  # append last set of duplicated items to list
        data = data[index_dup] # delete previous last repeated set of observations
    
    return sub_s

def object_groups(data_object):
    """It returns a list of data subsets.
    
    The number of subsets depends on the number of series of observations taken 
    night for the same object. The usual number of elements for each subset
    is equal to number of angles set for the instrument (usually 4).
    
    Args:
        data (pandas.DataFrame): Data from objects taken from 4 polarization angles grism.
        name (str): object name for subsetting

    Returns:
        list: of valid subsets of observation for object called 'name'.
    """
    data_sets = []
    
    # checking EXPTIME keyword: every set of measurements in different angles must have same EXPTIME
    exptimes = sorted(data_object['EXPTIME'].unique().tolist())
    print(f"EXPTIMES = {exptimes}")
    
    # If several EXPTIMES where taken, then several groups must be processed
    groups = []
    for et in exptimes:
        groups.append(data_object[data_object['EXPTIME'] == et])
        
    for g in groups:
        data_sets = data_sets + subsets(g)
    
    return data_sets        



def group_calibration(data, calibration_dir, config_dir, tol_pixs=10, overwrite=False, crotation=3):
    # Processing each group
    calibration = {'CAL_IMWCS': [], 'CAL_NO-IMWCS': [], 'NO-CAL': []}
    non_calibrated_group_commands =[]
    non_calibrated_group_datetimes =[]
    if data is None:
        print('WARNING: Group has no information')
        return calibration
    
    # print(type(data)) 
    for index, row in data.iterrows():
        print(row)
        # print(row['dateobs'])
        if 'MAPCAT' in calibration_dir:
            dt_obj = datetime.fromisoformat(row['DATE-OBS'])
        else:
            dt_obj = datetime.fromisoformat(row['DATE-OBS'][:-3])
        im_time = dt_obj.strftime('%Y%m%d-%H%M%S')
        cal_dir = os.path.join(calibration_dir, im_time)
        
        # generating calibration output directory
        if not os.path.isdir(cal_dir):
            try:
                os.makedirs(cal_dir)
            except IOError:
                print(f"ERROR: Calibration directory '{cal_dir}' could no be generated.")
                raise

        # calibration command
        reduced = row['PATH'].replace('raw', 'reduction')
        
        com_calibration = "python iop3_astrometric_calibration.py --crotation={} --tol_pixs={} {} {} {}"
        if overwrite:
            com_calibration = "python iop3_astrometric_calibration.py --crotation={} --overwrite --tol_pixs={} {} {} {}"

        com_calibration = com_calibration.format(crotation, tol_pixs, config_dir, cal_dir, reduced)
        print('+' * 100)
        print(com_calibration)
        print('+' * 100)
        with open(os.path.join(cal_dir, im_time + '.log'), 'w') as log_file:
            try:
                res = subprocess.run(com_calibration, stdout=log_file, \
                                         stderr=subprocess.PIPE, shell=True, check=True)
                if res.returncode:
                    print(f'ASTROCALIBRATION,ERROR,"Failed for calibrating {reduced} file."')
            except:
                print(f'ASTROCALIBRATION,ERROR,"Failed for calibrating {reduced} file."')
        # Checking for succesful calibration
        calibrated = glob.glob(os.path.join(cal_dir, '*final.fit*'))
        if calibrated:
            calibration['CAL_IMWCS'].append(calibrated[0])
            # Photometric calibration
            if overwrite:
                com_photocal = f"python iop3_photometric_calibration.py --overwrite {config_dir} {cal_dir} {calibrated[0]}"
            else:
                com_photocal = f"python iop3_photometric_calibration.py {config_dir} {cal_dir} {calibrated[0]}"
            print('+' * 100)
            print(com_photocal)
            print('+' * 100)
            try:
                res = subprocess.run(com_photocal, stdout=subprocess.PIPE, \
                                         stderr=subprocess.PIPE, shell=True, check=True)
            except:
                print(f'PHOTOCALIBRATION,ERROR,"Failed for calibrating {calibrated[0]} file."')
        else:
            non_calibrated_group_commands.append(row['PATH'])
            non_calibrated_group_datetimes.append(row['DATE-OBS'])

    return calibration

def get_best_rotangle(path, config_dir, cal_dir, tol_pixs=5):
    """Try serveral rotation angles and gets the one who maximize the number of matches.

    Args:
        path (str): Input FITS path.
        config_dir (str): Configuration directory path.
        cal_dir (str): Calibration output directory.
        tol_pixs (int, optional): Pixel tolerance between matches. Defaults to 5.

    Returns:
        tuple: (float, int)
                (Best rotation angle for astrometric calibration, number of matched sources)
    """
    crotation = 0
    wcs_best_match = 0
    wcsmatch = None
    if not os.path.exists(cal_dir):
        try:
            os.makedirs(cal_dir)
        except IOError:
            print(f'ASTROCALIBRATION,ERROR,"Could not create output directory \'{cal_dir}\'."')
            return -99, -99
    com_cal = "python iop3_astrometric_calibration.py --crotation={} --overwrite --tol_pixs={} {} {} {}"
    # getting best rotation angle for astrometrical calibration
    for crot in np.arange(0, 5.5, 0.5):
        cal_dir_angle = os.path.join(cal_dir, f'rotangle_{crot}')
        com_calibration = com_cal.format(crot, tol_pixs, config_dir, \
            cal_dir_angle, path)
        print(com_calibration)
        try:
            res = execute_command(com_calibration)
        except:
            if res.returncode:
                print(res)
                return res.returncode
        # read astrocalibration file
        astro_csv = glob.glob(os.path.join(cal_dir_angle, '*astrocal_process_info.csv'))
        
        if astro_csv:
            print(f"Astrometric file = '{astro_csv[0]}'")
            data_cal = pd.read_csv(astro_csv[0])
            wcsmatch = data_cal['WCSMATCH'][0]
            if  wcsmatch > wcs_best_match:
                crotation = crot
                wcs_best_match = wcsmatch
    
        print(f"(wcs_best_match, WCSMATCH) = ({wcs_best_match}, {wcsmatch})")
    
    return crotation, wcs_best_match
            
def check_directories(dirs):
    """[summary]

    Args:
        dirs (list): Directory paths for ckecking.
        
    Returns:
        int: First list (index+1) of failed input directory.
            0 means that every directories exist.
    """
    ret_val = 0
    # Checking input parameters
    for ind, dire in enumerate(dirs):
        if not os.path.exists(dire):
            ret_val = ind + 1
            break
            
    return ret_val

def create_directories(raw_dir, path_subdir='raw'):
    """Create directories for saving reduction, calibration and final phoyometrical results.

    Args:
        path_subdir (str): Raw FITS images to process.
        keyword (str): Part of input directory to replace for generate new output paths.

    Returns:
        dict: Output directory dictionary. If everything was well, it 
            must contain 3 pairs keyword:values, 
            'reduction_dir', 'calibration_dir' and 'polarization_dir'.º
    """
    dirs = {}
    dirs['reduction_dir'] = raw_dir.replace(path_subdir, 'reduction')
    dirs['calibration_dir'] = raw_dir.replace(path_subdir, 'calibration')
    dirs['polarization_dir'] = raw_dir.replace(path_subdir, 'final')
    
    out_dirs = {}
    for k, v in dirs.items():
        if not os.path.exists(v):
            try:
                os.makedirs(v)
            except IOError:
                print(f'ERROR: Output reduction directory "{v}" couldn\'t be created')
                break
        out_dirs[k] = v
    
    return out_dirs


def contains_valid_coords(fits_path, keywordRA='RA', keywordDEC='DEC'):
    # Getting header informacion
    i_fits = mcFits(fits_path)
    input_head = i_fits.header
    
    # Central FITS coordinates
    icoords = "{} {}".format(input_head[keywordRA], input_head[keywordDEC])
    try:
        input_coords = SkyCoord(icoords, frame=FK5, unit=(u.deg, u.deg), \
        obstime="J2000")
    except ValueError:
        print(f'PIPELINE,ERROR,Input coordinates (RA DEC) = ({icoords}) for "{fits_path}" are not valid.')
        return False
    
    return True

def recover_fits_coords(fits_path, blazar_data, verbose=True):
    """_summary_

    Args:
        fits_path (_type_): _description_
        blazar_data (_type_): _description_
        verbose (bool, optional): _description_. Defaults to True.

    Returns:
        _type_: _description_
    """
    recover = False
    if not contains_valid_coords(fits_path):
        recover = True
        # Changing coordinates to IOP3 source
        i_fits = mcFits(fits_path)
        objname = i_fits.header['OBJECT'].split()[0]
        blazar = blazar_data[blazar_data['IAU_name_mc'] == objname]
        if len(blazar.index) > 0:
            # ra2000_mc,dec2000_mc
            newRA = blazar['ra2000_mc_deg'].values[0]
            newDEC = blazar['dec2000_mc_deg'].values[0]
            cards = [('RA', newRA, ''), \
                ('DEC', newDEC, '')]
            i_fits.update_header(cards)
            if verbose:
                print(f'FITS = {fits_path}')
                print(f"(oldRA, oldDEC) = ({i_fits.header['RA']}, {i_fits.header['DEC']})")
                print(f'(OBJECT, newRA, newDEC) = ({objname}, {newRA}, {newDEC})')
    return recover

def contains_valid_dateobs(fits_path, keyword='DATE-OBS'):
    """Check the existence of 'DATE-OBS' FITS keyword.

    Args:
        fits_path (str): Inputs FITS path.
    
    Returns:
        bool:
            True, means fits_path has valid observation date keyword.
            False, in other case.
    """
    return (keyword in mcFits(fits_path).header)


def has_near_calibrators(fits_path, blazars_data, max_deg_dist=0.5):
    """Check if a blazar closer than 'max_deg_dist' to FITS center is available in 'blazars_data'.

    Args:
        fits_path (str): Inputs FITS path.
        blazars_data (pandas.DataFrame): IOP3 calibrators info.
        max_deg_dist (float): max distance (in degrees) allowed between 
            'fits_path' image center And blazars/star in 'blazars_data'.
    
    Returns:
        True, means fits_path is closer than 'max_deg_dist' degrees to an IOP3 calibrator.
        False, in other case.
    """
    calibrator, dist_arcs = closest_blazar(blazars_data, fits_path)
    
    return (dist_arcs <= max_deg_dist)

def is_blazar(fits_path, blazars_data, max_deg_dist=0.5):
    """Check if FITS target is a blazar.

    Args:
        fits_path (str): Inputs FITS path.
        blazars_data (pandas.DataFrame): IOP3 calibrators info.
        max_deg_dist (float): max distance (in degrees) allowed between 
            'fits_path' image center And blazars/star in 'blazars_data'.
    
    Returns:
        bool: True, fits contains a blazar
             False, fits does not contain a blazar
    """
    calibrator, dist_arcs = closest_blazar(blazars_data, fits_path)
    
    if (dist_arcs > max_deg_dist) or (calibrator['Rmag_mc'] > 0) :
        return False
    
    return True

def is_star(fits_path, blazars_data, max_deg_dist=0.5):
    """Check if FITS center is close to IOP3 calibration star.

    Args:
        fits_path (str): Inputs FITS path.
        blazars_data (pandas.DataFrame): IOP3 calibrators info.
        max_deg_dist (float): max distance (in degrees) allowed between 
            fits_path image center And blazars/star in 'blazars_data'.
    
    Returns:
        bool: True, fits contains a star.
             False, fits does not contain a star.
    """
    calibrator, dist_arcs = closest_blazar(blazars_data, fits_path)
    
    if (dist_arcs > max_deg_dist) or (calibrator['Rmag_mc'] < 0) :
        return False
    
    return True

def is_saturated(fits_path, max_median=40000):
    """Check if FITS data is not valid because of sobre-exposed data.

    Args:
        fits_path (str): Inputs FITS path.
        max_median (float): Max allowed value for median data.
    
    Returns:
        bool: True if saturated.
    """
    return np.median(mcFits(fits_path).data) > max_median
    
# ------------------------ MAIN FUNCTION SECTION -----------------------------
def main():
    parser = argparse.ArgumentParser(prog='iop3_pipeline.py', \
    conflict_handler='resolve',
    description='''Main program that reads, classify, reduces and calibrates 
    FITS located at input directory. ''',
    epilog="")

    parser.add_argument("-b", "--border_image",
       action="store",
       dest="border_image",
       type=int,
       default=15,
       help="Discarded FITS border pixels. Values between 0 and 150 are accepted. Else, it is set to 15 [default: %(default)s].")
    parser.add_argument("--tol_pixs",
       action="store",
       dest="tol_pixs",
       type=int,
       default=3,
       help="Tolerance for distance in pixels for matching between objects in external catalog and FITS detections. [default: %(default)s].")
    # parser.add_argument("--crotation",
    #    action="store",
    #    dest="crotation",
    #    type=float,
    #    default=3,
    #    help="Rotation angle in degrees to align FITS image North (up). [default: %(default)s].")
    parser.add_argument('--ignore_farcalib', dest='ignore_farcalib', action='store_true', \
        help='If False, pipeline stops execution if some science FITS has no close enough IOP3 calibrator.')
    parser.add_argument("--overwrite", dest='overwrite', action='store_true', \
        help='Pipeline overwrite previous calibrations.')
    parser.add_argument("--skip_reduction", dest='skip_reduction', action='store_true', \
        help='Skip reduction process in pipeline steps.')
    # parser.add_argument("--skip_calibration", dest='skip_calibration', action='store_true', \
    #     help='Skip astro-photometric calibration process in pipeline steps.')    
    parser.add_argument("--skip_astrocal", dest='skip_astrocal', action='store_true', \
        help='Skip astrometric calibration process in pipeline steps.')
    parser.add_argument("--skip_photocal", dest='skip_photocal', action='store_true', \
        help='Skip photometric calibration process in pipeline steps.')
    parser.add_argument("--skip_photometry", dest='skip_photometry', action='store_true', \
        help='Skip photometry process in pipeline steps.')
    parser.add_argument("--skip_polarimetry", dest='skip_polarimetry', action='store_true', \
        help='Skip polarimetry computation in pipeline steps.')
    parser.add_argument("--skip_db_registration", dest='skip_db_registration', action='store_true', \
        help='Skip registering/updating run information in database as last pipeline step.')
    parser.add_argument("--use_fwhm_aper", dest='use_fwhm_aper', action='store_true', \
        help='Use FWHM measure as aperture.')
    parser.add_argument("--aper_factor",
       action="store",
       dest="aper_factor",
       type=float,
       default=1.0,
       help="Number that multiplies FWHM in order to modify aperture for photometry. [default: %(default)s].")
    parser.add_argument("--use_mean_fwhm_aper", dest='use_mean_fwhm_aper', action='store_true', \
        help='Skip photometric calibration process in pipeline steps.')
    parser.add_argument('-v', '--verbose', action='count', default=0,
        help="Show running and progress information [default: %(default)s].")
    parser.add_argument('--version', action='version', version='%(prog)s 1.0')
    parser.add_argument("config_dir", help="Configuration parameter files directory") # mandatory argument
    parser.add_argument("input_dir", help="Input directory")  # mandatory argument
    
    args = parser.parse_args()

    # Absolute input/output paths
    input_dir = os.path.abspath(args.input_dir) # absolute path
    config_dir = os.path.abspath(args.config_dir) # absolute path
    
    dires = [input_dir, config_dir]
    index = check_directories(dires)
    if index:
        print(f'CHECKING,ERROR,"Input directory {dires[index - 1]} does not exists."')
        return 1
    
    proc_dirs = create_directories(input_dir)
    if len(proc_dirs.keys()) != 3:
        for k in ['reduction_dir', 'calibration_dir', 'final_dir']:
            if k not in proc_dirs:
                print(f'CHECKING,ERROR,"\'{k}\' output directory could not be created."')
        return 2

    # Checking image border        
    border_image = args.border_image
    if border_image < 0 or border_image > 150:
        print(f'Given border param ({border_image}) can not be accepted. Setting value to 15.')
        border_image = 15
    
    # Reading blazar file
    blazar_path = os.path.join(args.config_dir, 'blazar_photo_calib_last.csv')
    
    blazar_data = read_blazar_file(blazar_path)
    
    # Does input verify pattern given above?
    pattern = re.findall('(/\w+/\w+/\w+/\d{6})', input_dir)
    if not len(pattern):  # pattern not found
        print('ERROR: Input directory pattern "[root_data]/*/raw/*/yymmdd" not verified.')
        return 3

    # Getting run date (input directory must have pattern like *YYMMDD)
    dt_run = re.findall('(\d{6})', input_dir)[0]
    # date_run = f'20{dt_run[:2]}-{dt_run[2:4]}-{dt_run[-2:]}'
    
    # --------------- Classifying input FITS -----------------------
    oRed = mcReduction(input_dir, proc_dirs['reduction_dir'], \
        border=args.border_image)
    # print(f'oRed.science = {oRed.science}')
    # print(oRed.science.iloc[0])

    # ------------ Checking input FITS content --------------- #
    input_paths = oRed.science['FILENAME'].values
    input_bias = oRed.bias['FILENAME'].values
    input_flats = oRed.flats['FILENAME'].values

    # Trying to recover bad coordinates in FITS using OBJECT
    for p in input_paths:
        recover_fits_coords(p, blazar_data)
    
    # Rejected because of non valid RA,DEC coordinates
    non_valid_coords = [p for p in input_paths if not contains_valid_coords(p)]
    input_paths = [p for p in input_paths if contains_valid_coords(p)]

    # Rejected because of non-valid observation DATE keyword found in FITS header
    non_valid_dateobs = [p for p in input_paths if not contains_valid_dateobs(p)]
    input_paths = [p for p in input_paths if contains_valid_dateobs(p)]

    # Rejected FITS because image center are far from IOP3 calibrators. FLATS and BIAS are excluded.
    far_calibrators = [p for p in input_paths if (not has_near_calibrators(p, blazar_data))]
    input_paths = [p for p in input_paths if has_near_calibrators(p, blazar_data)]

    # FITS that contain Blazars
    blazar_paths = [p for p in input_paths if (is_blazar(p, blazar_data) and not is_saturated(p))]
    # FITS that contain stars
    star_paths = [p for p in input_paths if (is_star(p, blazar_data) and not is_saturated(p))]
    
    print('------------------------- INPUT FITS STATISTICS ---------------------')
    print(f'Total science paths = {len(input_paths)}')
    print(f'Non valid DATE-OBS paths = {len(non_valid_dateobs)}')
    print(f'Non close enough calibrator paths = {len(far_calibrators)}')
    print(f'Blazar paths = {len(blazar_paths)}')
    print(f'Star paths = {len(star_paths)}')
    print('----------------------------------------------------------------------')
    
    # return -1

    # Printing info in detail
    if non_valid_dateobs:
        message = 'CHECKING,WARNING,"Non valid DATE-OBS keyword found in {}"'
        for path in non_valid_dateobs:
            print(message.foramt(path))

    if far_calibrators:
        message = 'CHECKING,ERROR,"Close calibrator was not found for \'{}\' (OBJECT = \'{}\')."'
        message += '(RA, DEC) = ({}, {})'
        for path in far_calibrators:
            if 'RA' in mcFits(path).header:
                print(message.format(path, mcFits(path).header['OBJECT'], \
                                         mcFits(path).header['RA'], mcFits(path).header['DEC']))
            elif 'OBJCTRA' in mcFits(path).header:
                print(message.format(path, mcFits(path).header['OBJECT'], \
                                         mcFits(path).header['OBJCTRA'], mcFits(path).header['OBJCTDEC']))
            else:
                print("No RA/DEC info for object "+path)

            blazar, distance = closest_blazar(blazar_data, path)
            print(f"\tClosest one = {blazar['IAU_name_mc']}")
            
        
        if not args.ignore_farcalib:
            return 4

    # **************  1st STEP: Input raw image reduction  ******************** #
    if not args.skip_reduction:
        com_reduction = "python iop3_reduction.py --border_image={} {} {} {}"
        com_reduction = com_reduction.format(border_image, config_dir, \
            proc_dirs['reduction_dir'], input_dir)
        print(com_reduction)
        # Command execution
        res_reduction = subprocess.run(com_reduction,stdout=subprocess.PIPE, \
        stderr=subprocess.PIPE, shell=True, check=True)
        if res_reduction.returncode:
            message = f'REDUCTION,ERROR,"Could not reduce {dt_run} night run."'
            print(message)
            print(f'STDOUT = {res_reduction.stdout.decode("UTF-8")}')
            print(f'STDERR = {res_reduction.stderr.decode("UTF-8")}')
            return 1

    # return -1
    # ****************** 2nd STEP: Input reduced images calibration  ************* #
    pol_sources = False # It checks that more than one blazar was calibrated successfully
    if 'MAPCAT' in input_dir:
        df_blazars = create_dataframe(blazar_paths, keywords=['DATE-OBS', 'OBJECT', 'EXPTIME', 'INSPOROT'])
    else:
        df_blazars = create_dataframe(blazar_paths, keywords=['DATE-OBS', 'OBJECT', 'EXPTIME', 'FILTER'])
    if len(df_blazars.index) > 0:
        pol_sources = True
    if 'MAPCAT' in input_dir:
        df_stars =  create_dataframe(star_paths, keywords=['DATE-OBS', 'OBJECT', 'EXPTIME', 'INSPOROT'])
    else:
        df_stars =  create_dataframe(star_paths, keywords=['DATE-OBS', 'OBJECT', 'EXPTIME', 'FILTER']) 
  
    # ----------------- BLAZARS PROCESSING -----------------
    
    # Creating Blazars DataFrame
    if len(df_blazars.index) > 0:
        df_blazars['CLOSE_IOP3'] = [closest_blazar(blazar_data, bp)[0]['IAU_name_mc'] for bp in df_blazars['PATH'].values]
        df_blazars['CLOSE_IOP3_RA'] = [closest_blazar(blazar_data, bp)[0]['ra2000_mc_deg'] for bp in df_blazars['PATH'].values]
        df_blazars['CLOSE_IOP3_DEC'] = [closest_blazar(blazar_data, bp)[0]['dec2000_mc_deg'] for bp in df_blazars['PATH'].values]
            
        # Getting best FITS rotation for astrocalibration
        rot_dir = os.path.join(proc_dirs['calibration_dir'], 'rotation_angle')
        crot = None
        wcsmatch_best = None
        rot_path = os.path.join(rot_dir, 'result.txt')
        succeed=0
        while succeed==0:
            print(succeed)
            if os.path.exists(rot_path):
                try:
                    data_res = pd.read_csv(rot_path)
                    crot = data_res['ROT_ANGLE'].values[0]
                    wcsmatch_best = data_res['WCSMATH_SOURCES'].values[0]
                    path_fits = data_res['PATH_FITS'].values[0]
                    succeed=1
                except:
                    os.remove(rot_path)
            else:
                # It's suposed that longer exposure times improve source detection and quality
                # but in some cases, it fails. So, the algorithm will try from longer to shorter
                # exposure times until a minimum number of sources be detected
                n_min = 10
            #exposure times
                exp_times = np.sort(df_blazars['EXPTIME'].unique())[::-1] # descending order
                print(f'ASTROCALIBRATION,INFO,"Blazar exposure times = {exp_times}"')

                if len(exp_times) > 3:
                    exp_times = exp_times[1:-1]
                for i, et in enumerate(exp_times): # not taking into account lower (not enough sources) or higher (very deep field) exposures
                    df_blz_et = df_blazars[df_blazars['EXPTIME'] == et]
                # getting first element
                    path_fits = df_blz_et['PATH'].iloc[0].replace('raw', 'reduction')
                    print(f'ASTROCALIBRATION,INFO,"Computing best rotation angle on \'{path_fits}\' (EXPTIME = {et})"')
                    crot, wcsmatch_best  = get_best_rotangle(path_fits, args.config_dir, rot_dir, tol_pixs=2)
                    print(f'ASTROCALIBRATION,INFO,"Rotated angle computed and number of mathed sources = ({crot}, {wcsmatch_best})"')
                    if (wcsmatch_best is None) or (wcsmatch_best < n_min):
                        continue

                # If rotation angle computation was satifactory, then it saves results in file
                    with open(rot_path, 'w') as fout:
                        fout.write('ROT_ANGLE,WCSMATH_SOURCES,PATH_FITS\n')
                        fout.write(f'{crot},{wcsmatch_best},{path_fits}')
                    break
        
                if wcsmatch_best < 10:
                    print(f"ASTROCALIBRATION,ERROR,'Not enought matches for confident rotation angle computation. Please, look at \'{rot_dir}\' for more info.'")
                    return 2
                succeed=1
        print(f' ---------- Best rotation angle for astrometric calibration = {crot} ({wcsmatch_best} matches) -------')
        
        pol_sources = True
        # sorting by DATE-OBS
        df_blazars = df_blazars.sort_values('DATE-OBS', ascending=True)
        
        # Processing each astro-calibrated FITS
        for index, row in df_blazars.iterrows():
            reduced = row['PATH'].replace('raw', 'reduction')
<<<<<<< HEAD
        
            if 'MAPCAT' in input_dir:
                dt_obj = datetime.fromisoformat(row['DATE-OBS'])
            else:
                dt_obj = datetime.fromisoformat(row['DATE-OBS'][:-3])
=======
            print(row)
            print(f"DATE-OBS = {row['DATE-OBS']}")
            
            dt_obj = datetime.fromisoformat(row['DATE-OBS'])
            if len(row['DATE-OBS']) <= 10: # it only contains date in format YYY-mm-dd
                i_fits = mcFits(row['PATH'])
                if 'DATE' in i_fits.header and len(i_fits.header['DATE']) > 10:
                    dt_obj = datetime.fromisoformat(i_fits.header['DATE'])        
>>>>>>> e8a48abc
            im_time = dt_obj.strftime('%Y%m%d-%H%M%S')
            print(f'FITS DateTime = {im_time}')
            cal_dir = os.path.join(proc_dirs['calibration_dir'], im_time)

            if not args.skip_astrocal:
                com_calibration = "python iop3_astrometric_calibration.py --crotation={} --tol_pixs={} {} {} {}"
                if args.overwrite:
                    com_calibration = "python iop3_astrometric_calibration.py --crotation={} --overwrite --tol_pixs={} {} {} {}"

                com_calibration = com_calibration.format(crot, args.tol_pixs, config_dir, cal_dir, reduced)
                print('+' * 100)
                print(com_calibration)
                print('+' * 100)
                if not os.path.exists(cal_dir):
                    try:
                        os.makedirs(cal_dir)
                    except IOError:
                        str_err = 'ASTROCALIBRATION,ERROR,"Could not create output directory {}"'
                        print(str_err.format(cal_dir))
                        return 3
                with open(os.path.join(cal_dir, im_time + '.log'), 'w') as log_file:
                    res = subprocess.run(com_calibration, stdout=log_file, \
                    stderr=subprocess.PIPE, shell=True, check=True)
                    if res.returncode:
                        print(f'ASTROCALIBRATION,ERROR,"Failed for calibrating {reduced} file."')
                
    # Photometric calibration 
    calibrated = sorted(glob.glob(os.path.join(proc_dirs['calibration_dir'], '*-*/*final.fit*')))
    # print(calibrated)
    df_astrocal_blazars = create_dataframe(calibrated, keywords=['DATE-OBS', 'OBJECT', 'EXPTIME', 'INSPOROT', 'BLZRNAME', 'FWHM'])
    # print(df_astrocal_blazars[df_astrocal_blazars['BLZRNAME'].isnull()]['PATH'].values)
    # return -99

    ###################################################################################

    print(df_astrocal_blazars.info())
    print(df_astrocal_blazars.head())

    
    fwhm_mean_csv = os.path.join(proc_dirs['calibration_dir'], 'mean_fwhm.csv')
    blazar_names = df_astrocal_blazars['BLZRNAME'].unique().tolist()
    df_fwhm_mean = None

    if not os.path.exists(fwhm_mean_csv):
        fwhm_mean = DefaultDict(list)
        # computing mean FWHM
        print('Computing median FWHM/object...')
        for name in blazar_names:
            # print(f'blazar name = {name}')
            fwhm_object = df_astrocal_blazars[df_astrocal_blazars['BLZRNAME'] == name]['FWHM'].values
            # print(fwhm_object)
            fwhm_mean['BLZRNAME'].append(name)
            fwhm_mean['MEAN_FWHM'].append(round(np.nanmean(fwhm_object), 2))

        print('Final FWHM / object')
        print('-' * 40)
        for n, m in zip(fwhm_mean['BLZRNAME'], fwhm_mean['MEAN_FWHM']):
            print(f'{n} = {m}')
        
        df_fwhm_mean = pd.DataFrame(fwhm_mean)
        df_fwhm_mean.to_csv(fwhm_mean_csv, index=False)
        print(f'Writing blazars mean FWHM file in \'{fwhm_mean_csv}\'.')
    else:
        df_fwhm_mean = pd.read_csv(fwhm_mean_csv)
    
    print(df_fwhm_mean)

    if not args.skip_photocal:
        for acalib in calibrated:
            # get astrocalibrated blazar names ("BLZRNAME") from FITS
            calib_header = mcFits(acalib).header
            blzrname = calib_header.get('BLZRNAME', None)
            # By default, aperture is set to given in blazars configuration file
            #aper_pix = calib_header.get('APERPIX', None)
            # if not aper_pix:
            #     try:
            #         aper_pix = blazar_data[blazar_data['IAU_name_mc'] == blzrname]['aper_mc'].values[0] 
            #     except:
            #         print(f'PHOTOMETRY,WARNING,"No aperture asociated to FITS \'{acalib}\'."')
            #         print(blazar_data[blazar_data['IAU_name_mc'] == blzrname])
                

            # # Suggested aperture in blazar file has priority
            # if math.isnan(aper_pix):
            #     if args.use_mean_fwhm_aper:
            #         try:
            #             aper_pix = df_fwhm_mean[df_fwhm_mean['BLZRNAME'] == blzrname]['MEAN_FWHM'].values[0]
            #         except:
            #             print(f'PHOTOCALIBRATION,WARNING,"Not mean FWHM value for target {blzrname}"')
            #             aper_pix = None
            #     if args.use_fwhm_aper:
            #         # take FITS header FWHM keyword
            #         aper_pix = calib_header.get('FWHM', None)

            # Check aperture
            #if not aper_pix:
            #    print(f'PHOTOMETRY,ERROR,"Not aperture set for FITS \'{acalib}\'"')
            #    return 4

            # Querying blazar data info file.
            # If aperture is given, the script takes it.
            try:
                aper_pix = blazar_data[blazar_data["IAU_name_mc"] == blzrname]["aper_mc"].values[0]
                print(f'aper_pix from blazars file = "{aper_pix}"')
            except:
                aper_pix=float("nan")
            # If there is no aperture asigned for this object, 2 times mean FWHM for night object is taken
            if math.isnan(aper_pix):
                print(df_fwhm_mean.info())
                try:
                    fwhm = df_fwhm_mean[df_fwhm_mean["BLZRNAME"] == blzrname]["MEAN_FWHM"].values[0]
                except:
                    print("Couldn't measure FWHM, setting it to 0 and taking 12 pix as aperture")
                    fwhm = 0
                print(f'FWHM = {fwhm}')
                # Never (for ordinary apertures) a value lower than 12 pixels has been taken. So if
                # FWHM is so low than (2 * FWHM) < 12, then 12 is selected.
                aper_pix = max([2 * fwhm, 12])
            
            # Rounding pixel aperture...
            aper_pix = round(aper_pix, 1)

            cal_dir, fits_name = os.path.split(acalib)
            
            aper_pix = args.aper_factor * aper_pix
            print(f'(BLZRNAME, FWHM) = ({blzrname}, {aper_pix})')

            # Photocalibration command
            # ---------------- REALMENTE, AQUI NO HACE FALTA APERPIX ---------------------
            if args.overwrite:
                com_photocal = f"python iop3_photometric_calibration.py --overwrite --aper_pix={aper_pix} {config_dir} {cal_dir} {acalib}"
            else:
                com_photocal = f"python iop3_photometric_calibration.py --aper_pix={aper_pix} {config_dir} {cal_dir} {acalib}"
            
            print('+' * 100)
            print(com_photocal)
            print('+' * 100)
            try:
                res = subprocess.run(com_photocal, stdout=subprocess.PIPE, \
                                         stderr=subprocess.PIPE, shell=True, check=True)
                if res.returncode:
                    print(f'PHOTOCALIBRATION,ERROR,"Failed for calibrating {acalib} file."')
            except:
                    print(f'PHOTOCALIBRATION,ERROR,"Failed for calibrating {acalib} file."')

    # ------------- STARS PROCESSING ------------------
    # Creating Stars DataFrame
        if 'MAPCAT' in input_dir:
            df_stars =  create_dataframe(star_paths, keywords=['DATE-OBS', 'OBJECT', 'EXPTIME', 'INSPOROT'])
        else:
            df_stars =  create_dataframe(star_paths, keywords=['DATE-OBS', 'OBJECT', 'EXPTIME', 'FILTER']) 
    if len(df_stars.index) > 0:

        # df_stars['CLOSE_IOP3'] = [closest_blazar(blazar_data, bp)[0]['IAU_name_mc'] for bp in df_stars['PATH'].values]
        # sorting by DATE-OBS
        df_stars = df_stars.sort_values('DATE-OBS', ascending=True)
    
        # processing stars...
        for index, row in df_stars.iterrows():
<<<<<<< HEAD
            if 'MAPCAT' in input_dir:
                dt_obj = datetime.fromisoformat(row['DATE-OBS'])
            else:
                dt_obj = datetime.fromisoformat(row['DATE-OBS'][:-3])
=======
            dt_obj = datetime.fromisoformat(row['DATE-OBS'])
            i_fits = mcFits(row['PATH'])
            if len(row['DATE-OBS']) <= 10: # it only contains date in format YYY-mm-dd
                if 'DATE' in i_fits.header and len(i_fits.header['DATE']) > 10:
                    dt_obj = datetime.fromisoformat(i_fits.header['DATE'])
>>>>>>> e8a48abc
            im_time = dt_obj.strftime('%Y%m%d-%H%M%S')
            print(f'im_time = {im_time}')
            cal_dir = os.path.join(proc_dirs['calibration_dir'], im_time)
            
            if not args.skip_astrocal:
                print('Calibrating star: ')
                print(f'{row}')
                cmd = ''
                if args.overwrite:
                    cmd = 'python iop3_astrometric_calibration.py --is_star --tol_pixs={} --overwrite {} {} {}'
                else:
                    cmd = 'python iop3_astrometric_calibration.py --is_star --tol_pixs={}  {} {} {}'
                cmd = cmd.format(args.tol_pixs, config_dir, cal_dir, row['PATH'].replace('raw', 'reduction'))
                print('+' * 100)
                print(cmd)
                print('+' * 100)
                try:
                    res = subprocess.run(cmd, stdout=subprocess.PIPE, \
<<<<<<< HEAD
                                             stderr=subprocess.PIPE, shell=True, check=True)
                except:
                    if res.returncode:
                        message = 'ASTROCALIBRATION,ERROR,"Failed processing star: DATE-OBS={}, OBJECT={}, EXPTIME={}"'
                        print(message.format(row['DATE-OBS'], row['OBJECT'], row['EXPTIME']))
            if not args.skip_photocal:    
                # Photometric calibration: stars have fixed aperture
                if 'fits' in os.path.split(row['PATH'])[1]:
                    calibrated = os.path.join(cal_dir, os.path.split(row['PATH'])[1].replace('.fits', '_final.fits'))
                else:
                    calibrated = os.path.join(cal_dir, os.path.split(row['PATH'])[1].replace('.fit', '_final.fit'))
=======
                        stderr=subprocess.PIPE, shell=True, check=True)
                except subprocess.CalledProcessError as err:
                    print(f'returncode = {res.returncode}')
                    message = 'ASTROCALIBRATION,ERROR,"Failed processing star: DATE-OBS={}, OBJECT={}, EXPTIME={}"'
                    print(message.format(row['DATE-OBS'], row['OBJECT'], row['EXPTIME']))
            
            if not args.skip_photocal:    
                # Photometric calibration: stars have fixed aperture
                calibrated = os.path.join(cal_dir, os.path.split(row['PATH'])[1].replace('.fits', '_final.fits'))
                i_fits = mcFits(calibrated)
>>>>>>> e8a48abc
                cmd_photocal = ""
                # Querying blazar name for this calibrated FITS
                blzr_name = i_fits.header.get('BLZRNAME', None)
                if blzr_name is None:
                    fits_path = row['PATH']
                    print(f'PHOTOMETRY,ERROR,"No blazar asigned to FITS \'{fits_path}\'"')
                    continue
                else:
                    blzr_name = blzr_name.strip()
                # Querying blazar data info file.
                # If aperture is given, the script takes it.
                aper = blazar_data[blazar_data["IAU_name_mc"] == blzr_name]["aper_mc"]
                print(f'aper = {aper}')
                aper = blazar_data[blazar_data["IAU_name_mc"] == blzr_name]["aper_mc"].values[0]
                if args.overwrite:
                    cmd_photocal = "python iop3_photometric_calibration.py --overwrite --aper_pix={} {} {} {}"
                else:
                    cmd_photocal = "python iop3_photometric_calibration.py --aper_pix={} {} {} {}"
                cmd_photocal = cmd_photocal.format(aper, config_dir, cal_dir, calibrated)
                print('+' * 100)
                print(cmd_photocal)
                print('+' * 100)
                try:
                    res = subprocess.run(cmd_photocal, stdout=subprocess.PIPE, \
                                             stderr=subprocess.PIPE, shell=True, check=True)

                    if res.returncode:
                        message = 'PHOTOCALIBRATION,ERROR,"Failed processing star: DATE-OBS={}, OBJECT={}, EXPTIME={}"'
                except:
                    message = 'PHOTOCALIBRATION,ERROR,"Failed processing star: DATE-OBS={}, OBJECT={}, EXPTIME={}"'
                    print(message.format(row['DATE-OBS'], row['OBJECT'], row['EXPTIME']))

    #  3rd STEP: Getting aperture photometry
    if not args.skip_photometry:
        astro_photo_calibrated = sorted(glob.glob(os.path.join(proc_dirs['calibration_dir'], '*-*/*final.fit*')))
        print(f'PHOTOMETRY,INFO,"{len(astro_photo_calibrated)} files for getting photometry."')
        for ap_calib in astro_photo_calibrated:
            i_fits = mcFits(ap_calib)
            # Querying blazar name for this calibrated FITS
            blzr_name = i_fits.header.get('BLZRNAME', None)
            if blzr_name is None:
                print(f'PHOTOMETRY,ERROR,"No blazar asigned to FITS \'{ap_calib}\'"')
                continue
            # Querying blazar data info file.
            # If aperture is given, the script takes it.
            try:
                aper = blazar_data[blazar_data["IAU_name_mc"] == blzr_name]["aper_mc"].values[0]
            except:
                aper=float("nan")
            print(f'aper = {aper}')
            # If there is no aperture asigned for this object, 2 times mean FWHM for night object is taken
            if math.isnan(aper):
                try:
                    fwhm = df_fwhm_mean[df_fwhm_mean["BLZRNAME"] == blzr_name]["MEAN_FWHM"].values[0]
                except:
                    print("Couldn't calculate FWHM, setting it to 0 and taking 12 px as aperture")
                    fwhm = 0
                print(f'FWHM = {fwhm}')
                # Never (for ordinary apertures) a value lower than 12 pixels has been taken. So if
                # FWHM is so low than (2 * FWHM) < 12, then 12 is selected.
                aper = max([2 * fwhm, 12])
            
            base_dir, name = os.path.split(ap_calib)
            if 'MAGZPT' not in i_fits.header: # not photometrically calibrated
                print(f'PHOTOMETRY,ERROR,"No MAGZPT in \'{ap_calib}\'"')
                continue
            cmd = 'python iop3_photometry.py --aper_pix={} {} {} {}'
            cmd = cmd.format(round(aper, 1), args.config_dir, base_dir, ap_calib)
            print(cmd)
            try:
                res = subprocess.run(cmd, stdout=subprocess.PIPE, \
                                         stderr=subprocess.PIPE, shell=True, check=True)
                if res.returncode:
                    message = 'PHOTOMETRY,ERROR,"Failed processing star: DATE-OBS={}, OBJECT={}, EXPTIME={}"'
                    print(message.format(row['DATE-OBS'], row['OBJECT'], row['EXPTIME']))
            except:
                message = 'PHOTOMETRY,ERROR,"Failed processing star: DATE-OBS={}, OBJECT={}, EXPTIME={}"'
                print(message.format(row['DATE-OBS'], row['OBJECT'], row['EXPTIME']))
                continue
            # print(df_blazar['aper_mc'])
            # blazar_aper = df_blazar['aper_mc']
            # if blazar_aper > 0:
            #     cmd = 'python iop3_photometry.py --aper_pix={} {} {} {}'
            #     cmd = cmd.format(blazar_aper, args.config_dir, base_dir, ap_calib)
            #     print(cmd)
            #     # return 99
            #     res = subprocess.run(cmd, stdout=subprocess.PIPE, \
            #         stderr=subprocess.PIPE, shell=True, check=True)
            #     if res.returncode:
            #         message = 'PHOTOMETRY,ERROR,"Failed processing star: DATE-OBS={}, OBJECT={}, EXPTIME={}"'
            #         print(message.format(row['DATE-OBS'], row['OBJECT'], row['EXPTIME']))

    #  4th STEP: Computing polarimetric parameters
    if not args.skip_polarimetry:
        if pol_sources:
            print("COMPUTING POLARIMETRY. Please wait...")
            com_polarimetry = f"python iop3_polarimetry.py {proc_dirs['calibration_dir']} {proc_dirs['polarization_dir']}"
            print('+' * 100)
            print(com_polarimetry)
            print('+' * 100)
            subprocess.Popen(com_polarimetry, shell=True).wait()

    # 4th STEP: Inserting results in database
    if not args.skip_db_registration:
        data_dir = input_dir.split('data')[0] + 'data'
        com_insertdb = f"python iop3_add_db_info.py {data_dir} {dt_run}"
        print(com_insertdb)
        with open(os.path.join(proc_dirs['polarization_dir'], 'db.log'), 'w') as log_file:
            subprocess.Popen(com_insertdb, shell=True, stdout=log_file).wait()

    return 0

if __name__ == '__main__':
    if not main():
        print("Done!!")<|MERGE_RESOLUTION|>--- conflicted
+++ resolved
@@ -348,7 +348,13 @@
     input_head = i_fits.header
     
     # Central FITS coordinates
-    icoords = "{} {}".format(input_head[keywordRA], input_head[keywordDEC])
+    try:
+        icoords = "{} {}".format(input_head[keywordRA], input_head[keywordDEC])
+    except:
+        keywordRA='OBJCTRA'
+        keywordDEC='OBJCTDEC'
+        icoords = "{} {}".format(input_head[keywordRA], input_head[keywordDEC])
+
     try:
         input_coords = SkyCoord(icoords, frame=FK5, unit=(u.deg, u.deg), \
         obstime="J2000")
@@ -735,22 +741,17 @@
         # Processing each astro-calibrated FITS
         for index, row in df_blazars.iterrows():
             reduced = row['PATH'].replace('raw', 'reduction')
-<<<<<<< HEAD
-        
+            print(row)
+            print(f"DATE-OBS = {row['DATE-OBS']}")
             if 'MAPCAT' in input_dir:
                 dt_obj = datetime.fromisoformat(row['DATE-OBS'])
             else:
                 dt_obj = datetime.fromisoformat(row['DATE-OBS'][:-3])
-=======
-            print(row)
-            print(f"DATE-OBS = {row['DATE-OBS']}")
-            
-            dt_obj = datetime.fromisoformat(row['DATE-OBS'])
             if len(row['DATE-OBS']) <= 10: # it only contains date in format YYY-mm-dd
                 i_fits = mcFits(row['PATH'])
                 if 'DATE' in i_fits.header and len(i_fits.header['DATE']) > 10:
                     dt_obj = datetime.fromisoformat(i_fits.header['DATE'])        
->>>>>>> e8a48abc
+
             im_time = dt_obj.strftime('%Y%m%d-%H%M%S')
             print(f'FITS DateTime = {im_time}')
             cal_dir = os.path.join(proc_dirs['calibration_dir'], im_time)
@@ -910,18 +911,17 @@
     
         # processing stars...
         for index, row in df_stars.iterrows():
-<<<<<<< HEAD
-            if 'MAPCAT' in input_dir:
-                dt_obj = datetime.fromisoformat(row['DATE-OBS'])
-            else:
-                dt_obj = datetime.fromisoformat(row['DATE-OBS'][:-3])
-=======
+
+            #if 'MAPCAT' in input_dir:
+            #    dt_obj = datetime.fromisoformat(row['DATE-OBS'])
+            #else:
+            #    dt_obj = datetime.fromisoformat(row['DATE-OBS'][:-3])
             dt_obj = datetime.fromisoformat(row['DATE-OBS'])
             i_fits = mcFits(row['PATH'])
             if len(row['DATE-OBS']) <= 10: # it only contains date in format YYY-mm-dd
                 if 'DATE' in i_fits.header and len(i_fits.header['DATE']) > 10:
                     dt_obj = datetime.fromisoformat(i_fits.header['DATE'])
->>>>>>> e8a48abc
+
             im_time = dt_obj.strftime('%Y%m%d-%H%M%S')
             print(f'im_time = {im_time}')
             cal_dir = os.path.join(proc_dirs['calibration_dir'], im_time)
@@ -940,30 +940,20 @@
                 print('+' * 100)
                 try:
                     res = subprocess.run(cmd, stdout=subprocess.PIPE, \
-<<<<<<< HEAD
+
                                              stderr=subprocess.PIPE, shell=True, check=True)
                 except:
                     if res.returncode:
                         message = 'ASTROCALIBRATION,ERROR,"Failed processing star: DATE-OBS={}, OBJECT={}, EXPTIME={}"'
                         print(message.format(row['DATE-OBS'], row['OBJECT'], row['EXPTIME']))
+
             if not args.skip_photocal:    
                 # Photometric calibration: stars have fixed aperture
                 if 'fits' in os.path.split(row['PATH'])[1]:
                     calibrated = os.path.join(cal_dir, os.path.split(row['PATH'])[1].replace('.fits', '_final.fits'))
                 else:
                     calibrated = os.path.join(cal_dir, os.path.split(row['PATH'])[1].replace('.fit', '_final.fit'))
-=======
-                        stderr=subprocess.PIPE, shell=True, check=True)
-                except subprocess.CalledProcessError as err:
-                    print(f'returncode = {res.returncode}')
-                    message = 'ASTROCALIBRATION,ERROR,"Failed processing star: DATE-OBS={}, OBJECT={}, EXPTIME={}"'
-                    print(message.format(row['DATE-OBS'], row['OBJECT'], row['EXPTIME']))
-            
-            if not args.skip_photocal:    
-                # Photometric calibration: stars have fixed aperture
-                calibrated = os.path.join(cal_dir, os.path.split(row['PATH'])[1].replace('.fits', '_final.fits'))
-                i_fits = mcFits(calibrated)
->>>>>>> e8a48abc
+
                 cmd_photocal = ""
                 # Querying blazar name for this calibrated FITS
                 blzr_name = i_fits.header.get('BLZRNAME', None)
