#!/usr/bin/env python3
# -*- coding: utf-8 -*-
"""
Created on Thu April 09 09:49:53 2020

___e-mail__ = cesar_husillos@tutanota.com
__author__ = 'Cesar Husillos'

VERSION:
    1.0 Initial version
"""


# ---------------------- IMPORT SECTION ----------------------
from datetime import datetime
import os
import argparse
import glob
import re
from collections import defaultdict
from typing import DefaultDict
from venv import create
from difflib import SequenceMatcher

import pandas as pd

# Coordinate system transformation package and modules
from astropy.coordinates import SkyCoord  # High-level coordinates
from astropy.coordinates import FK5
import astropy.units as u
from iop3_astrometric_calibration import execute_command

from mcFits import *
from mcReduction import mcReduction

# ----------------------- FUNCTIONS SECTION ------------------------------

def read_blazar_file(blazar_csv):
    """
    """
    df_mapcat = pd.read_csv(blazar_csv, comment='#')
    # print(df_mapcat.info())
    # getting coordinates in degrees unit
    c  = []
    for ra, dec in zip(df_mapcat['ra2000_mc'], df_mapcat['dec2000_mc']):
        c.append("{} {}".format(ra, dec))

    mapcat_coords = SkyCoord(c, frame=FK5, unit=(u.hourangle, u.deg), \
    obstime="J2000")
    df_mapcat['ra2000_mc_deg'] = mapcat_coords.ra.deg
    df_mapcat['dec2000_mc_deg'] = mapcat_coords.dec.deg

    return df_mapcat

def create_dataframe(fits_paths, keywords=[]):
    """
        Search for keywords in fit_path headers given and return it as 
        pandas.DataFrame.

    Args:
        keywords (list): List of keywords.

    Returns:
        pandas.DataFrame: With 'PATH' as additional column.
    """
    info = DefaultDict(list)
    
    for fp in fits_paths:
        inf = mcFits(fp).get_data(keywords=keywords)
        info['PATH'].append(fp)
        for k in keywords:
            info[k].append(inf[k])
    
    return pd.DataFrame(info)
    


def closest_blazar(blazar_data, path_fits):
    
    #Getting telescope type
    tel_type=re.findall('(\w+/)', 
                        path_fits)[len(re.findall('(\w+/)', 
                                                  path_fits))-2][:-1]
    # Getting header informacion
    i_fits = mcFits(path_fits)
    input_head = i_fits.header
    # Central FITS coordinates
    if tel_type=='MAPCAT':
        icoords = "{} {}".format(input_head['RA'], input_head['DEC'])
        input_coords = SkyCoord(icoords, frame=FK5, unit=(u.deg, u.deg), \
                                    obstime="J2000")
    else:
        if 'OBJCTRA' in input_head:
            icoords = "{} {}".format(input_head['OBJCTRA'], input_head['OBJCTDEC'])
        else:
            print('Object coordinates are missing from header of {}'.format(path_fits) )
            icoords = "0 0"
        input_coords = SkyCoord(icoords, frame=FK5, unit=(u.hourangle, u.deg), \
                    obstime="J2000")
    # Blazars subset...
    df_blazars = blazar_data[blazar_data['IAU_name_mc'].notna()]
    c  = []
    if input_coords.ra.value==0.0 and input_coords.dec.value==0.0:
        for name,ra,dec in zip(df_blazars['IAU_name_mc'],df_blazars['ra2000_mc'], df_blazars['dec2000_mc']):
            s = SequenceMatcher(None, name, path_fits.split('/')[-1].split('-')[0])
            if s.ratio() > 0.6:
                input_coords=SkyCoord("{} {}".format(ra,dec), frame=FK5, unit=(u.hourangle, u.deg), \
                                          obstime="J2000")
                print('Found this object in blazar list: %s' % name)
                print('with name similar to (from fits file): %s' % path_fits.split('/')[-1].split('-')[0])
                print('Using its coordinares instead, take with caution!')
                break

    for ra, dec in zip(df_blazars['ra2000_mc'], df_blazars['dec2000_mc']):
        c.append("{} {}".format(ra, dec))
    blazar_coords = SkyCoord(c, frame=FK5, unit=(u.hourangle, u.deg), \
    obstime="J2000")
    # Closest MAPCAT source to FITS central coordinates
    # Distance between this center FITS and MAPCAT targets (in degrees)
    distances = input_coords.separation(blazar_coords)
    # Closest source in complete set...
    i_min = distances.deg.argmin()
    
    return df_blazars.iloc[i_min], distances.deg[i_min]

def subsets(data):
    """It analyzes data passed and make subsets of observations according to date-obs.
    Args:
        data (pandas.DataFrame): Data from objects taken from 4 polarization angles grism.
        name (str): object name for subsetting

    Returns:
        list: of valid subsets of observation for object called 'name'.
    """
    sub_s = []
   
    # search for duplicates
    while len(data.index) > 0: # iterate until there is no more observations
        print(f'data elements = {len(data.index)}')
        if 'INSPOROT' in data:
            index_dup = data.duplicated(['INSPOROT'], keep='last') # false for last duplicated (angle, type) item
        else:
            index_dup = data.duplicated(['FILTER'], keep='last') # false for last duplicated (angle, type) item
        sub_s.append(data[~index_dup])  # append last set of duplicated items to list
        data = data[index_dup] # delete previous last repeated set of observations
    
    return sub_s

def object_groups(data_object):
    """"It returns a list of data subsets.
    
    The number of subsets depends on the number of series of observations taken 
    night for the same object. The usual number of elements for each subset
    is equal to number of angles set for the instrument (usually 4).
    
    Args:
        data (pandas.DataFrame): Data from objects taken from 4 polarization angles grism.
        name (str): object name for subsetting

    Returns:
        list: of valid subsets of observation for object called 'name'.
    """
    data_sets = []
    
    # checking EXPTIME keyword: every set of measurements in different angles must have same EXPTIME
    exptimes = sorted(data_object['EXPTIME'].unique().tolist())
    print(f"EXPTIMES = {exptimes}")
    
    # If several EXPTIMES where taken, then several groups must be processed
    groups = []
    for et in exptimes:
        groups.append(data_object[data_object['EXPTIME'] == et])
        
    for g in groups:
        data_sets = data_sets + subsets(g)
    
    return data_sets        

def group_calibration(data, calibration_dir, config_dir, tol_pixs=10, overwrite=False, crotation=3):
    # Processing each group
    calibration = {'CAL_IMWCS': [], 'CAL_NO-IMWCS': [], 'NO-CAL': []}
    non_calibrated_group_commands =[]
    non_calibrated_group_datetimes =[]
    if data is None:
        print('WARNING: Group has no information')
        return calibration
    
    # print(type(data)) 
    for index, row in data.iterrows():
        print(row)
        # print(row['dateobs'])
        if 'MAPCAT' in calibration_dir:
            dt_obj = datetime.fromisoformat(row['DATE-OBS'])
        else:
            dt_obj = datetime.fromisoformat(row['DATE-OBS'][:-3])
        im_time = dt_obj.strftime('%Y%m%d-%H%M%S')
        cal_dir = os.path.join(calibration_dir, im_time)
        
        # generating calibration output directory
        if not os.path.isdir(cal_dir):
            try:
                os.makedirs(cal_dir)
            except IOError:
                print(f"ERROR: Calibration directory '{cal_dir}' could no be generated.")
                raise

        # calibration command
        reduced = row['PATH'].replace('raw', 'reduction')
<<<<<<< HEAD
        calibrated = glob.glob(os.path.join(cal_dir, '*final.fit*'))
        com_calibration = f"python iop3_astrometric_calibration.py --overwrite={overwrite} {config_dir} {cal_dir} {reduced}"
=======
        
        com_calibration = "python iop3_astrometric_calibration.py --crotation={} --tol_pixs={} {} {} {}"
        if overwrite:
            com_calibration = "python iop3_astrometric_calibration.py --crotation={} --overwrite --tol_pixs={} {} {} {}"

        com_calibration = com_calibration.format(crotation, tol_pixs, config_dir, cal_dir, reduced)
>>>>>>> bdd694bd
        print('+' * 100)
        print(com_calibration)
        print('+' * 100)
        with open(os.path.join(cal_dir, im_time + '.log'), 'w') as log_file:
            res = subprocess.run(com_calibration, stdout=log_file, \
                                     stderr=subprocess.PIPE, shell=True, check=True)
            if res.returncode:
                print(f'ASTROCALIBRATION,ERROR,"Failed for calibrating {reduced} file."')

        # Checking for succesful calibration
        calibrated = glob.glob(os.path.join(cal_dir, '*final.fit*'))
        if calibrated:
            calibration['CAL_IMWCS'].append(calibrated[0])
            # Photometric calibration
            if overwrite:
                com_photocal = f"python iop3_photometric_calibration.py --overwrite {config_dir} {cal_dir} {calibrated[0]}"
            else:
                com_photocal = f"python iop3_photometric_calibration.py {config_dir} {cal_dir} {calibrated[0]}"
            print('+' * 100)
            print(com_photocal)
            print('+' * 100)
            res = subprocess.run(com_photocal, stdout=subprocess.PIPE, \
                stderr=subprocess.PIPE, shell=True, check=True)
            if res.returncode:
                print(f'PHOTOCALIBRATION,ERROR,"Failed for calibrating {calibrated[0]} file."')
        else:
            non_calibrated_group_commands.append(row['PATH'])
            non_calibrated_group_datetimes.append(row['DATE-OBS'])
<<<<<<< HEAD
        #print("CUIDAO CON ESTE BREAK QUITALO")
        #break
    # After al process, check for non-successful calibrated FITS in group
    if calibration['CAL_IMWCS']: # if, at least one calibration was successful
        for ncfits, nc_dt in zip(non_calibrated_group_commands, non_calibrated_group_datetimes):
            dt_obj = datetime.fromisoformat(nc_dt)
            im_time = dt_obj.strftime('%Y%m%d-%H%M%S')
            cal_dir = os.path.join(calibration_dir, im_time)
            # rebuilding calibration command
            # calibrated model group FITS
            model_cal = calibration['CAL_IMWCS'][0] # TODO: choose lightly rotated better
            try:
                new_calibration_com = f"python iop3_astrometric_calibration.py --fits_astrocal={model_cal} {config_dir} {cal_dir} {ncfits}"
            except:
                print(f"calibration['CAL_IMWCS'] = {calibration['CAL_IMWCS']}")
                print(f'ncfits = {ncfits}')
                # print(f'new_calibration_com = {new_calibration_com}')
                raise
            print('+' * 100)
            print(new_calibration_com)
            print('+' * 100)
            with open(os.path.join(cal_dir, im_time + '.log'), 'w') as log_file:
                res = subprocess.run(new_calibration_com, stdout=log_file, \
                    stderr=subprocess.PIPE, shell=True, check=True)
                if res.returncode:
                    print(f'ASTROCALIBRATION,ERROR,"Failed for calibrating {calibrated[0]} file."')
        
            # Checking for successful calibration result
            calibrated = glob.glob(os.path.join(cal_dir, '*final.fit*'))
            if calibrated:
                calibration['CAL_NO-IMWCS'].append(calibrated[0])
                # Photometric calibration
                com_photocal = f"python iop3_photometric_calibration.py {config_dir} {cal_dir} {calibrated[0]}"
                print('+' * 100)
                print(com_photocal)
                print('+' * 100)
                res = subprocess.run(com_photocal, stdout=subprocess.PIPE, \
                    stderr=subprocess.PIPE, shell=True, check=True)
                if res.returncode:
                    print(f'PHOTOCALIBRATION,ERROR,"Failed for calibrating {calibrated[0]} file."')
            else:
                calibration['NO-CAL'].append(ncfits)
=======

    # # After al process, check for non-successful calibrated FITS in group
    # if calibration['CAL_IMWCS']: # if, at least one calibration was successful
    #     for ncfits, nc_dt in zip(non_calibrated_group_commands, non_calibrated_group_datetimes):
    #         dt_obj = datetime.fromisoformat(nc_dt)
    #         im_time = dt_obj.strftime('%Y%m%d-%H%M%S')
    #         cal_dir = os.path.join(calibration_dir, im_time)
    #         # rebuilding calibration command
    #         # calibrated model group FITS
    #         model_cal = calibration['CAL_IMWCS'][0] # TODO: choose lightly rotated better
    #         try:
    #             if overwrite:
    #                 new_calibration_com = f"python iop3_astrometric_calibration.py --overwrite --tol_pixs={tol_pixs} --fits_astrocal={model_cal} {config_dir} {cal_dir} {ncfits}"
    #             else:
    #                 new_calibration_com = f"python iop3_astrometric_calibration.py --tol_pixs={tol_pixs} --fits_astrocal={model_cal} {config_dir} {cal_dir} {ncfits}"
    #         except:
    #             print(f"calibration['CAL_IMWCS'] = {calibration['CAL_IMWCS']}")
    #             print(f'ncfits = {ncfits}')
    #             # print(f'new_calibration_com = {new_calibration_com}')
    #             raise
    #         print('+' * 100)
    #         print(new_calibration_com)
    #         print('+' * 100)
    #         with open(os.path.join(cal_dir, im_time + '.log'), 'w') as log_file:
    #             res = subprocess.run(new_calibration_com, stdout=log_file, \
    #                 stderr=subprocess.PIPE, shell=True, check=True)
    #             if res.returncode:
    #                 print(f'ASTROCALIBRATION,ERROR,"Failed for calibrating {calibrated[0]} file."')
        
    #         # Checking for successful calibration result
    #         calibrated = glob.glob(os.path.join(cal_dir, '*final.fits'))
    #         if calibrated:
    #             calibration['CAL_NO-IMWCS'].append(calibrated[0])
    #             # Photometric calibration
    #             if overwrite:
    #                 com_photocal = f"python iop3_photometric_calibration.py --overwrite {config_dir} {cal_dir} {calibrated[0]}"
    #             else:
    #                 com_photocal = f"python iop3_photometric_calibration.py {config_dir} {cal_dir} {calibrated[0]}"
    #             print('+' * 100)
    #             print(com_photocal)
    #             print('+' * 100)
    #             res = subprocess.run(com_photocal, stdout=subprocess.PIPE, \
    #                 stderr=subprocess.PIPE, shell=True, check=True)
    #             if res.returncode:
    #                 print(f'PHOTOCALIBRATION,ERROR,"Failed for calibrating {calibrated[0]} file."')
    #         else:
    #             calibration['NO-CAL'].append(ncfits)
>>>>>>> bdd694bd

    return calibration

# def object_calibration(data, calibration_dir, config_dir, tol_pixs=10, crotation=3):
#     """
#     """
#     subsets = object_groups(data)
    
#     res = []
#     for sset in subsets:
#         res.append(group_calibration(sset, calibration_dir, config_dir, \
#             tol_pixs=tol_pixs, crotation=crotation))
    
#     return res

def get_best_rotangle(path, config_dir, cal_dir, tol_pixs=5):
    """Try serveral rotation angles and gets the one who maximize the number of matches.

    Args:
        path (str): Input FITS path.
        config_dir (str): Configuration directory path.
        cal_dir (str): Calibration output directory.
        tol_pixs (int, optional): Pixel tolerance between matches. Defaults to 5.

    Returns:
        float: Best rotation angle for astrometric calibration.
    """
    crotation = 0
    wcs_best_match = 0
    wcsmatch = None
    com_cal = "python iop3_astrometric_calibration.py --crotation={} --overwrite --tol_pixs={} {} {} {}"
    # getting best rotation angle for astrometrical calibration
    for crot in np.arange(0, 5.5, 0.5):
        com_calibration = com_cal.format(crot, tol_pixs, config_dir, \
            cal_dir, path)
        print(com_calibration)
        res = execute_command(com_calibration)
        if res.returncode:
            print(res)
            return res.returncode
        # read astrocalibration file
        astro_csv = glob.glob(os.path.join(cal_dir, '*astrocal_process_info.csv'))
        
        if astro_csv:
            print(f"Astrometric file = '{astro_csv[0]}'")
            data_cal = pd.read_csv(astro_csv[0])
            wcsmatch = data_cal['WCSMATCH'][0]
            if  wcsmatch > wcs_best_match:
                crotation = crot
                wcs_best_match = wcsmatch
    
        print(f"(wcs_best_match, WCSMATCH) = ({wcs_best_match}, {wcsmatch})")
    
    return crotation, wcs_best_match
            
def check_directories(dirs):
    """[summary]

    Args:
        dirs (list): Directory paths for ckecking.
        
    Returns:
        int: First list (index+1) of failed input directory.
            0 means that every directories exist.
    """
    ret_val = 0
    # Checking input parameters
    for ind, dire in enumerate(dirs):
        if not os.path.exists(dire):
            ret_val = ind + 1
            break
            
    return ret_val

def create_directories(raw_dir, path_subdir='raw'):
    """[summary]

    Args:
        path_subdir (str): Run of raw FITS images to process.
        keyword (str): Part of input directory to replace for generate new output paths.

    Returns:
        dict: Output directory dictionary. If everything was well, it 
            must contain 3 pairs keyword:values, 
            'reduction_dir', 'calibration_dir' and 'polarization_dir'.º
    """
    dirs = {}
    dirs['reduction_dir'] = raw_dir.replace(path_subdir, 'reduction')
    dirs['calibration_dir'] = raw_dir.replace(path_subdir, 'calibration')
    dirs['polarization_dir'] = raw_dir.replace(path_subdir, 'final')
    
    out_dirs = {}
    for k, v in dirs.items():
        if not os.path.exists(v):
            try:
                os.makedirs(v)
            except IOError:
                print(f'ERROR: Output reduction directory "{v}" couldn\'t be created')
                break
        out_dirs[k] = v
    
    return out_dirs

def contains_valid_dateobs(fits_path, keyword='DATE-OBS'):
    """[summary]

    Args:
        fits_path (str): Inputs FITS path.
    
    Returns:
        bool:
            True, means fits_path has valid observation date keyword.
            False, in other case.
    """
    return (keyword in mcFits(fits_path).header)


def has_near_calibrators(fits_path, blazars_data, max_deg_dist=0.5):
    """[summary]

    Args:
        fits_path (str): Inputs FITS path.
        blazars_data (pandas.DataFrame): IOP3 calibrators info.
        max_deg_dist (float): max distance (in degrees) allowed between 
            'fits_path' image center And blazars/star in 'blazars_data'.
    
    Returns:
        True, means fits_path is closer than 'max_deg_dist' degrees to an IOP3 calibrator.
        False, in other case.
    """
    calibrator, dist_arcs = closest_blazar(blazars_data, fits_path)
    
    return (dist_arcs <= max_deg_dist)

def is_blazar(fits_path, blazars_data, max_deg_dist=0.5):
    """[summary]

    Args:
        fits_path (str): Inputs FITS path.
        blazars_data (pandas.DataFrame): IOP3 calibrators info.
        max_deg_dist (float): max distance (in degrees) allowed between 
            'fits_path' image center And blazars/star in 'blazars_data'.
    
    Returns:
        bool: True, fits contains a blazar
             False, fits does not contain a blazar
    """
    calibrator, dist_arcs = closest_blazar(blazars_data, fits_path)
    
    if (dist_arcs > max_deg_dist) or (calibrator['Rmag_mc'] > 0) :
        return False
    
    return True

def is_star(fits_path, blazars_data, max_deg_dist=0.5):
    """Check if FITS center is close to IOP3 calibration star.

    Args:
        fits_path (str): Inputs FITS path.
        blazars_data (pandas.DataFrame): IOP3 calibrators info.
        max_deg_dist (float): max distance (in degrees) allowed between 
            fits_path image center And blazars/star in 'blazars_data'.
    
    Returns:
        bool: True, fits contains a star.
             False, fits does not contain a star.
    """
    calibrator, dist_arcs = closest_blazar(blazars_data, fits_path)
    
    if (dist_arcs > max_deg_dist) or (calibrator['Rmag_mc'] < 0) :
        return False
    
    return True

def is_saturated(fits_path, max_median=40000):
    """Check if FITS data is not valid because of sobre-exposed data.

    Args:
        fits_path (str): Inputs FITS path.
        max_median (float): Max allowed value for median data.
    
    Returns:
        bool: True if saturated.
    """
    return np.median(mcFits(fits_path).data) > max_median
    
# ------------------------ MAIN FUNCTION SECTION -----------------------------
def main():
    parser = argparse.ArgumentParser(prog='iop3_pipeline.py', \
    conflict_handler='resolve',
    description='''Main program that reads, classify, reduces and calibrate 
    FITS located at input directory. ''',
    epilog='''''')

    parser.add_argument("-b", "--border_image",
       action="store",
       dest="border_image",
       type=int,
       default=15,
       help="Discarded FITS border pixels. Values between 0 and 150 are accepted. Else, it is set to 15 [default: %(default)s].")
    parser.add_argument("--tol_pixs",
       action="store",
<<<<<<< HEAD
       dest="overwrite",
       type=str,
       default=False,
       help="If True, previous calibration is ignored and done again. [default: %(default)s].")
=======
       dest="tol_pixs",
       type=int,
       default=10,
       help="Tolerance for distance in pixels for matching between objects in external catalog and FITS detections. [default: %(default)s].")
    # parser.add_argument("--crotation",
    #    action="store",
    #    dest="crotation",
    #    type=float,
    #    default=3,
    #    help="Rotation angle in degrees to align FITS image North (up). [default: %(default)s].")
    parser.add_argument('--ignore_farcalib', dest='ignore_farcalib', action='store_true', \
        help='If False, pipeline stops execution if some science FITS has no close enough IOP3 calibrator.')
    parser.add_argument("--overwrite", dest='overwrite', action='store_true', \
        help='Pipeline overwrite previous calibrations.')
    parser.add_argument("--skip_reduction", dest='skip_reduction', action='store_true', \
        help='Skip reduction process in pipeline steps.')
    parser.add_argument("--skip_calibration", dest='skip_calibration', action='store_true', \
        help='Skip astrometric calibration process in pipeline steps.')
    parser.add_argument("--skip_polarimetry", dest='skip_polarimetry', action='store_true', \
        help='Skip polarimetry computation in pipeline steps.')
    parser.add_argument("--skip_db_registration", dest='skip_db_registration', action='store_true', \
        help='Skip registering/updating run information in database as last pipeline step.')
>>>>>>> bdd694bd
    parser.add_argument('-v', '--verbose', action='count', default=0,
        help="Show running and progress information [default: %(default)s].")
    parser.add_argument('--version', action='version', version='%(prog)s 1.0')
    parser.add_argument("config_dir", help="Configuration parameter files directory") # mandatory argument
    parser.add_argument("input_dir", help="Input directory")  # mandatory argument
    
    args = parser.parse_args()
    
    #Transform overwrite parameter properly to boolean
    if args.overwrite in ('true', 'True', '1', 'y', 'yes', 'Yes'):
        args.overwrite=True
    elif args.overwrite in ('false', 'False', '0', 'n', 'no', 'No'):
        args.overwrite=False
    else:
        print("Wrong or no value for --overwrite parameter. Setting it to default (False)")
        args.overwrite=False

    # Absolute input/output paths
    input_dir = os.path.abspath(args.input_dir) # absolute path
    config_dir = os.path.abspath(args.config_dir) # absolute path
    
    dires = [input_dir, config_dir]
    index = check_directories(dires)
    if index:
        print(f'CHECKING,ERROR,"Input directory {dires[index - 1]} does not exists."')
        return 1
    
    proc_dirs = create_directories(input_dir)
    if len(proc_dirs.keys()) != 3:
        for k in ['reduction_dir', 'calibration_dir', 'final_dir']:
            if k not in proc_dirs:
                print(f'CHECKING,ERROR,"\'{k}\' output directory could not be created."')
        return 2

    # Checking image border        
    border_image = args.border_image
    if border_image < 0 or border_image > 150:
        print(f'Given border param ({border_image}) can not be accepted. Setting value to 15.')
        border_image = 15
    
    # Reading blazar file
    blazar_path = os.path.join(args.config_dir, 'blazar_photo_calib_last.csv')
    blazar_data = read_blazar_file(blazar_path)
    
    # Does input verify pattern given above?
    pattern = re.findall('(/data/raw/\w+/\d{6})', input_dir)
    if not len(pattern):  # pattern not found
        print('ERROR: Input directory pattern "[root_data]/data/raw/*/yymmdd" not verified.')
        return 3

    # Getting run date (input directory must have pattern like *YYMMDD)
    dt_run = re.findall('(\d{6})', input_dir)[0]
    # date_run = f'20{dt_run[:2]}-{dt_run[2:4]}-{dt_run[-2:]}'
    
    # --------------- Classifying input FITS -----------------------
    oRed = mcReduction(input_dir, proc_dirs['reduction_dir'], \
        border=args.border_image)
    # print(f'oRed.science = {oRed.science}')
    # print(oRed.science.iloc[0])

    # ------------ Checking input FITS content --------------- #
    input_paths = oRed.science['FILENAME'].values
    input_bias = oRed.bias['FILENAME'].values
    input_flats = oRed.flats['FILENAME'].values

    # Rejected because of non-valid observation DATE keyword found in FITS header
    non_valid_dateobs = [p for p in input_paths if not contains_valid_dateobs(p)]
    # Rejected FITS because image center are far from IOP3 calibrators. FLATS and BIAS are excluded.
    far_calibrators = [p for p in input_paths if (not has_near_calibrators(p, blazar_data))]
    # FITS that contain Blazars
    blazar_paths = [p for p in input_paths if (is_blazar(p, blazar_data) and not is_saturated(p))]
    # FITS that contain stars
    star_paths = [p for p in input_paths if (is_star(p, blazar_data) and not is_saturated(p))]
    
    print('------------------------- INPUT FITS STATISTICS ---------------------')
    print(f'Total science paths = {len(input_paths)}')
    print(f'Non valid DATE-OBS paths = {len(non_valid_dateobs)}')
    print(f'Non close enough calibrator paths = {len(far_calibrators)}')
    print(f'Blazar paths = {len(blazar_paths)}')
    print(f'Star paths = {len(star_paths)}')
    print('----------------------------------------------------------------------')
    
    # return -1

    # Printing info in detail
    if non_valid_dateobs:
        message = 'CHECKING,WARNING,"Non valid DATE-OBS keyword found in {}"'
        for path in non_valid_dateobs:
            print(message.foramt(path))

    if far_calibrators:
        message = 'CHECKING,ERROR,"Close calibrator was not found for \'{}\' (OBJECT = \'{}\')."'
        message += '(RA, DEC) = ({}, {})'
        for path in far_calibrators:
<<<<<<< HEAD
            print(message.format(path, mcFits(path).header['OBJECT']))
        #return 4

    # **************  1st STEP: Input raw image reduction  ******************** #
    com_reduction = "python iop3_reduction.py --border_image={} {} {} {}"
    com_reduction = com_reduction.format(border_image, config_dir, \
        proc_dirs['reduction_dir'], input_dir)
    print(com_reduction)
    #print("IM SKIPPING REDUCTION UNCOMMENT THIS SECTION!!!")
    #Command execution
    #res_reduction = subprocess.run(com_reduction,stdout=subprocess.PIPE, \
    #   stderr=subprocess.PIPE, shell=True, check=True)
    #if res_reduction.returncode:
    #    message = f'REDUCTION,ERROR,"Could not reduce {dt_run} night run."'
    #    print(message)
    #    print(f'STDOUT = {res_reduction.stdout.decode("UTF-8")}')
    #    print(f'STDERR = {res_reduction.stderr.decode("UTF-8")}')
    #    return 1

    #return -1
=======
            print(message.format(path, mcFits(path).header['OBJECT'], \
                mcFits(path).header['RA'], mcFits(path).header['DEC']))
            blazar, distance = closest_blazar(blazar_data, path)
            print(f"\tClosest one = {blazar['IAU_name_mc']}")
            
        
        if not args.ignore_farcalib:
            return 4

    # **************  1st STEP: Input raw image reduction  ******************** #
    if not args.skip_reduction:
        com_reduction = "python iop3_reduction.py --border_image={} {} {} {}"
        com_reduction = com_reduction.format(border_image, config_dir, \
            proc_dirs['reduction_dir'], input_dir)
        print(com_reduction)
        # Command execution
        res_reduction = subprocess.run(com_reduction,stdout=subprocess.PIPE, \
        stderr=subprocess.PIPE, shell=True, check=True)
        if res_reduction.returncode:
            message = f'REDUCTION,ERROR,"Could not reduce {dt_run} night run."'
            print(message)
            print(f'STDOUT = {res_reduction.stdout.decode("UTF-8")}')
            print(f'STDERR = {res_reduction.stderr.decode("UTF-8")}')
            return 1

    # return -1
>>>>>>> bdd694bd

    # ****************** 2nd STEP: Input reduced images calibration  ************* #

    # The idea is to do calibration grouping images close in time and
    # referred to same object
<<<<<<< HEAD

    # Creating Blazars DataFrame 
    if 'MAPCAT' in input_dir:
        df_blazars = create_dataframe(blazar_paths, keywords=['DATE-OBS', 'OBJECT', 'EXPTIME', 'INSPOROT'])
    else:
        df_blazars = create_dataframe(blazar_paths, keywords=['DATE-OBS', 'OBJECT', 'EXPTIME', 'FILTER'])

    if not len(blazar_paths)==0:
        df_blazars['CLOSE_IOP3'] = [closest_blazar(blazar_data, bp)[0]['IAU_name_mc'] for bp in df_blazars['PATH'].values]
    # sorting by DATE-OBS
    df_blazars = df_blazars.sort_values('DATE-OBS', ascending=True)

    # Creating Stars DataFrame
    if 'MAPCAT' in input_dir:
        df_stars =  create_dataframe(star_paths, keywords=['DATE-OBS', 'OBJECT', 'EXPTIME', 'INSPOROT'])
    else:
        df_stars =  create_dataframe(star_paths, keywords=['DATE-OBS', 'OBJECT', 'EXPTIME', 'FILTER'])

    if not len(star_paths)==0:
        df_stars['CLOSE_IOP3'] = [closest_blazar(blazar_data, bp)[0]['IAU_name_mc'] for bp in df_stars['PATH'].values]
        # sorting by DATE-OBS
        df_stars = df_stars.sort_values('DATE-OBS', ascending=True)

    # print(f'Blazar objects = {df_blazars}')
    
    # Grouping by closest IOP3 blazar
    obj_blazar = sorted(df_blazars['CLOSE_IOP3'].unique().tolist())

    # processing blazars...
    for obj in obj_blazar:
        df_object = df_blazars[df_blazars['CLOSE_IOP3'] == obj]
        print('********* Processing group:')
        print(df_object)
        # calibration setting 
        subsets = object_groups(df_object)
        res_group_calibration = []
        for sset in subsets:
            res_group_calibration.append(group_calibration(sset, proc_dirs['calibration_dir'], \
                config_dir, overwrite=args.overwrite))
            #print("BELLA WHERE HAVE YOU BEEN LOCA QUITA ESTOS BREAKS")
            #break
        #break
        print("----------- Calibration results: ")
        print(res_group_calibration)
        

    # processing stars...
    for index, row in df_stars.iterrows():
        if 'MAPCAT' in input_dir:
            dt_obj = datetime.fromisoformat(row['DATE-OBS'])
        else:
            dt_obj = datetime.fromisoformat(row['DATE-OBS'][:-3])
        im_time = dt_obj.strftime('%Y%m%d-%H%M%S')
        cal_dir = os.path.join(proc_dirs['calibration_dir'], im_time)
        
        print('Calibrating star: ')
        print(f'{row}')
        cmd = 'python iop3_astrometric_calibration.py --is_star=True --overwrite={} {} {} {}'
        cmd = cmd.format(args.overwrite, config_dir, cal_dir, row['PATH'].replace('raw', 'reduction'))
        print('+' * 100)
        print(cmd)
        print('+' * 100)
        try:
            res = subprocess.run(cmd, stdout=subprocess.PIPE, \
                                     stderr=subprocess.PIPE, shell=True, check=True)
        except:
            print("Astrocal failed, trying again...")
            res = subprocess.run(cmd, stdout=subprocess.PIPE, \
                                     stderr=subprocess.PIPE, shell=True, check=True)
        if res.returncode:
            message = 'ASTROCALIBRATION,ERROR,"Failed processing star: DATE-OBS={}, OBJECT={}, EXPTIME={}"'
            print(message.format(row['DATE-OBS'], row['OBJECT'], row['EXPTIME']))
        # Photometric calibration
        cmd_photocal = "python iop3_photometric_calibration.py --overwrite={} {} {} {}"
        if 'fits' in os.path.split(row['PATH'])[1]:
            calibrated = os.path.join(cal_dir, os.path.split(row['PATH'])[1].replace('.fits', '_final.fits'))
        else:
            calibrated = os.path.join(cal_dir, os.path.split(row['PATH'])[1].replace('.fit', '_final.fit'))
        cmd_photocal = cmd_photocal.format(args.overwrite, config_dir, cal_dir, calibrated)
        print('+' * 100)
        print(cmd_photocal)
        print('+' * 100)
        try:
            res = subprocess.run(cmd_photocal, stdout=subprocess.PIPE, \
                                     stderr=subprocess.PIPE, shell=True, check=True)
        except:
            print("Photocal failed, trying again...")
            res = subprocess.run(cmd_photocal, stdout=subprocess.PIPE, \
                                     stderr=subprocess.PIPE, shell=True, check=True)
        if res.returncode:
            message = 'PHOTOCALIBRATION,ERROR,"Failed processing star: DATE-OBS={}, OBJECT={}, EXPTIME={}"'
            print(message.format(row['DATE-OBS'], row['OBJECT'], row['EXPTIME']))
    #print("OYE QUITA ESTE BREAK")
    #break
    # return -1
=======
    
    pol_sources = False # If there is no images from starts or blazars, no calibration routines are needed
    df_blazars = create_dataframe(blazar_paths, keywords=['DATE-OBS', 'OBJECT', 'EXPTIME', 'INSPOROT'])
    if len(df_blazars.index) > 0:
        pol_sources = True
    df_stars =  create_dataframe(star_paths, keywords=['DATE-OBS', 'OBJECT', 'EXPTIME', 'INSPOROT'])
    if len(df_stars.index) > 0:
        pol_sources = True
            
    if not args.skip_calibration:
        # Creating Blazars DataFrame
        df_blazars = create_dataframe(blazar_paths, keywords=['DATE-OBS', 'OBJECT', 'EXPTIME', 'INSPOROT'])
        if len(df_blazars.index) > 0:
            df_blazars['CLOSE_IOP3'] = [closest_blazar(blazar_data, bp)[0]['IAU_name_mc'] for bp in df_blazars['PATH'].values]
            df_blazars['CLOSE_IOP3_RA'] = [closest_blazar(blazar_data, bp)[0]['ra2000_mc_deg'] for bp in df_blazars['PATH'].values]
            df_blazars['CLOSE_IOP3_DEC'] = [closest_blazar(blazar_data, bp)[0]['dec2000_mc_deg'] for bp in df_blazars['PATH'].values]
            
            
            cal_dir = os.path.join(proc_dirs['calibration_dir'], 'rotation_angle')
            crot = None
            wcsmatch_best = None
            res_path = os.path.join(cal_dir, 'result.txt')
    
            if not os.path.exists(res_path):
                # getting LONG EXPTIME
                df_blazars = df_blazars.sort_values('EXPTIME', ascending=False)
                path_fits = df_blazars['PATH'].iloc[0].replace('raw', 'reduction')
                crot, wcsmatch_best  = get_best_rotangle(path_fits, args.config_dir, cal_dir, tol_pixs=2)
                # saving result in file
                with open(res_path, 'w') as fout:
                    fout.write(f'{crot},{wcsmatch_best}')
            else:        
                data_res = open(res_path).read().split(',') 
                crot = float(data_res[0]) 
                wcsmatch_best = int(data_res[1])   
                
            if wcsmatch_best < 10:
                print("ASTROCALIBRATION,ERROR,'Not enought matches for confident rotation angle computation. Please, look at \'{cal_dir}\' for more info.'")
                return -99
            
            print(f' ---------- Best rotation angle for astrometric calibration = {crot} ({wcsmatch_best} matches) -------')
            
            pol_sources = True
            # sorting by DATE-OBS
            df_blazars = df_blazars.sort_values('DATE-OBS', ascending=True)

            # print(f'Blazar objects = {df_blazars}')

            # Grouping by closest IOP3 blazar
            obj_blazar = sorted(df_blazars['CLOSE_IOP3'].unique().tolist())

            # processing blazars...
            for obj in obj_blazar:
                df_object = df_blazars[df_blazars['CLOSE_IOP3'] == obj]
                print('********* Processing group:')
                print(df_object)
                
                # calibration setting 
                subsets = object_groups(df_object)
                res_group_calibration = []
                for sset in subsets:
                    res_group_calibration.append(group_calibration(sset, proc_dirs['calibration_dir'], \
                        config_dir, overwrite=args.overwrite, tol_pixs=args.tol_pixs, crotation=crot))
                print("----------- Calibration results: ")
                print(res_group_calibration)
                # break


        # Creating Stars DataFrame
        df_stars =  create_dataframe(star_paths, keywords=['DATE-OBS', 'OBJECT', 'EXPTIME', 'INSPOROT'])
        if len(df_stars.index) > 0:
            pol_sources = True
            df_stars['CLOSE_IOP3'] = [closest_blazar(blazar_data, bp)[0]['IAU_name_mc'] for bp in df_stars['PATH'].values]
            # sorting by DATE-OBS
            df_stars = df_stars.sort_values('DATE-OBS', ascending=True)
        
            # processing stars...
            for index, row in df_stars.iterrows():
                dt_obj = datetime.fromisoformat(row['DATE-OBS'])
                im_time = dt_obj.strftime('%Y%m%d-%H%M%S')
                cal_dir = os.path.join(proc_dirs['calibration_dir'], im_time)
                
                print('Calibrating star: ')
                print(f'{row}')
                cmd = ''
                if args.overwrite:
                    cmd = 'python iop3_astrometric_calibration.py --is_star --tol_pixs={} --overwrite {} {} {}'
                else:
                    cmd = 'python iop3_astrometric_calibration.py --is_star --tol_pixs={}  {} {} {}'
                cmd = cmd.format(args.tol_pixs, config_dir, cal_dir, row['PATH'].replace('raw', 'reduction'))
                print('+' * 100)
                print(cmd)
                print('+' * 100)
                res = subprocess.run(cmd, stdout=subprocess.PIPE, \
                    stderr=subprocess.PIPE, shell=True, check=True)
                if res.returncode:
                    message = 'ASTROCALIBRATION,ERROR,"Failed processing star: DATE-OBS={}, OBJECT={}, EXPTIME={}"'
                    print(message.format(row['DATE-OBS'], row['OBJECT'], row['EXPTIME']))
                
                # Photometric calibration
                calibrated = os.path.join(cal_dir, os.path.split(row['PATH'])[1].replace('.fits', '_final.fits'))
                cmd_photocal = ""
                if args.overwrite:
                    cmd_photocal = "python iop3_photometric_calibration.py --overwrite {} {} {}"
                else:
                    cmd_photocal = "python iop3_photometric_calibration.py {} {} {}"
                cmd_photocal = cmd_photocal.format(config_dir, cal_dir, calibrated)
                print('+' * 100)
                print(cmd_photocal)
                print('+' * 100)
                res = subprocess.run(cmd_photocal, stdout=subprocess.PIPE, \
                    stderr=subprocess.PIPE, shell=True, check=True)
                if res.returncode:
                    message = 'PHOTOCALIBRATION,ERROR,"Failed processing star: DATE-OBS={}, OBJECT={}, EXPTIME={}"'
                    print(message.format(row['DATE-OBS'], row['OBJECT'], row['EXPTIME']))
>>>>>>> bdd694bd

    #  3rd STEP: Computing polarimetric parameters
    if not args.skip_polarimetry:
        if pol_sources:
            print("COMPUTING POLARIMETRY. Please wait...")
            com_polarimetry = f"python iop3_polarimetry.py {proc_dirs['calibration_dir']} {proc_dirs['polarization_dir']}"
            print('+' * 100)
            print(com_polarimetry)
            print('+' * 100)
            subprocess.Popen(com_polarimetry, shell=True).wait()

    # 4th STEP: Inserting results in database
    if not args.skip_db_registration:
        data_dir = input_dir.split('data')[0] + 'data'
        com_insertdb = f"python iop3_add_db_info.py {data_dir} {dt_run}"
        print(com_insertdb)
        with open(os.path.join(proc_dirs['polarization_dir'], 'db.log'), 'w') as log_file:
            subprocess.Popen(com_insertdb, shell=True, stdout=log_file).wait()

    return 0

if __name__ == '__main__':
    if not main():
        print("Done!!")<|MERGE_RESOLUTION|>--- conflicted
+++ resolved
@@ -206,17 +206,12 @@
 
         # calibration command
         reduced = row['PATH'].replace('raw', 'reduction')
-<<<<<<< HEAD
-        calibrated = glob.glob(os.path.join(cal_dir, '*final.fit*'))
-        com_calibration = f"python iop3_astrometric_calibration.py --overwrite={overwrite} {config_dir} {cal_dir} {reduced}"
-=======
         
         com_calibration = "python iop3_astrometric_calibration.py --crotation={} --tol_pixs={} {} {} {}"
         if overwrite:
             com_calibration = "python iop3_astrometric_calibration.py --crotation={} --overwrite --tol_pixs={} {} {} {}"
 
         com_calibration = com_calibration.format(crotation, tol_pixs, config_dir, cal_dir, reduced)
->>>>>>> bdd694bd
         print('+' * 100)
         print(com_calibration)
         print('+' * 100)
@@ -245,50 +240,6 @@
         else:
             non_calibrated_group_commands.append(row['PATH'])
             non_calibrated_group_datetimes.append(row['DATE-OBS'])
-<<<<<<< HEAD
-        #print("CUIDAO CON ESTE BREAK QUITALO")
-        #break
-    # After al process, check for non-successful calibrated FITS in group
-    if calibration['CAL_IMWCS']: # if, at least one calibration was successful
-        for ncfits, nc_dt in zip(non_calibrated_group_commands, non_calibrated_group_datetimes):
-            dt_obj = datetime.fromisoformat(nc_dt)
-            im_time = dt_obj.strftime('%Y%m%d-%H%M%S')
-            cal_dir = os.path.join(calibration_dir, im_time)
-            # rebuilding calibration command
-            # calibrated model group FITS
-            model_cal = calibration['CAL_IMWCS'][0] # TODO: choose lightly rotated better
-            try:
-                new_calibration_com = f"python iop3_astrometric_calibration.py --fits_astrocal={model_cal} {config_dir} {cal_dir} {ncfits}"
-            except:
-                print(f"calibration['CAL_IMWCS'] = {calibration['CAL_IMWCS']}")
-                print(f'ncfits = {ncfits}')
-                # print(f'new_calibration_com = {new_calibration_com}')
-                raise
-            print('+' * 100)
-            print(new_calibration_com)
-            print('+' * 100)
-            with open(os.path.join(cal_dir, im_time + '.log'), 'w') as log_file:
-                res = subprocess.run(new_calibration_com, stdout=log_file, \
-                    stderr=subprocess.PIPE, shell=True, check=True)
-                if res.returncode:
-                    print(f'ASTROCALIBRATION,ERROR,"Failed for calibrating {calibrated[0]} file."')
-        
-            # Checking for successful calibration result
-            calibrated = glob.glob(os.path.join(cal_dir, '*final.fit*'))
-            if calibrated:
-                calibration['CAL_NO-IMWCS'].append(calibrated[0])
-                # Photometric calibration
-                com_photocal = f"python iop3_photometric_calibration.py {config_dir} {cal_dir} {calibrated[0]}"
-                print('+' * 100)
-                print(com_photocal)
-                print('+' * 100)
-                res = subprocess.run(com_photocal, stdout=subprocess.PIPE, \
-                    stderr=subprocess.PIPE, shell=True, check=True)
-                if res.returncode:
-                    print(f'PHOTOCALIBRATION,ERROR,"Failed for calibrating {calibrated[0]} file."')
-            else:
-                calibration['NO-CAL'].append(ncfits)
-=======
 
     # # After al process, check for non-successful calibrated FITS in group
     # if calibration['CAL_IMWCS']: # if, at least one calibration was successful
@@ -336,7 +287,6 @@
     #                 print(f'PHOTOCALIBRATION,ERROR,"Failed for calibrating {calibrated[0]} file."')
     #         else:
     #             calibration['NO-CAL'].append(ncfits)
->>>>>>> bdd694bd
 
     return calibration
 
@@ -539,12 +489,6 @@
        help="Discarded FITS border pixels. Values between 0 and 150 are accepted. Else, it is set to 15 [default: %(default)s].")
     parser.add_argument("--tol_pixs",
        action="store",
-<<<<<<< HEAD
-       dest="overwrite",
-       type=str,
-       default=False,
-       help="If True, previous calibration is ignored and done again. [default: %(default)s].")
-=======
        dest="tol_pixs",
        type=int,
        default=10,
@@ -567,7 +511,6 @@
         help='Skip polarimetry computation in pipeline steps.')
     parser.add_argument("--skip_db_registration", dest='skip_db_registration', action='store_true', \
         help='Skip registering/updating run information in database as last pipeline step.')
->>>>>>> bdd694bd
     parser.add_argument('-v', '--verbose', action='count', default=0,
         help="Show running and progress information [default: %(default)s].")
     parser.add_argument('--version', action='version', version='%(prog)s 1.0')
@@ -662,28 +605,6 @@
         message = 'CHECKING,ERROR,"Close calibrator was not found for \'{}\' (OBJECT = \'{}\')."'
         message += '(RA, DEC) = ({}, {})'
         for path in far_calibrators:
-<<<<<<< HEAD
-            print(message.format(path, mcFits(path).header['OBJECT']))
-        #return 4
-
-    # **************  1st STEP: Input raw image reduction  ******************** #
-    com_reduction = "python iop3_reduction.py --border_image={} {} {} {}"
-    com_reduction = com_reduction.format(border_image, config_dir, \
-        proc_dirs['reduction_dir'], input_dir)
-    print(com_reduction)
-    #print("IM SKIPPING REDUCTION UNCOMMENT THIS SECTION!!!")
-    #Command execution
-    #res_reduction = subprocess.run(com_reduction,stdout=subprocess.PIPE, \
-    #   stderr=subprocess.PIPE, shell=True, check=True)
-    #if res_reduction.returncode:
-    #    message = f'REDUCTION,ERROR,"Could not reduce {dt_run} night run."'
-    #    print(message)
-    #    print(f'STDOUT = {res_reduction.stdout.decode("UTF-8")}')
-    #    print(f'STDERR = {res_reduction.stderr.decode("UTF-8")}')
-    #    return 1
-
-    #return -1
-=======
             print(message.format(path, mcFits(path).header['OBJECT'], \
                 mcFits(path).header['RA'], mcFits(path).header['DEC']))
             blazar, distance = closest_blazar(blazar_data, path)
@@ -710,115 +631,22 @@
             return 1
 
     # return -1
->>>>>>> bdd694bd
-
     # ****************** 2nd STEP: Input reduced images calibration  ************* #
 
     # The idea is to do calibration grouping images close in time and
     # referred to same object
-<<<<<<< HEAD
-
-    # Creating Blazars DataFrame 
+
+    pol_sources = False # If there is no images from starts or blazars, no calibration routines are needed
     if 'MAPCAT' in input_dir:
         df_blazars = create_dataframe(blazar_paths, keywords=['DATE-OBS', 'OBJECT', 'EXPTIME', 'INSPOROT'])
     else:
         df_blazars = create_dataframe(blazar_paths, keywords=['DATE-OBS', 'OBJECT', 'EXPTIME', 'FILTER'])
-
-    if not len(blazar_paths)==0:
-        df_blazars['CLOSE_IOP3'] = [closest_blazar(blazar_data, bp)[0]['IAU_name_mc'] for bp in df_blazars['PATH'].values]
-    # sorting by DATE-OBS
-    df_blazars = df_blazars.sort_values('DATE-OBS', ascending=True)
-
-    # Creating Stars DataFrame
+    if len(df_blazars.index) > 0:
+        pol_sources = True
     if 'MAPCAT' in input_dir:
         df_stars =  create_dataframe(star_paths, keywords=['DATE-OBS', 'OBJECT', 'EXPTIME', 'INSPOROT'])
     else:
-        df_stars =  create_dataframe(star_paths, keywords=['DATE-OBS', 'OBJECT', 'EXPTIME', 'FILTER'])
-
-    if not len(star_paths)==0:
-        df_stars['CLOSE_IOP3'] = [closest_blazar(blazar_data, bp)[0]['IAU_name_mc'] for bp in df_stars['PATH'].values]
-        # sorting by DATE-OBS
-        df_stars = df_stars.sort_values('DATE-OBS', ascending=True)
-
-    # print(f'Blazar objects = {df_blazars}')
-    
-    # Grouping by closest IOP3 blazar
-    obj_blazar = sorted(df_blazars['CLOSE_IOP3'].unique().tolist())
-
-    # processing blazars...
-    for obj in obj_blazar:
-        df_object = df_blazars[df_blazars['CLOSE_IOP3'] == obj]
-        print('********* Processing group:')
-        print(df_object)
-        # calibration setting 
-        subsets = object_groups(df_object)
-        res_group_calibration = []
-        for sset in subsets:
-            res_group_calibration.append(group_calibration(sset, proc_dirs['calibration_dir'], \
-                config_dir, overwrite=args.overwrite))
-            #print("BELLA WHERE HAVE YOU BEEN LOCA QUITA ESTOS BREAKS")
-            #break
-        #break
-        print("----------- Calibration results: ")
-        print(res_group_calibration)
-        
-
-    # processing stars...
-    for index, row in df_stars.iterrows():
-        if 'MAPCAT' in input_dir:
-            dt_obj = datetime.fromisoformat(row['DATE-OBS'])
-        else:
-            dt_obj = datetime.fromisoformat(row['DATE-OBS'][:-3])
-        im_time = dt_obj.strftime('%Y%m%d-%H%M%S')
-        cal_dir = os.path.join(proc_dirs['calibration_dir'], im_time)
-        
-        print('Calibrating star: ')
-        print(f'{row}')
-        cmd = 'python iop3_astrometric_calibration.py --is_star=True --overwrite={} {} {} {}'
-        cmd = cmd.format(args.overwrite, config_dir, cal_dir, row['PATH'].replace('raw', 'reduction'))
-        print('+' * 100)
-        print(cmd)
-        print('+' * 100)
-        try:
-            res = subprocess.run(cmd, stdout=subprocess.PIPE, \
-                                     stderr=subprocess.PIPE, shell=True, check=True)
-        except:
-            print("Astrocal failed, trying again...")
-            res = subprocess.run(cmd, stdout=subprocess.PIPE, \
-                                     stderr=subprocess.PIPE, shell=True, check=True)
-        if res.returncode:
-            message = 'ASTROCALIBRATION,ERROR,"Failed processing star: DATE-OBS={}, OBJECT={}, EXPTIME={}"'
-            print(message.format(row['DATE-OBS'], row['OBJECT'], row['EXPTIME']))
-        # Photometric calibration
-        cmd_photocal = "python iop3_photometric_calibration.py --overwrite={} {} {} {}"
-        if 'fits' in os.path.split(row['PATH'])[1]:
-            calibrated = os.path.join(cal_dir, os.path.split(row['PATH'])[1].replace('.fits', '_final.fits'))
-        else:
-            calibrated = os.path.join(cal_dir, os.path.split(row['PATH'])[1].replace('.fit', '_final.fit'))
-        cmd_photocal = cmd_photocal.format(args.overwrite, config_dir, cal_dir, calibrated)
-        print('+' * 100)
-        print(cmd_photocal)
-        print('+' * 100)
-        try:
-            res = subprocess.run(cmd_photocal, stdout=subprocess.PIPE, \
-                                     stderr=subprocess.PIPE, shell=True, check=True)
-        except:
-            print("Photocal failed, trying again...")
-            res = subprocess.run(cmd_photocal, stdout=subprocess.PIPE, \
-                                     stderr=subprocess.PIPE, shell=True, check=True)
-        if res.returncode:
-            message = 'PHOTOCALIBRATION,ERROR,"Failed processing star: DATE-OBS={}, OBJECT={}, EXPTIME={}"'
-            print(message.format(row['DATE-OBS'], row['OBJECT'], row['EXPTIME']))
-    #print("OYE QUITA ESTE BREAK")
-    #break
-    # return -1
-=======
-    
-    pol_sources = False # If there is no images from starts or blazars, no calibration routines are needed
-    df_blazars = create_dataframe(blazar_paths, keywords=['DATE-OBS', 'OBJECT', 'EXPTIME', 'INSPOROT'])
-    if len(df_blazars.index) > 0:
-        pol_sources = True
-    df_stars =  create_dataframe(star_paths, keywords=['DATE-OBS', 'OBJECT', 'EXPTIME', 'INSPOROT'])
+        df_stars =  create_dataframe(star_paths, keywords=['DATE-OBS', 'OBJECT', 'EXPTIME', 'FILTER']) 
     if len(df_stars.index) > 0:
         pol_sources = True
             
@@ -881,8 +709,11 @@
                 # break
 
 
-        # Creating Stars DataFrame
-        df_stars =  create_dataframe(star_paths, keywords=['DATE-OBS', 'OBJECT', 'EXPTIME', 'INSPOROT'])
+        # Creating Stars DataFram
+        if 'MAPCAT' in input_dir:
+            df_stars =  create_dataframe(star_paths, keywords=['DATE-OBS', 'OBJECT', 'EXPTIME', 'INSPOROT'])
+        else:
+            df_stars =  create_dataframe(star_paths, keywords=['DATE-OBS', 'OBJECT', 'EXPTIME', 'FILTER']) 
         if len(df_stars.index) > 0:
             pol_sources = True
             df_stars['CLOSE_IOP3'] = [closest_blazar(blazar_data, bp)[0]['IAU_name_mc'] for bp in df_stars['PATH'].values]
@@ -891,7 +722,10 @@
         
             # processing stars...
             for index, row in df_stars.iterrows():
-                dt_obj = datetime.fromisoformat(row['DATE-OBS'])
+                if 'MAPCAT' in input_dir:
+                    dt_obj = datetime.fromisoformat(row['DATE-OBS'])
+                else:
+                    dt_obj = datetime.fromisoformat(row['DATE-OBS'][:-3])
                 im_time = dt_obj.strftime('%Y%m%d-%H%M%S')
                 cal_dir = os.path.join(proc_dirs['calibration_dir'], im_time)
                 
@@ -913,7 +747,10 @@
                     print(message.format(row['DATE-OBS'], row['OBJECT'], row['EXPTIME']))
                 
                 # Photometric calibration
-                calibrated = os.path.join(cal_dir, os.path.split(row['PATH'])[1].replace('.fits', '_final.fits'))
+                if 'fits' in os.path.split(row['PATH'])[1]:
+                    calibrated = os.path.join(cal_dir, os.path.split(row['PATH'])[1].replace('.fits', '_final.fits'))
+                else:
+                    calibrated = os.path.join(cal_dir, os.path.split(row['PATH'])[1].replace('.fit', '_final.fit'))
                 cmd_photocal = ""
                 if args.overwrite:
                     cmd_photocal = "python iop3_photometric_calibration.py --overwrite {} {} {}"
@@ -928,7 +765,6 @@
                 if res.returncode:
                     message = 'PHOTOCALIBRATION,ERROR,"Failed processing star: DATE-OBS={}, OBJECT={}, EXPTIME={}"'
                     print(message.format(row['DATE-OBS'], row['OBJECT'], row['EXPTIME']))
->>>>>>> bdd694bd
 
     #  3rd STEP: Computing polarimetric parameters
     if not args.skip_polarimetry:
