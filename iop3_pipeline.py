--- conflicted
+++ resolved
@@ -78,19 +78,11 @@
 
 
 def closest_blazar(blazar_data, path_fits):
-<<<<<<< HEAD
-    
-    #Getting telescope type
-    tel_type=re.findall('(\w+/)', 
-                        path_fits)[len(re.findall('(\w+/)', 
-                                                  path_fits))-2][:-1]
-=======
->>>>>>> 14a91621
     # Getting header informacion
     i_fits = mcFits(path_fits)
     input_head = i_fits.header
     # Central FITS coordinates
-    if tel_type=='MAPCAT':
+    if 'MAPCAT' in path_fits:
         icoords = "{} {}".format(input_head['RA'], input_head['DEC'])
         input_coords = SkyCoord(icoords, frame=FK5, unit=(u.deg, u.deg), \
                                     obstime="J2000")
@@ -245,16 +237,8 @@
             try:
                 res = subprocess.run(com_photocal, stdout=subprocess.PIPE, \
                                          stderr=subprocess.PIPE, shell=True, check=True)
-<<<<<<< HEAD
-            except:
-                if res.returncode:
-                    print(f'PHOTOCALIBRATION,ERROR,"Failed for calibrating {calibrated[0]} file."')
-=======
-                if res.returncode:
-                    print(f'PHOTOCALIBRATION,ERROR,"Failed for calibrating {calibrated[0]} file."')
             except:
                 print(f'PHOTOCALIBRATION,ERROR,"Failed for calibrating {calibrated[0]} file."')
->>>>>>> 14a91621
         else:
             non_calibrated_group_commands.append(row['PATH'])
             non_calibrated_group_datetimes.append(row['DATE-OBS'])
@@ -618,13 +602,8 @@
 
     # return -1
     # ****************** 2nd STEP: Input reduced images calibration  ************* #
-
-<<<<<<< HEAD
-    # The idea is to do calibration grouping images close in time and
-    # referred to same object
-
-    pol_sources = False # If there is no images from starts or blazars, no calibration routines are needed
-    if 'MAPCAT' in input_dir:
+    pol_sources = False # It checks that more than one blazar was calibrated successfully
+        if 'MAPCAT' in input_dir:
         df_blazars = create_dataframe(blazar_paths, keywords=['DATE-OBS', 'OBJECT', 'EXPTIME', 'INSPOROT'])
     else:
         df_blazars = create_dataframe(blazar_paths, keywords=['DATE-OBS', 'OBJECT', 'EXPTIME', 'FILTER'])
@@ -634,47 +613,7 @@
         df_stars =  create_dataframe(star_paths, keywords=['DATE-OBS', 'OBJECT', 'EXPTIME', 'INSPOROT'])
     else:
         df_stars =  create_dataframe(star_paths, keywords=['DATE-OBS', 'OBJECT', 'EXPTIME', 'FILTER']) 
-    if len(df_stars.index) > 0:
-        pol_sources = True
-            
-    if not args.skip_calibration:
-        # Creating Blazars DataFrame
-        if 'MAPCAT' in input_dir:
-            df_blazars = create_dataframe(blazar_paths, keywords=['DATE-OBS', 'OBJECT', 'EXPTIME', 'INSPOROT'])
-        else:
-            df_blazars = create_dataframe(blazar_paths, keywords=['DATE-OBS', 'OBJECT', 'EXPTIME', 'FILTER'])
-        if len(df_blazars.index) > 0:
-            df_blazars['CLOSE_IOP3'] = [closest_blazar(blazar_data, bp)[0]['IAU_name_mc'] for bp in df_blazars['PATH'].values]
-            df_blazars['CLOSE_IOP3_RA'] = [closest_blazar(blazar_data, bp)[0]['ra2000_mc_deg'] for bp in df_blazars['PATH'].values]
-            df_blazars['CLOSE_IOP3_DEC'] = [closest_blazar(blazar_data, bp)[0]['dec2000_mc_deg'] for bp in df_blazars['PATH'].values]
-            
-            
-            cal_dir = os.path.join(proc_dirs['calibration_dir'], 'rotation_angle')
-            crot = None
-            wcsmatch_best = None
-            res_path = os.path.join(cal_dir, 'result.txt')
-    
-            if not os.path.exists(res_path):
-                # getting LONG EXPTIME
-                df_blazars = df_blazars.sort_values('EXPTIME', ascending=False)
-                path_fits = df_blazars['PATH'].iloc[0].replace('raw', 'reduction')
-                crot, wcsmatch_best  = get_best_rotangle(path_fits, args.config_dir, cal_dir, tol_pixs=2)
-                # saving result in file
-                with open(res_path, 'w') as fout:
-                    fout.write(f'{crot},{wcsmatch_best}')
-            else:        
-                data_res = open(res_path).read().split(',') 
-                crot = float(data_res[0]) 
-                wcsmatch_best = int(data_res[1])   
-            print(wcsmatch_best)
-            if wcsmatch_best < 1:
-                print("ASTROCALIBRATION,ERROR,'Not enought matches for confident rotation angle computation. Please, look at \'{cal_dir}\' for more info.'")
-                return -99
-=======
-    pol_sources = False # It checks that more than one blazar was calibrated successfully
-    df_blazars = create_dataframe(blazar_paths, keywords=['DATE-OBS', 'OBJECT', 'EXPTIME', 'INSPOROT'])
-    df_stars =  create_dataframe(star_paths, keywords=['DATE-OBS', 'OBJECT', 'EXPTIME', 'INSPOROT'])
-
+  
     # ----------------- BLAZARS PROCESSING -----------------
     
     # Creating Blazars DataFrame
@@ -813,8 +752,6 @@
             blzrname = calib_header.get('BLZRNAME', None)
             # By default, aperture is set to given in blazars configuration file
             #aper_pix = calib_header.get('APERPIX', None)
->>>>>>> 14a91621
-            
             # if not aper_pix:
             #     try:
             #         aper_pix = blazar_data[blazar_data['IAU_name_mc'] == blzrname]['aper_mc'].values[0] 
@@ -886,48 +823,12 @@
             except:
                     print(f'PHOTOCALIBRATION,ERROR,"Failed for calibrating {acalib} file."')
 
-<<<<<<< HEAD
-            # processing blazars...
-            for obj in obj_blazar:
-                df_object = df_blazars[df_blazars['CLOSE_IOP3'] == obj]
-                print('********* Processing group:')
-                print(df_object)
-                
-                # calibration setting 
-                subsets = object_groups(df_object)
-                res_group_calibration = []
-                for sset in subsets:
-                    res_group_calibration.append(group_calibration(sset, proc_dirs['calibration_dir'], \
-                        config_dir, overwrite=args.overwrite, tol_pixs=args.tol_pixs, crotation=crot))
-                print("----------- Calibration results: ")
-                print(res_group_calibration)
-                # break
-
-
-        # Creating Stars DataFram
+    # ------------- STARS PROCESSING ------------------
+    # Creating Stars DataFrame
         if 'MAPCAT' in input_dir:
             df_stars =  create_dataframe(star_paths, keywords=['DATE-OBS', 'OBJECT', 'EXPTIME', 'INSPOROT'])
         else:
             df_stars =  create_dataframe(star_paths, keywords=['DATE-OBS', 'OBJECT', 'EXPTIME', 'FILTER']) 
-        if len(df_stars.index) > 0:
-            pol_sources = True
-            df_stars['CLOSE_IOP3'] = [closest_blazar(blazar_data, bp)[0]['IAU_name_mc'] for bp in df_stars['PATH'].values]
-            # sorting by DATE-OBS
-            df_stars = df_stars.sort_values('DATE-OBS', ascending=True)
-        
-            # processing stars...
-            for index, row in df_stars.iterrows():
-                if 'MAPCAT' in input_dir:
-                    dt_obj = datetime.fromisoformat(row['DATE-OBS'])
-                else:
-                    dt_obj = datetime.fromisoformat(row['DATE-OBS'][:-3])
-                im_time = dt_obj.strftime('%Y%m%d-%H%M%S')
-                cal_dir = os.path.join(proc_dirs['calibration_dir'], im_time)
-                
-=======
-    # ------------- STARS PROCESSING ------------------
-    # Creating Stars DataFrame
-    df_stars =  create_dataframe(star_paths, keywords=['DATE-OBS', 'OBJECT', 'EXPTIME', 'INSPOROT'])
     if len(df_stars.index) > 0:
         df_stars['CLOSE_IOP3'] = [closest_blazar(blazar_data, bp)[0]['IAU_name_mc'] for bp in df_stars['PATH'].values]
         # sorting by DATE-OBS
@@ -940,7 +841,6 @@
             cal_dir = os.path.join(proc_dirs['calibration_dir'], im_time)
             
             if not args.skip_astrocal:
->>>>>>> 14a91621
                 print('Calibrating star: ')
                 print(f'{row}')
                 cmd = ''
@@ -952,7 +852,6 @@
                 print('+' * 100)
                 print(cmd)
                 print('+' * 100)
-<<<<<<< HEAD
                 try:
                     res = subprocess.run(cmd, stdout=subprocess.PIPE, \
                                              stderr=subprocess.PIPE, shell=True, check=True)
@@ -960,23 +859,12 @@
                     if res.returncode:
                         message = 'ASTROCALIBRATION,ERROR,"Failed processing star: DATE-OBS={}, OBJECT={}, EXPTIME={}"'
                         print(message.format(row['DATE-OBS'], row['OBJECT'], row['EXPTIME']))
-                
-                # Photometric calibration
-                if 'fits' in os.path.split(row['PATH'])[1]:
-                    calibrated = os.path.join(cal_dir, os.path.split(row['PATH'])[1].replace('.fits', '_final.fits'))
-                else:
-                    calibrated = os.path.join(cal_dir, os.path.split(row['PATH'])[1].replace('.fit', '_final.fit'))
-=======
-                res = subprocess.run(cmd, stdout=subprocess.PIPE, \
-                    stderr=subprocess.PIPE, shell=True, check=True)
-                if res.returncode:
-                    message = 'ASTROCALIBRATION,ERROR,"Failed processing star: DATE-OBS={}, OBJECT={}, EXPTIME={}"'
-                    print(message.format(row['DATE-OBS'], row['OBJECT'], row['EXPTIME']))
-            
-            if not args.skip_photocal:    
-                # Photometric calibration: stars have fixed aperture
-                calibrated = os.path.join(cal_dir, os.path.split(row['PATH'])[1].replace('.fits', '_final.fits'))
->>>>>>> 14a91621
+                if not args.skip_photocal:    
+                    # Photometric calibration: stars have fixed aperture
+                    if 'fits' in os.path.split(row['PATH'])[1]:
+                        calibrated = os.path.join(cal_dir, os.path.split(row['PATH'])[1].replace('.fits', '_final.fits'))
+                    else:
+                        calibrated = os.path.join(cal_dir, os.path.split(row['PATH'])[1].replace('.fit', '_final.fit'))
                 cmd_photocal = ""
                 if args.overwrite:
                     cmd_photocal = "python iop3_photometric_calibration.py --overwrite {} {} {}"
@@ -989,19 +877,12 @@
                 try:
                     res = subprocess.run(cmd_photocal, stdout=subprocess.PIPE, \
                                              stderr=subprocess.PIPE, shell=True, check=True)
-<<<<<<< HEAD
-                except:
-                    if res.returncode:
-                        message = 'PHOTOCALIBRATION,ERROR,"Failed processing star: DATE-OBS={}, OBJECT={}, EXPTIME={}"'
-                        print(message.format(row['DATE-OBS'], row['OBJECT'], row['EXPTIME']))
-=======
+
                     if res.returncode:
                         message = 'PHOTOCALIBRATION,ERROR,"Failed processing star: DATE-OBS={}, OBJECT={}, EXPTIME={}"'
                 except:
                     message = 'PHOTOCALIBRATION,ERROR,"Failed processing star: DATE-OBS={}, OBJECT={}, EXPTIME={}"'
                     print(message.format(row['DATE-OBS'], row['OBJECT'], row['EXPTIME']))
->>>>>>> 14a91621
-
 
     #  3rd STEP: Getting aperture photometry
     if not args.skip_photometry:
