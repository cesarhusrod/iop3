#!/usr/bin/env python3
# -*- coding: utf-8 -*-
"""
Created on Thu April 15 17:38:23 2021

___e-mail__ = cesar_husillos@tutanota.com
__author__ = 'Cesar Husillos'

VERSION:
    0.1 Initial version, based on CAFOS_wcstools_perfect_pruebas_revision_HD.ipynb
    0.2 (Sat April 17, 2021) MAPCAT apertures are considered.
"""


# ---------------------- IMPORT SECTION ----------------------
import shutil
import os
import argparse
import subprocess
import pprint
import glob
import re
import math
from collections import defaultdict, OrderedDict

from difflib import SequenceMatcher

import matplotlib
matplotlib.use('Agg')


# Data structures libraries
import numpy as np
import pandas as pd
from matplotlib import pyplot as plt, units
from pyrsistent import v
from scipy.ndimage import median_filter
#import seaborn

import aplpy # FITS plotting library

from astropy.io import fits # FITS library
import astropy.wcs as wcs

# Coordinate system transformation package and modules
from astropy.coordinates import SkyCoord  # High-level coordinates
from astropy.coordinates import match_coordinates_sky  # Used for searching sources in catalog
from astropy.coordinates import ICRS, Galactic, FK4, FK5  # Low-level frames
from astropy.coordinates import Angle, Latitude, Longitude  # Angles
import astropy.coordinates as coord
import astropy.units as u
# Astrotime
from astropy.time import Time

# Catalogs query
from astroquery.vizier import Vizier

from mcFits import mcFits
Vizier.ROW_LIMIT = -1

# HTML ouput template
import jinja2

# Our IOP3 FITS module
from mcFits import mcFits


# =================================
from astropy.utils.exceptions import AstropyWarning, AstropyDeprecationWarning
import warnings

# Ignore too many FITSFixedWarnings
warnings.simplefilter('ignore', category=AstropyWarning)
warnings.simplefilter('ignore', category=AstropyDeprecationWarning)




# =================================


# ------------------------ Module variables ------------------------------ #
BLAZAR_FILENAME = 'blazar_photo_calib_last.csv'

# ------------------------ Module functions ------------------------------
def medianFits(input_fits, output_fits, size=5):
    """Compute pass low filter to FITS data"""
    hdul = fits.open(input_fits)
    hdul[0].data = median_filter(hdul[0].data, size).astype(np.uint16)
    hdul.writeto(output_fits, overwrite = True)
    hdul.close()
    return 0

def plotFits(inputFits, outputImage, title=None, colorBar=True, coords=None, \
    ref_coords='world', astroCal=False, color='green', format='png', \
    dictParams={'aspect':'auto', 'vmin': 1, 'invert': True}):
    """Plot 'inputFits' as image 'outputImage'.
    Return 0 is everything was fine. Exception in the other case."""
    gc = aplpy.FITSFigure(inputFits, dpi=300)
    #gc.set_xaxis_coord_type('scalar')
    #gc.set_yaxis_coord_type('scalar')
    gc.show_grayscale(**dictParams)
    #gc.recenter(512, 512)
    gc.tick_labels.set_font(size='small')
    if title:
        gc.set_title(title)
    if colorBar:
        gc.add_colorbar()
        gc.colorbar.show()
    gc.add_grid()
    gc.grid.set_color('orange')
    if astroCal:
        gc.grid.set_xspacing(1./60) # armin

    gc.grid.show()
    gc.grid.set_alpha(0.7)
    if coords:
        ra, dec = coords[0], coords[1]
        gc.show_markers(ra, dec, edgecolor=color, facecolor='none', \
        marker='o', coords_frame=ref_coords, s=40, alpha=1)
    gc.save(outputImage, format=format)
    gc.close()

    return 0

def get_skylimits(path_fits):
    """Return alpha_J2000, delta_J2000 limits for astrometric calibrated FITS. 
    Output: dictionary with keywords 'ra_min', 'ra_max', 'dec_min', dec_max' in degrees."""
    fits = mcFits(path_fits)
    com1 = f'xy2sky -d {path_fits} 0 0'
    com2 = f'xy2sky -d {path_fits} {fits.header["NAXIS1"]} {fits.header["NAXIS2"]}'

    print(f'{com1}')
    proc1 = subprocess.Popen(com1, shell=True, stdout=subprocess.PIPE)
    out1 = proc1.stdout.read().decode('utf-8')[:-2]
    data1 = [float(d) for d in out1.split()[:2]]
    print(f'data1 = {data1}')
   
    print(f'{com2}')
    proc2 = subprocess.Popen(com2, shell=True, stdout=subprocess.PIPE)
    out2 = proc2.stdout.read().decode('utf-8')[:-2]
    data2 = [float(d) for d in out2.split()[:2]]
    print(f'data2 = {data2}')
   

    ras = [data1[0], data2[0]]
    decs = [data1[1], data2[1]]

    return {'ra_min': min(ras), 'ra_max': max(ras), 'dec_min': min(decs), 'dec_max': max(decs)}

def read_sext_catalog(path, format='ASCII', verbose=False):
    """
    Read SExtractor output catalog given by 'path'.
    
    Args:
        path (str): SExtractor catalog path
        format (str): 'ASCII' or 'FTIS_LDAC' output SExtractor formats.
        verbose (bool): IT True, it prints process info.
        
    Returns:
        pd.DataFrame: Data from SExtractor output catalog.
    """
    if format == 'ASCII':
        cat = ''
        with open(path) as fin:
            cat = fin.read()
        campos = re.findall(r'#\s+\d+\s+([\w_]*)', cat)
        if verbose:
            print(f'Header catalog keywords = {campos}')

        data_sext = np.genfromtxt(path, names=campos)
        
        # Working with pandas DataFrame
        # data_sext = pd.DataFrame({k:np.atleast_1d(data_sext[k]) for k in campos})
    else:
        sext = fits.open(path)
        data_sext = sext[2].data
        campos = data_sext.columns.names
    
    data_sext = {k:list(data_sext[k]) for k in campos}

    data_sext = pd.DataFrame(data_sext)
    
    return data_sext

def get_duplicated(cat_path, format='ASCII'):
    """Mask extraordinay sources (left)

    Args:
        cat_path (str): SExtractor catalog path.
        format (str): SExtractor catalog format. 
            Valid values are: 'ASCII' or 'FITS_LDAC'. Defaults to 'ASCII'
    Returns:
        bool np.array: Extraordinary masks sources values set to True.
    """
    data = read_sext_catalog(cat_path, format)
    data = pd.DataFrame(data)
    
    numbers = list()
    # mask = np.ones(len(data['NUMBER'].index), dtype=bool) # Nothing selected
    mask = np.ones(data['NUMBER'].size, dtype=bool) # Nothing selected

    for index, n in enumerate(data['NUMBER'].tolist()):
        if n not in numbers:
            distx = data['X_IMAGE'] - data['X_IMAGE'][index]
            disty = np.abs(data['Y_IMAGE'] - data['Y_IMAGE'][index])
            diffmag = np.abs(data['MAG_BEST'] - data['MAG_BEST'][index])

            boo = (data['NUMBER'].astype(int) != n) & (disty < 10) & \
                (distx > 5) & (distx < 45) & (diffmag < 2) # & (data['FLAGS'].astype(int) == 0)
            if boo.sum() >= 1: # Hay fuentes que han pasado el filtro anterior
                # print(data_sex[boo].info())
                numbers.append(int(data[boo]['NUMBER'].values[0]))
                mask[index] = False

    mask = np.logical_not(mask) # this allows working with ordinary sources

    return mask

def mask_duplicated_simple(input_fits, output_fits, sext_catalog, \
    segmentation_fits, format_cat='FITS_LDAC'):
    """_summary_

    Args:
        input_fits (_type_): _description_
        output_fits (_type_): _description_
        sext_catalog (_type_): _description_
        format_cat (str, optional): _description_. Defaults to 'FITS_LDAC'.

    Returns:
        _type_: _description_
    """
    if 'fits' in input_fits:
        fits_name = os.path.split(input_fits)[1].replace('.fits', '')
    else:
        fits_name = os.path.split(input_fits)[1].replace('.fit', '')

    # segmentation image
    seg = mcFits(segmentation_fits)
    segdata = seg.data

    # Reading text format SExtractor catalog
    data_sex = read_sext_catalog(sext_catalog, format=format_cat)
    data_sex = pd.DataFrame(data_sex)

    # Filtering duplicated sources
    mask = get_duplicated(sext_catalog, format=format_cat)
    print(f"Duplicated number of sources = {mask.size}")
    
    numb = data_sex['NUMBER'][mask]

    ##### --------- Masking duplicated sources -------- #####
    mask = np.zeros(segdata.shape)
    for n in numb:
        boolm = segdata == n
        mask = np.logical_or(mask, boolm)

    hdul = fits.open(input_fits)
    data = hdul[0].data
    # replacing duplicated sources with background area given by their
    # segmentation areas
    # datamasked = np.where(mask, int(np.median(data)), data)
    datamasked = np.where(mask, 0, data)
    hdul[0].data = datamasked
    hdul.writeto(output_fits, overwrite=True)

    return 0

def mask_duplicated(input_fits, output_fits, sext_catalog, segmentation_fits, \
    background_fits, format_cat='FITS_LDAC'):
    """_summary_

    Args:
        input_fits (_type_): _description_
        output_fits (_type_): _description_
        sext_catalog (_type_): _description_
        segmentation_fits (_type_): _description_
        format_cat (str, optional): _description_. Defaults to 'FITS_LDAC'.

    Returns:
        _type_: _description_
    """
    if 'fits' in input_fits:
        fits_name = os.path.split(input_fits)[1].replace('.fits', '')
    else:
        fits_name = os.path.split(input_fits)[1].replace('.fit', '')    

    # segmentation image
    seg = mcFits(segmentation_fits)
    segdata = seg.data

    # background image
    back = mcFits(background_fits)
    back_data = back.data.astype(np.uint16)


    # Reading text format SExtractor catalog
    data_sex = read_sext_catalog(sext_catalog, format=format_cat)
    data_sex = pd.DataFrame(data_sex)

    # Filtering duplicated sources
    mask = get_duplicated(sext_catalog, format=format_cat)
    print(f"Duplicated number of sources = {mask.size}")
    
    numb = data_sex['NUMBER'][mask]

    ##### --------- Masking duplicated sources -------- #####
    mask = np.zeros(segdata.shape)
    for n in numb:
        boolm = segdata == n
        mask = np.logical_or(mask, boolm)

    hdul = fits.open(input_fits)
    data = hdul[0].data
    # replacing duplicated sources with background area given by their
    # segmentation areas
    # datamasked = np.where(mask, int(np.median(data)), data)
    datamasked = np.where(mask, back_data, data)
    hdul[0].data = datamasked
    hdul.writeto(output_fits, overwrite=True)

    return 0

def rotation(input_fits, output_fits):
    
    hdul_in = fits.open(input_fits)
    if 'MAPCAT' in input_fits:
        hdul_out = fits.PrimaryHDU(data=np.rot90(hdul_in[0].data, k = -1).astype(np.uint16), header=hdul_in[0].header)
    else:
        #images of OSN are mirrored in X axis, and must be rotated 90 degrees to be equal to mapcat
        #check for header parameter "FLIPSTAT"
        hdul_out=fits.PrimaryHDU(data=hdul_in[0].data[:,::-1].astype(np.uint16) , header=hdul_in[0].header)
        hdul_out = fits.PrimaryHDU(data=np.rot90(hdul_out.data, k = -1).astype(np.uint16), header=hdul_out.header)
        hdul_out = fits.PrimaryHDU(data=np.rot90(hdul_out.data, k = -1).astype(np.uint16), header=hdul_out.header)
    hdul_out.writeto(output_fits, overwrite = True)
    hdul_in.close()
    
    return 0

def execute_command(cmd):
    result = subprocess.run(cmd, stdout=subprocess.PIPE, \
        stderr=subprocess.PIPE, shell=True, check=True)
    
    return result

def statistics(path_fits, border=15, sat_threshold=50000):
    input_fits = mcFits(path_fits, border=border)
    head = input_fits.header
    data = input_fits.data + 0.0

    new_data = data
    if border > 0:
        new_data = data[border:-border, border:-border]
    dictStats = dict()
    dictStats['MINIMUM'] = new_data.min()
    dictStats['MAXIMUM'] = new_data.max()
    dictStats['MEAN'] = new_data.mean()
    dictStats['STD'] = new_data.std()
    dictStats['MEDIAN'] = np.median(new_data)

    dictStats['NPIX'] = head['NAXIS1'] * head['NAXIS2']
    dictStats['NSAT'] = (new_data >= sat_threshold).sum()
    dictStats['EXPTIME'] = head['EXPTIME']
    dictStats['FILENAME'] = os.path.split(path_fits)[1]
    dictStats['STD/MEAN'] = dictStats['STD'] / dictStats['MEAN']
    mean = dictStats['MEAN']
    median = dictStats['MEDIAN']
    dictStats['MEAN_MEDIAN'] = np.round((mean - median) / (mean + median) * 100, 3)

    return dictStats

def sext_params_detection(path_fits, border=15, sat_threshold=45000):
    """Analyze image parameters to set best SExtractor parameters 
    for detecting sources.
    Args:
        path_fits (str): PAth to FITS file.
        border (int, optional): Pixel ignored close to border. Defaults to 15.
        sat_threshold (int, optional): Minimum value for considered pixel as saturated. Defaults to 45000.
    
    Returns:
        dict: Optimal parameters for SExtractor detection.
    """
    params = {}
    # default values
    params['FILTER'] = 'N'
    params['CLEAN'] = 'N'
    params['DETECT_MINAREA'] = 30
    params['ANALYSIS_THRESH'] = 1.0
    params['DETECT_THRESH'] = 1.0
    params['DEBLEND_MINCONT'] = 0.005

    # getting info about FITS
    dt = statistics(path_fits, border=border, sat_threshold=sat_threshold)

    if dt['EXPTIME'] > 1:
        params['FILTER'] = 'Y'
        params['CLEAN'] = 'Y'
        # params['FILTER_NAME'] = '/home/cesar/desarrollos/Ivan_Agudo/code/iop3/conf/filters_sext/mexhat_5.0_11x11.conv'
        # params['FILTER_NAME'] = '/home/cesar/desarrollos/Ivan_Agudo/code/iop3/conf/filters_sext/gauss_5.0_9x9.conv'
        params['FILTER_NAME'] = '/home/users/dreg/misabelber/GitHub/iop3/conf/filters_sext/tophat_5.0_5x5.conv'
    
    if dt['STD/MEAN'] > 2: # noisy
        params['ANALYSIS_THRESH'] = 1.5
        params['DETECT_THRESH'] = 1.5
    # elif dt['STD/MEAN'] > 5: # very noisy
    #     params['ANALYSIS_THRESH'] = 2.5
    #     params['DETECT_THRESH'] = 2.5

    return params

def detect_sources(path_fits, sext_conf, cat_out, cat_format='FITS_LDAC', plot_out=None, \
    additional_params={}, photo_aper=None, mag_zeropoint=None, \
    back_image=False, segment_image=False, aper_image=False, border=15, \
    sat_threshold=45000, verbose=True):
    """_summary_

    Args:
        path_fits (str): Path of FITS file.
        sext_conf (str): Path to SExtractor configuration file.
        cat_out (str): Path for output catalog.
        plot_out (str, optional): Path for output detected sources. Defaults to None.
        additional_params (dict, optional): Updated parameters for SExtractor. Defaults to {}.
        photo_aper (float, optional): Aperture in pixels for fotometry. Defaults to None.
        mag_zeropoint (float, optional): Photometric zero point. Defaults to None.
        back_image (bool, optional): If True, SExtractor create background map. Defaults to False.
        segment_image (bool, optional): If True, SExtractor create segmentation map. Defaults to False.
        border (int, optional): With of image close to borders that is ignored. Defaults to 15.
        sat_threshold (float, optional): Pixel threshold value. If greater, pixel is considered as saturated.
        verbose (bool, optional): If True, additional info is printed. Defaults to True.

    Returns:
        int: 0, if everything was fine.
    """
    o_fits = mcFits(path_fits, border=border)

    o_fits.detect_sources(sext_conf, cat_out, additional_params=additional_params, \
        photo_aper=photo_aper, mag_zeropoint=mag_zeropoint, \
        back_image=back_image, segment_image=segment_image, \
        aper_image=aper_image, verbose=verbose)
    
    if plot_out:
        data_cat = read_sext_catalog(cat_out, format=cat_format)
        data_cat = pd.DataFrame(data_cat)
        x = data_cat['X_IMAGE']
        y = data_cat['Y_IMAGE']
        
        stats = statistics(path_fits, border=border, sat_threshold=sat_threshold)
        print(stats)
        title_temp = "{}, {} ({} s, STD/MEAN = {})"
        title = title_temp.format(o_fits.header['OBJECT'], o_fits.header['DATE-OBS'], \
            o_fits.header['EXPTIME'], round(stats['STD/MEAN'], 3))

        o_fits.plot(outputImage=plot_out, title=title, \
            coords=[x, y], ref_coords='pixel', color='red', \
            dictParams={'aspect':'auto', 'vmin': 1, 'stretch': 'power', 'invert': True})    

    return 0

def filter_detections(data, path_fits, border=15, exptime_threshold=5, \
    max_distance=70, min_distance=5):
    """ Reject sources closer to image borders (and to most brilliant source).
    
    Sources closer to image border than 'border' pixels are rejected.
    In case of short exposure images (lower than 'exptime_threshold' 
    seconds), detections closer than 'distance' to most brilliant source
    are rejected also.
    """
    fits = mcFits(path_fits)
    input_header = fits.header
    
    size_x = int(input_header['NAXIS1'])
    size_y = int(input_header['NAXIS2'])
    exptime = input_header['EXPTIME']

    # Getting inner FITS area (inside borders of image)
    x = data['X_IMAGE'].values
    y = data['Y_IMAGE'].values
    # print(f'x = {x}')
    # print(x.dtype)
    inner_sources = (x > border) & (x < (size_x - border)) \
        & (y > border) & (y < (size_y - border))
    
    # Filtering sources too closer to saturated HD stars (distance lower than 50 pixels)
    if exptime < exptime_threshold: # EXPTIME is the criterium for HD source
        print(f"EXPTIME = {exptime}")
        print("\t----------- Deleting sources closer than 50 pixels to calibrator")
        # getting most brilliant source dataframe index
        index_brilliant = data['FLUX_ISO'].values.argmax()
        # getting (x, y) pixel coordinates
        xb = x[index_brilliant]
        yb = y[index_brilliant]
        print(f"\tTarget source coords (x, y) = ({xb}, {yb})")
        # computing distances between calibrator an other sources...
        distances = np.sqrt(np.power(x - xb, 2) + np.power(y - yb, 2))
        # setting validity criterium
        indexes = (distances >= max_distance) | (distances < min_distance)
        # final validity boolean array for detected sources in dataframe
        inner_sources = inner_sources & indexes

    print("Sources before filtering = {}".format(y.size))
    data_filtered = data[inner_sources]
    
    return data_filtered

def get_brilliant_sources(data, exptime, max_number=75, exptime_threshold=1):
    # Getting brightest detections
    df_sorted = None

    if exptime <= exptime_threshold:
        # low EXPTIME produces noisy images and too many false detections
        num_sorted = 25
        df_sorted = data.sort_values(by=['FLUX_MAX'], ascending=False)[:max_number]
    else:
        # Low level of noise for this exposure times
        # lower values of MAG_BEST means more brilliant sources
        df_sorted = data.sort_values(by=['MAG_BEST'])[:max_number]

    return df_sorted


def astrocal(path_fits, blazar_file_path, coords_csv, exclude_border=15, tol_pixs=10, crotation=3):
    """
    """
    # header del fichero
    fits = mcFits(path_fits)
    head = fits.header

    # Useful information about input clean rotated FITS
    if 'MAPCAT' in path_fits:
        pix_scale = fits.header['INSTRSCL']
    elif 'T090' in path_fits:
        pix_scale=0.387
        if fits.header['NAXIS1']==1024:
            pix_scale=2*pix_scale
    elif 'T150' in path_fits:
        pix_scale=0.232
        if fits.header['NAXIS1']==1024:
            pix_scale=2*pix_scale
        
    date_obs = ''
    if 'DATE-OBS' in fits.header:
        date_obs = fits.header['DATE-OBS']
    else:
        date_obs = fits.header['DATE']

    nearest_blazar, distance_deg = closest_blazar(path_fits, blazar_file_path)
    ra_im = nearest_blazar['ra2000_mc_deg']
    dec_im = nearest_blazar['dec2000_mc_deg']
        
    str_out = 'ASTROCALIBRATION,INFO,"Trying calibration with data: RA = {}, DEC = {}, DATE-OBS = {}, PIX_SCALE = {}"'
    print(str_out.format(ra_im, dec_im, head['DATE-OBS'], pix_scale))

    # reading 'coord_csv' file
    try:
        data_csv = pd.read_csv(coords_csv)
    except Exception as e:
        print(e)
        print(f'ASTROCALIBRATION,ERROR,"Reading astrocalibration CSV detected sources \'{coords_csv}\'"')
        return 1
    
    # Astrometric calibration process
    # IF MODEL IS PROVIDED, no calibration process will be done................
    root, ext = os.path.splitext(path_fits)
    astrom_out_fits = root + 'w.fits'
        
    # Composing astrometric calibraton command with 'imwcs' from WCSTools
    # com_str = "imwcs -wve -d {} -r 0 -y 3 -p {} -j {} {} -h {} -c {} -t 10 -o {} {}"
    matchable_fit = 1
    com_str = "imwcs -wve -a {} -d {} -r 0 -y {} -p {} -j {} {} -h {} -c {} -t {} {}"
    cmd = com_str.format(crotation, coords_csv, matchable_fit, pix_scale, \
        ra_im, dec_im, len(data_csv), 'tmc', tol_pixs, path_fits)

    print("astrometric calibration command")
    print("-" * 50)
    print(cmd)
    
    result = execute_command(cmd)
    
    cal_out = root + '_imwcs_2mass.log'

    # writing output astrometric calibration log file
    with open(cal_out, "w") as fout:
        fout.write("\n#*********************************************************\n")
        fout.write("\n#********* ASTROMETRIC CALIBRATION  ***********\n")
        fout.write("\n#*********************************************************\n")
        fout.write("---------------- STDOUT ----------------")
        fout.write(result.stdout.decode('utf-8'))
        fout.write("---------------- STDERR ----------------")
        fout.write(result.stderr.decode('utf-8'))

    if result.returncode:
        print(result)
        return result.returncode

def inner_detections(path_fits, cat, border=15, format_cat='FITS_LDAC'):
    """_summary_

    Args:
        path_fits (_type_): _description_
        cat (_type_): _description_
        border (int, optional): _description_. Defaults to 15.

    Returns:
        _type_: _description_
    """
    # Reading input FITS
    fits = mcFits(path_fits)
    input_header = fits.header
    
    size_x = int(input_header['NAXIS1'])
    size_y = int(input_header['NAXIS2'])
    exptime = input_header['EXPTIME']
    
    # Reading text format SExtractor output catalog
    data = read_sext_catalog(cat, format=format_cat)     
    data = pd.DataFrame(data)

    # Getting inner FITS area (inside borders of image)
    x = data['X_IMAGE']
    y = data['Y_IMAGE']
    
    inner_sources = (x > border) & (x < (size_x - border)) \
        & (y > border) & (y < (size_y - border))
    
    return data[inner_sources]

def calibrate(path_fits, sext_conf, blazar_path, overwrite=False, \
                  format_cat='FITS_LDAC', border=15, tol_pixs=10, crotation=3):

    # Reading FITS file
    input_fits = mcFits(path_fits)
    input_head = input_fits.header

    fits_object = input_head['OBJECT']
    dateobs = input_head['DATE-OBS']
    exptime = input_head['EXPTIME']
    
    if ('WCSNREF' in input_head) and not overwrite:
        print(f'ASTROCALIBRATION,INFO,"Calibration already done for {path_fits}"')
        return 0

    # getting closest blazar
    nearest_blazar, distance_deg = closest_blazar(path_fits, blazar_path)
    blazar_name = nearest_blazar['IAU_name_mc']
    print(f'Closest blazar distance = {distance_deg} deg')
    if distance_deg > 0.5:
        print('ASTROCALIBRATION,ERROR,"Too far IOP3 target source ({blazar_name}, {distance_deg} deg)"')
        message = "OBJECT={}, DATE-OBS={}, EXPTIME={} s"
        print(message.format(fits_object, dateobs, exptime))
        return 1
    
    ##################### This part is critical for astrometric calibration ############
    # Stars and blazar have some astrocalibration steps in common, but differ critically at the end

    is_blazar = False
    if nearest_blazar['Rmag_mc'] < 0:
        is_blazar = True
        print('ASTROCALIBRATION,INFO,"Calibrating blazar."')
    else:
        print('ASTROCALIBRATION,INFO,"Calibrating STAR."')
       
    # detecting sources and getting additional info
    root, ext = os.path.splitext(path_fits)
    cat = root + '.cat'
    plot_out = root + '_first_sext_detection.png'
    res_detection = detect_sources(path_fits, sext_conf, cat, \
        plot_out=plot_out, back_image=True, segment_image=True, \
        border=border, additional_params=sext_params_detection(path_fits))
    if res_detection:
        message = f'ASTROCALIBRATION,ERROR,"Could not get sources for {path_fits}"'
        print(message)
        return 2

    if 'fits' in path_fits:
        segmentation_fits = root + '_segment.fits'
        background_fits = root + '_back.fits'
    else:
        segmentation_fits = root + '_segment.fit'
        background_fits = root + '_back.fit'

    # Plotting background and segmentation FITS
    # segmentation image

    segment_png = root + '_segmentation.png'
    title = 'Segmentation for OBJECT={}, EXPTIME={}, DATE-OBS={}'
    title = title.format(fits_object, exptime, dateobs)
    seg_fits = mcFits(segmentation_fits)
    seg_fits.plot(segment_png, title=title)
    # plotFits(segmentation_fits, segment_png, title=title)

    # background image
    back_png = root + '_background.png'
    title = 'Background for OBJECT={}, EXPTIME={}, DATE-OBS={}'
    title = title.format(fits_object, exptime, dateobs)
    try:
        back_fits = mcFits(background_fits)
        back_fits.plot(back_png, title=title)
        # plotFits(background_fits, back_png, title=title)
    except ValueError:
        print(f'ASTROCALIBRATION,WARNING,"Problems plotting blackground FITS {background_fits}"')

    # masking duplicated sources
    if 'fits' in path_fits:
        clean_fits = root + '_clean.fits'
    else:
        clean_fits = root + '_clean.fit'
    if 'MAPCAT' in path_fits:
        # res_masking = mask_duplicated(path_fits, clean_fits, cat_image, segmentation_fits, back_fits)
        res_masking = mask_duplicated_simple(path_fits, clean_fits, cat, segmentation_fits)
        if res_masking:
            message = 'ASTROCALIBRATION,ERROR,"Error masking duplicated sources in {}"'
            print(message.format(path_fits))
            return 3
    else:
        shutil.copy(path_fits, clean_fits)

    print("Image without duplicated: {}".format(clean_fits))
    root_cf, ext_cf = os.path.splitext(clean_fits)
    clean_png = root_cf + '.png'
    plotFits(clean_fits, clean_png, title=f'{fits_object} {dateobs} {exptime}s without duplicated')

    ##### ----- Rotating cleaned image 90 degrees counter clockwise ---- #####
    if 'fits' in path_fits:
        clean_rotated_fits = root_cf + '_rotated.fits'
    else:
        clean_rotated_fits = root_cf + '_rotated.fit'

    if rotation(clean_fits, clean_rotated_fits):
        message = 'ASTROCALIBRATION,ERROR,"Error rotating FITS {}"'
        print(message.format(clean_fits))
        return 4
    
    clean_rotated_png = root_cf + '_rotated.png'
    title = f'{fits_object} {dateobs} {exptime}s no-duplicated and rotated'
    cr_fits = mcFits(clean_rotated_fits)
    cr_fits.plot(clean_rotated_png, title=title)
    # plotFits(clean_rotated_fits, clean_rotated_png, title=title)
    
    root_crf, ext_crf = os.path.splitext(clean_rotated_fits)
    cat = root_crf + '.cat'
    all_detect_sext_png = root_crf + '_all_detect_sext.png'
    res = detect_sources(clean_rotated_fits, sext_conf, cat, \
        plot_out=all_detect_sext_png, border=border, \
        additional_params=sext_params_detection(path_fits))
    if res:
        message = 'ASTROCALIBRATION,ERROR,"Error detecting sources in {}"'
        print(message.format(clean_rotated_fits))
        return 5
    
    if is_blazar:
        # -------------- Astrocalibrating BLAZAR -------------
        # Filtering sources too close to FITS limits
        data_sext_filtered = inner_detections(clean_rotated_fits, cat, border)
        n_sources = len(data_sext_filtered.index)
        if n_sources < 3:
            message = 'ASTROCALIBRATION,WARNING,"Low number of sources ({}) in {}".'
            print(message.format(n_sources, clean_rotated_fits))
        
        print(f"Number of sources after filtering = {n_sources}")

        # Plotting inner sources...
        # INNER SOURCES
        inner_detect_sext_png = root_crf +  '_inner_detect_sext.png'
        print('Out PNG ->', inner_detect_sext_png)
        title_plot = f'SExtractor astrocalibration sources in {fits_object} {dateobs} {exptime}s'
        cr_fits.plot(inner_detect_sext_png, title=title_plot, \
            ref_coords='pixel', color='magenta', \
            coords=(data_sext_filtered['X_IMAGE'], data_sext_filtered['Y_IMAGE']))
        # plotFits(clean_rotated_fits, inner_detect_sext_png, title=title_plot, \
        #     ref_coords='pixel', color='magenta', \
        #     coords=(data_sext_filtered['X_IMAGE'], data_sext_filtered['Y_IMAGE'])) # , \
        #     # dictParams={'aspect':'auto', 'invert':'True', 'stretch': 'log', 'vmin':1})

        # get better SExtractor detections for astrocalibration
        df_sorted = get_brilliant_sources(pd.DataFrame(data_sext_filtered), exptime)    
        
        n_sources_filtered = df_sorted['NUMBER'].size
        print(f'Number of brightest sources used = {n_sources_filtered}')
        #cat_sort = cat.replace('.cat', '_sorted.cat')
        cat_sort_filtered = root_crf + '_sorted_filtered.cat'

        # Writing to file (needed for WCSTools astrometric calibration)
        df_sorted.to_csv(cat_sort_filtered, index=False, sep=' ', header=False, columns=['X_IMAGE', 'Y_IMAGE'])

        # Plotting selected brilliant sources
        out_detect_sext_png = root_crf + '_detect_sext.png'
        print('Out PNG ->', out_detect_sext_png)
        title_plot = f'Valid astrocalibration sources in {fits_object} {dateobs} {exptime}s'

        cr_fits.plot(out_detect_sext_png, title=title_plot, \
            coords=(df_sorted['X_IMAGE'], df_sorted['Y_IMAGE']), \
            ref_coords='pixel', color='green')
        # plotFits(clean_rotated_fits, out_detect_sext_png, title=title_plot, \
        #     coords=(df_sorted['X_IMAGE'], df_sorted['Y_IMAGE']), \
        #     ref_coords='pixel', color='green') #, dictParams={'aspect':'auto', 'invert':'True'})

        # # Astrometric calibration
        # print("\tUsing new central FITS coordinates (Closest MAPCAT source)")
        # closest_blazar_coords = {'RA': nearest_blazar['ra2000_mc_deg'], \
        #     'DEC': nearest_blazar['dec2000_mc_deg']}
        
        res_astrocal = astrocal(clean_rotated_fits, blazar_path, cat_sort_filtered, \
            exclude_border=border, tol_pixs=tol_pixs, crotation=crotation)
            
        if res_astrocal:
            print(f'ASTROCALIBRATION,ERROR,"Executing astrocalibration routine on \'{clean_rotated_fits}\'."')
            return 6
    else:
        # -------------- Astrocalibrating STAR --------------
        # getting most brilliant source. This is our STAR
        print(f'cat = {cat}')
        dt_star = select_central_star(path_fits, cat, format_cat=format_cat)

        print(f'Central stars = {dt_star}')
        
        if len(dt_star.index) == 0:
            print(f'ASTROCALIBRATION,ERROR,"No central star for FITS \'{clean_rotated_fits}\'"')
            return 5
        x_star = dt_star['X_IMAGE'].values[0]
        y_star = dt_star['Y_IMAGE'].values[0]
        dist_pix = dt_star['DISTANCE_PIX'].values[0]

        print(f'Most Brilliant star = ({x_star}, {y_star}) (distance in pixels to center = {dist_pix}')
        
        cr_fits.plot('selected_star.png', title='SELECTED STAR', \
            ref_coords='pixel', color='magenta', \
            coords=(dt_star['X_IMAGE'].values, dt_star['Y_IMAGE'].values))
        # plotFits(clean_rotated_fits, 'selected_star.png', title='SELECTED STAR', \
        #     ref_coords='pixel', color='magenta', \
        #     coords=(dt_star['X_IMAGE'].values, dt_star['Y_IMAGE'].values))
        
        # get best calibration of the night
        calibration_dir = "/".join(path_fits.split("/")[:-2])
        df_best = get_best_astrocal(calibration_dir)
        print('Best calibration')
        for k in ['PATH', 'WCSMATCH', 'EXPTIME']:
            print(f'{k} = {df_best[k].iloc[0]}')
        
        best_fits = mcFits(df_best['PATH'].iloc[0])
        
        # set new/updated header keywords
        new_keys = OrderedDict()
        
        # new_keys['CRVAL1'] = closest_iop3_source['ra2000_mc_deg']
        # # Change DEC coordinate. I add -50 pixels to closest IOP3 target
        # new_keys['CRVAL2'] = closest_iop3_source['dec2000_mc_deg'] - (50 * best_fits.header['SECPIX2'] / 3600.0) 
        
        # New procedure
        blazar_ra = nearest_blazar['ra2000_mc_deg']
        blazar_dec = nearest_blazar['dec2000_mc_deg']
        blazar_coords = SkyCoord(blazar_ra, blazar_dec, unit='deg')
        b_ra = blazar_coords.ra.hms
        b_dec = blazar_coords.dec.dms
        pref_ra = ''
        if abs(b_ra.h) < 10:
            pref_ra = '0'
        b_ra_hms = f'{pref_ra}{int(b_ra.h)}:{int(b_ra.m)}:{b_ra.s:.4f}'
        op = '+'
        if b_dec.d < 0:
            op = ''
        pref_dec = ''
        if abs(b_dec.d) < 10:
            pref_dec = '0'
        b_dec_dms = f'{op}{pref_dec}{int(b_dec.d)}:{int(b_dec.m)}:{b_dec.s:.5f}'

        # center_coords = center_coordinates((x_star, y_star), \
        #     (blazar_ra, blazar_dec), (input_head['NAXIS1'], input_head['NAXIS2']), \
        #     arcs_per_pixel=0.53)
        # new_coords = SkyCoord(center_coords['RA'], center_coords['DEC'], unit="deg")
        # new_keys['CRVAL1'] = center_coords['RA']
        # new_keys['CRVAL2'] = center_coords['DEC']
        # new_keys['CRPIX1'] = input_head['NAXIS1'] / 2
        # new_keys['CRPIX2'] = input_head['NAXIS1'] / 2
        
        cards = []

        cards.append(('CRVAL1', blazar_ra, ''))
        cards.append(('CRVAL2', blazar_dec, ''))
        cards.append(('CRPIX1', round(x_star), ''))
        cards.append(('CRPIX2', round(y_star), ''))
        cards.append(('RADECSYS', 'FK5     ', ''))
        cards.append(('EPOCH', 2000, ''))
        cards.append(('CDELT1', best_fits.header['CDELT1'], ''))
        cards.append(('CDELT2', best_fits.header['CDELT2'], ''))
        cards.append(('CTYPE1', 'RA---TAN', ''))
        cards.append(('CTYPE2', 'DEC--TAN', ''))
        cards.append(('CD1_1', best_fits.header['CD1_1'], ''))
        cards.append(('CD1_2', best_fits.header['CD1_2'], ''))
        cards.append(('CD2_1', best_fits.header['CD2_1'], ''))
        cards.append(('CD2_2', best_fits.header['CD2_2'], ''))
        cards.append(('WCSRFCAT', 'tmc', ''))
        cards.append(('WCSIMCAT', '', ''))
        cards.append(('WCSMATCH', 1, ''))
        cards.append(('WCSNREF', 1, ''))
        cards.append(('WCSTOL', 0, ''))
        cards.append(('RA', b_ra_hms, ''))
        cards.append(('DEC', b_dec_dms, ''))
        cards.append(('WRA', b_ra_hms, ''))
        cards.append(('WDEC', b_dec_dms, ''))
        cards.append(('EQUINOX', best_fits.header['EQUINOX'], ''))
        cards.append(('CROTA1', best_fits.header['CROTA1'], ''))
        cards.append(('CROTA2', best_fits.header['CROTA2'], ''))
        if 'SECPIX' in best_fits.header:
            cards.append(('SECPIX1', best_fits.header['SECPIX'], ''))
            cards.append(('SECPIX2', best_fits.header['SECPIX'], ''))
        else:
            cards.append(('SECPIX1', best_fits.header['SECPIX1'], ''))
            cards.append(('SECPIX2', best_fits.header['SECPIX2'], ''))
        cards.append(('WCSSEP', 0, ''))
        cards.append(('IMWCS', 'None', ''))

        astrom_out_fits = clean_rotated_fits.replace('.fits', 'w.fits')
        # deleting deprecated/unuseful header keywords
        hdul = fits.open(clean_rotated_fits, mode='update')

        for k in ['PC001001', 'PC001002', 'PC002001', 'PC002002']:
            if k in hdul[0].header:
                hdul[0].header.remove(k, ignore_missing=True)
        hdul.writeto(astrom_out_fits, output_verify='fix', overwrite=True)

        # Copying calibration keywords to FITS
        cal_fits = mcFits(astrom_out_fits)
        cal_fits.update_header(cards)


        # new_keys['CRVAL1'] = blazar_ra
        # new_keys['CRVAL2'] = blazar_dec
        # new_keys['CRPIX1'] = round(x_star)
        # new_keys['CRPIX2'] = round(y_star)
        # new_keys['EPOCH'] = 2000
        # new_keys['CDELT1'] = best_fits.header['CDELT1']
        # new_keys['CDELT2'] = best_fits.header['CDELT2']
        # new_keys['CTYPE1'] = 'RA---TAN'
        # new_keys['CTYPE2'] = 'DEC--TAN'
        # new_keys['CD1_1'] = best_fits.header['CD1_1']
        # new_keys['CD1_2'] = best_fits.header['CD1_2']
        # new_keys['CD2_1'] = best_fits.header['CD2_1']
        # new_keys['CD2_2'] = best_fits.header['CD2_2']
        # # new_keys['PC1_1'] = best_fits.header['CD1_1']
        # # new_keys['PC1_2'] = best_fits.header['CD1_2']
        # # new_keys['PC2_1'] = best_fits.header['CD2_1']
        # # new_keys['PC2_2'] = best_fits.header['CD2_2']

        # # new_keys['PC1_1'] = 1
        # # new_keys['PC1_2'] = 0
        # # new_keys['PC2_1'] = 0
        # # new_keys['PC2_2'] = 1

        # # rad_angle = math.radians(best_fits.header.get('CROTA1', best_fits.header.get('CROTA', 0)))
        # # proportion = best_fits.header['CDELT2'] / best_fits.header['CDELT1']
        # # new_keys['PC1_1'] = math.cos(rad_angle)
        # # new_keys['PC1_2'] = -1 * proportion * math.sin(rad_angle)
        # # new_keys['PC2_1'] = proportion * math.sin(rad_angle)
        # # new_keys['PC2_2'] = math.cos(rad_angle)
        
        # new_keys['WCSRFCAT'] = 'tmc'
        # new_keys['WCSIMCAT'] = ''
        # new_keys['WCSMATCH'] = 1
        # new_keys['WCSNREF'] = 1
        # new_keys['WCSTOL'] = 0
   
        # t_ra = new_coords.ra.hms
        # t_dec = new_coords.dec.dms
        # new_keys['RA'] = f'{int(t_ra.h)}:{int(t_ra.m)}:{t_ra.s:.4f}'
        # op = '+'
        # if t_dec.d < 0:
        #     op = ''
        # new_keys['DEC'] = f'{op}{int(t_dec.d)}:{int(t_dec.m)}:{t_dec.s:.5f}'
        # new_keys['WRA'] = new_keys['RA']
        # new_keys['WDEC'] = new_keys['DEC'] 
        # new_keys['EQUINOX'] = 2000
        # new_keys['CROTA1'] = best_fits.header['CROTA1']
        # new_keys['CROTA2'] = best_fits.header['CROTA2']
        # new_keys['SECPIX1'] = best_fits.header.get('SECPIX1', '')
        # new_keys['SECPIX2'] = best_fits.header.get('SECPIX2', '')
        # # In some cases, only 'SECPIX' header keyword is present in calibrated FITS (square pixel size)
        # if 'SECPIX' in best_fits.header:
        #     new_keys['SECPIX1'] = best_fits.header['SECPIX']
        #     new_keys['SECPIX2'] = best_fits.header['SECPIX']
        # new_keys['WCSSEP'] = 0
        # new_keys['IMWCS'] = 'None'
        
        # print(new_keys)
        
        # using clean_rotated_fits as FITS base    
        # hdul = fits.open(clean_rotated_fits)
        # header = hdul[0].header
        # # delete some keywords
        # for k in ['PC001001', 'PC001002', 'PC002001', 'PC002002']:
        #     header.remove(k, ignore_missing=True)
        
<<<<<<< HEAD
        # special keywords
        if 'RA' in header:
            header.rename_keyword('RA', 'WRA')
            header.rename_keyword('DEC', 'WDEC')
        else:
            header.rename_keyword('OBJCTRA', 'WRA')
            header.rename_keyword('OBJCTDEC', 'WDEC')
        # header['BLANK'] = 32768

        # calibration keywords
        for k, v in new_keys.items():
            header.remove(k, ignore_missing=True)
            header.append(card=(k, v, ''), end=True) # set
            
        # Finally, saving/updating astrocalibreated file with star coordinates and astrometric keywords from best fit
        if 'fits' in clean_rotated_fits: 
            astrom_out_fits = clean_rotated_fits.replace('.fits', 'w.fits')
        else:
            astrom_out_fits = clean_rotated_fits.replace('.fit', 'w.fits')
        hdul[0].header = header
        hdul.writeto(astrom_out_fits, output_verify='fix', overwrite=True)
=======
        # # # special keywords
        # # header.rename_keyword('RA', 'WRA')
        # # header.rename_keyword('DEC', 'WDEC')
        # # # header['BLANK'] = 32768

        # # calibration keywords
        # for k, v in new_keys.items():
        #     header.remove(k, ignore_missing=True)
        #     header.append(card=(k, v, ''), end=True) # set
            
        # # Finally, saving/updating astrocalibreated file with star coordinates and astrometric keywords from best fit
        # astrom_out_fits = clean_rotated_fits.replace('.fits', 'w.fits')
        # hdul[0].header = header
        # hdul.writeto(astrom_out_fits, output_verify='fix', overwrite=True)
>>>>>>> e8a48abc

    return 0

def get_best_astrocal(calibration_dir):
    """_summary_

    Args:
        calibration_dir (_type_): _description_

    Returns:
        _type_: _description_
    """
    cal_fits = glob.glob(os.path.join(calibration_dir, '*/*final.fit*'))

    print(f'Calibrations done = {len(cal_fits)}')
    cal_results = defaultdict(list)
    for cf in cal_fits:
        print("HOLAAAAA")
        astro_fits = mcFits(cf)
        cal_results['PATH'] = cf
        for k in ['WCSMATCH', 'EXPTIME']:
            cal_results[k].append(astro_fits.header[k])
    # transform to pandas DataFrame
    df_cal = pd.DataFrame(cal_results)
    
    # getting best calibration according to maching sources number
    df_cal_best = df_cal.sort_values(by=['EXPTIME', 'WCSMATCH'], ascending=[False, False]).head(1)
    
    return df_cal_best

def center_coordinates(pixel_obj_coords, deg_astro_coords, pixel_fits_size, arcs_per_pixel=0.53):
    """Return central FITS coordinates (ra, dec) in degrees given 
    pixel_obj_coords and deg_astro_coords.
    
    Args:
        pixel_obj_coords (tuple): 
            Star coordinates in pixels (x, y).
        deg_astro_coords (tuple): 
            IOP3 closest source sky coordinates in degrees (ra, dec).
        pixel_fits_size (tuple): 
            FITS image dimensions in pixels (width, height).
        arcs_per_pixel (float):
            arcsecs covered per pixel in FITS.
        
    Return:
        deg_central_coords (dict): 
            Estimated central FITS coordinates in degrees. Keywords ['RA', 'DEC'].
    """
    deg_central_coords = {}
    x_obj, y_obj = pixel_obj_coords
    size_x, size_y = pixel_fits_size
    ra, dec = deg_astro_coords
    
    deg_central_coords['RA'] = (x_obj - (size_x / 2)) * arcs_per_pixel / 3600.0 + ra
    deg_central_coords['DEC'] = ((size_y / 2) - y_obj) * arcs_per_pixel / 3600.0 + dec 
    
    return deg_central_coords
    
def select_central_star(fits_path, cat_path, format_cat='FITS_LDAC', \
    inner_pix_radius=100):

    """
    Return the most brilliant star closer than 'inner_pix_radius' 
    to center of 'fits_path', detected and registered in text format catalog
    'cat_path'.

    Args:
        fits_path (str): path to FITS file.
        cat_path (str): path to output SExtractor ASCCI format catalog.
        inner_pix_radius (float): distance (in pixels) to FITS center image data.

    Returns:
        (ndarray): SExtractor row of most brilliant Object/Star.
    """
    # Loading fits_path
    head = mcFits(fits_path).header

    # Reading text format SExtractor output catalog
    dc = read_sext_catalog(cat_path, format=format_cat)
    dc = pd.DataFrame(dc)

    # computing distances to center pixels image
    distances = np.sqrt(np.power(dc['X_IMAGE'] - head['NAXIS1'] / 2, 2) + \
        np.power(dc['Y_IMAGE'] - head['NAXIS2'] / 2, 2))
    
    # filtering
    data_sext_filtered = dc[distances < inner_pix_radius]
    data_sext_filtered = pd.DataFrame(data_sext_filtered)
    data_sext_filtered['DISTANCE_PIX'] = distances[distances < inner_pix_radius]
    
    # Sorting and selecting the closest one
    dt_star = data_sext_filtered.sort_values(['FLUX_MAX','FLUX_AUTO'], ascending=False).head(1)

    return dt_star

def read_blazar_file(blazar_csv):
    """_summary_

    Args:
        blazar_csv (_type_): _description_

    Returns:
        _type_: _description_
    """
    df_mapcat = pd.read_csv(blazar_csv, comment='#')
    # (df_mapcat.info())
    # getting coordinates in degrees unit
    c  = []
    for ra, dec in zip(df_mapcat['ra2000_mc'], df_mapcat['dec2000_mc']):
        c.append("{} {}".format(ra, dec))

    mapcat_coords = SkyCoord(c, frame=FK5, unit=(u.hourangle, u.deg), \
    obstime="J2000")
    df_mapcat['ra2000_mc_deg'] = mapcat_coords.ra.deg
    df_mapcat['dec2000_mc_deg'] = mapcat_coords.dec.deg

    return df_mapcat

def closest_blazar(path_fits, blazar_file_path):
    # Getting header informacion
    i_fits = mcFits(path_fits)
    input_head = i_fits.header
    
    # read blazar data
    blazar_data = read_blazar_file(blazar_file_path)

    # Central FITS coordinates
    if 'MAPCAT' in path_fits:
        icoords = "{} {}".format(input_head['RA'], input_head['DEC'])
        input_coords = SkyCoord(icoords, frame=FK5, unit=(u.deg, u.deg), \
                                    obstime="J2000")
    else:
        if 'OBJCTRA' in input_head:
            icoords = "{} {}".format(input_head['OBJCTRA'], input_head['OBJCTDEC'])
        else:
            print('Object coordinates are missing from header of {}'.format(path_fits) )
            icoords = "0 0"
        input_coords = SkyCoord(icoords, frame=FK5, unit=(u.hourangle, u.deg), \
                                    obstime="J2000")
    # Blazars subset...
    df_blazars = blazar_data[blazar_data['IAU_name_mc'].notna()]
    c  = []
    if input_coords.ra.value==0.0 and input_coords.dec.value==0.0:
        for name,ra,dec in zip(df_blazars['IAU_name_mc'],df_blazars['ra2000_mc'], df_blazars['dec2000_mc']):
            s = SequenceMatcher(None, name, path_fits.split('/')[-1].split('-')[0])
            if s.ratio() > 0.6:
                input_coords=SkyCoord("{} {}".format(ra,dec), frame=FK5, unit=(u.hourangle, u.deg), \
                                          obstime="J2000")
                print('Found this object in blazar list: %s' % name)
                print('with name similar to (from fits file): %s' % path_fits.split('/')[-1].split('-')[0])
                print('Using its coordinares instead, take with caution!')
                break
    for ra, dec in zip(df_blazars['ra2000_mc'], df_blazars['dec2000_mc']):
        c.append("{} {}".format(ra, dec))
    blazar_coords = SkyCoord(c, frame=FK5, unit=(u.hourangle, u.deg), \
    obstime="J2000")
    # Closest MAPCAT source to FITS central coordinates
    # Distance between this center FITS and MAPCAT targets (in degrees)
    distances = input_coords.separation(blazar_coords)
    
    # Closest source in complete set...
    i_min = distances.deg.argmin()
    
    return df_blazars.iloc[i_min], distances.deg[i_min]

def query_external_catalog(path_fits, catalog={}):
    # Getting sources from web catalogs
    astro_fits = mcFits(path_fits)
    astro_header = astro_fits.header
    
    ra = astro_header['CRVAL1']
    dec = astro_header['CRVAL2']
    center_coords = coord.SkyCoord(ra=ra, dec=dec, unit=(u.deg, u.deg), frame='icrs')

    # Plotting web sources over our calibrated FITS
    for cat_name, cat_code in catalog.items():
        try:
            if 'MAPCAT' in path_fits:
                result = Vizier.query_region(center_coords, width="10m", catalog=cat_code)
            else:
                result = Vizier.query_region(center_coords, width="13m", catalog=cat_code)
            print('Web catalog obtained')
            pprint.pprint(result)
        except:
            continue

        wcat = None
        try:
            wcat = result[cat_code]
            # print(f'wcat = {wcat}')
            
            if cat_name == 'SDSS-R12':
                coords = (wcat['RA_ICRS'], wcat['DE_ICRS'])
            else:
                coords = (wcat['RAJ2000'], wcat['DEJ2000'])    
            # print(f'coords = {coords}')

            if 'fits' in path_fits:
                cat_out_png = path_fits.replace('.fits', f'_{cat_name}.png')
            else:
                cat_out_png = path_fits.replace('.fit', f'_{cat_name}.png')
            print(f"Plotting data from {cat_code} catalog")
            print(f'outplot = {cat_out_png}')
            title_temp = '{}: OBJECT={}, DATE-OBS={}, EXPTIME={} s'
            title = title_temp.format(cat_name, astro_header['OBJECT'], \
                astro_header['DATE-OBS'], astro_header['EXPTIME'])
            try:
                astro_fits.plot(cat_out_png, title=title, \
                    coords=coords, astroCal=True, color='green', \
                    dictParams={'aspect':'auto', 'invert':'True'})
                # plotFits(path_fits, cat_out_png, title=title, \
                #     coords=coords, astroCal=True, color='green', \
                #     dictParams={'aspect':'auto', 'invert':'True'})
            except Exception as inst:
                print(type(inst))    # the exception instance
                print(inst.args)     # arguments stored in .args
                print(inst)
                print(f"ASTROCALIBRATION,WARNING,'Plotting {cat_out_png}'")
                
        except TypeError:
            return 1
    
    return 0

def match_sources(ra1, dec1, ra2, dec2, num_close=1):
    """
    It matches catalog1 and catalog2. Coordinates for astrometric sky coordinates are given 
    by key_coord dictionaries (keywords 'RA' and 'DEC'). It returns num_close closest sources 
    in cat2 for each source in cat1.
    
    Args:
        ra1 (np.array): First catalog 'RA' coordinates (in degrees).
        dec1 (np.array): First catalog 'DEC' coordinates (in degrees).
        ra2 (np.array): Second catalog 'RA' coordinates (in degrees).
        dec2 (np.array): Second catalog 'DEC' coordinates (in degrees).
        num_close (int, optional): Number of closest sources in second set of coordinates 
            for each source first set of coordinates. Default: 1.
        
    Returns:
        tuple of tuples: (index/es in cat2 closest to cat1 ones, 2D-distances, 3d-distances).
            Each element is a tuple. Their len is given by cat1 sources.
    """
    c1 = SkyCoord(ra = ra1 * u.degree, dec = dec1 * u.degree)
    # sextractor catalog
    c2 = SkyCoord(ra = ra2 * u.degree, dec = dec2 * u.degree)

    return match_coordinates_sky(c1, c2, nthneighbor=num_close)

def check_saturation(sext_flags):
    """Check for saturated SExtractor FLAGS in 'sext_flags'.
    
    As SExtractor manual says, if some source pixel si saturated then FLAGS take
    3th bit of FLAG to 1. That is, value 4 = 2^2 (3th bit) is activated
    
    Args:
        sext_flags (np.array): SExtractor FLAGS array.
        
    Returns:
        np.array of booleans: True means saturated FLAG.
    """
    # Binary codification and bit check
    return np.array([f"{format(flag, 'b') :0>8}"[-3] == '1' for flag in sext_flags], dtype=bool)
    

def assoc_sources(catalog, df_mapcat, max_deg_dist=0.006, suffix='O'):
    """_summary_

    Args:
        catalog (_type_): _description_
        df_mapcat (_type_): _description_
        max_deg_dist (float, optional): _description_. Defaults to 0.006.
        source_type (str, optional): _description_. Defaults to 'O'.

    Returns:
        _type_: _description_
    """
    df_mapcat = df_mapcat.reset_index()
    
    # Loading FITS_LDAC format SExtractor catalog
    data = read_sext_catalog(catalog, format='FITS_LDAC')
    print('Assoc_sources = ', data.columns.values)
    # Matching SExtractor detections with closest ORDINARY MAPCAT sources: 
    # Values returned: matched source indexes, 2D-distances, 3D-distances
    ra1 = df_mapcat['ra2000_mc_deg'].values
    dec1 = df_mapcat['dec2000_mc_deg'].values
    ra2 = data['ALPHA_J2000'].values
    dec2 =data['DELTA_J2000'].values
    idx, d2d, d3d = match_sources(ra1, dec1, ra2, dec2, num_close=1)

    # Selecting SExtractor closest sources
    data = data.iloc[idx]
    data = data.reset_index()

    print(f'------------ distances = {d2d.deg}')
    # matching catalog sources
    data['DISTANCE_DEG'] = list(d2d.deg)

    # Concatenating
    df_merge = pd.concat([df_mapcat, data], axis=1)
    
    # getting close enough matches
    fboo = df_merge['DISTANCE_DEG'] < max_deg_dist
    if fboo.sum() == 0:  # no near sources
        print(df_merge[['IAU_name_mc', 'ra2000_mc_deg', 'dec2000_mc_deg', 'ALPHA_J2000', 'DELTA_J2000', 'DISTANCE_DEG']])
    df_merge = df_merge[fboo]


    # renaming columns
    cols = {k: f'{k}_{suffix}' for k in df_merge.columns.values}
    df_merge.rename(columns = cols, inplace = True)

    print(f' --------- Columnas para el merge del tipo {suffix} = {df_merge.columns.values}')

    return df_merge

def merge_mapcat_sextractor(cat, df_mc, input_fits, max_deg_dist=0.006):
    """_summary_

    Args:
        cat (_type_): _description_
        df_mc_o (_type_): _description_
        input_fits (_type_): _description_
        max_deg_dist (float, optional): _description_. Defaults to 0.006.

    Returns:
        _type_: _description_
    """
    root, ext = os.path.splitext(input_fits) 
    i_fits = mcFits(input_fits)
    header = i_fits.header

    data_match_o = assoc_sources(cat, df_mc, suffix='O')

    f_source = data_match_o['IAU_name_mc_O'].str.len() > 0
    # if len(df_mapcat[f_source].index) == 0:
    if f_source.sum() == 0:
        print(data_match_o[['id_mc_O', 'IAU_name_mc_O', 'DISTANCE_DEG_O']])
        print(f'ASTROCALIBRATION,ERROR,"SExtractor has not detected close source to target IOP3 in \'{input_fits}\'."')
        return 6 
    else:
        print(f'Target = {data_match_o[f_source]}') 
    
    # Plotting MAPCAT sources
    if len(df_mc.index) > 0:
        mc_ra = data_match_o['ra2000_mc_deg_O'].values
        mc_dec = data_match_o['dec2000_mc_deg_O'].values 
        sources_mapcat_png = f'{root}_mapcat_sources.png'
        title_temp = "{}, {} ({} s)"
        title = title_temp.format(header['OBJECT'], header['DATE-OBS'], header['EXPTIME'])
        i_fits.plot(sources_mapcat_png, title=title, astroCal=True, color='magenta', \
            coords=(mc_ra, mc_dec), dictParams={'aspect':'auto', 'invert':'True'})
        print('Out PNG ->', sources_mapcat_png)
    else:
        print(f'ERROR: No closer enough MAPCAT sources found for this input FITS: {input_fits}')
        return 7
    
    # Printing info about MAPCAT-SExtractor sources
    str_match_mapcat = " MAPCAT (name, ra, dec, Rmag, Rmagerr) = ({}, {}, {}, {}, {})"
    str_match_sext = "SExtractor (ra, dec, mag_auto, magerr_auto) = ({}, {}, {}, {})"
    str_dist = "Distance = {}\n-----------------------"
    for j, row in data_match_o.iterrows():
        print(str_match_mapcat.format(row['name_mc_O'], row['ra2000_mc_deg_O'], row['dec2000_mc_deg_O'], \
            row['Rmag_mc_O'], row['Rmagerr_mc_O']))
        print(str_match_sext.format(row['ALPHA_J2000_O'], row['DELTA_J2000_O'], \
            row['MAG_AUTO_O'], row['MAGERR_AUTO_O']))
        print(str_dist.format(row['DISTANCE_DEG_O']))

    # Extraordinary counterparts location
    # rough coordinates (relative to ordinary source locations)
    df_mc['dec2000_mc_deg'] = df_mc['dec2000_mc_deg'] - 0.0052
    data_match_e = assoc_sources(cat, df_mc, suffix='E')

    if len(data_match_e.index) != len(data_match_o.index):
        print('PHOTOMETRY,ERROR,"Different number of ORDINARY and EXTRAORDINARY sources."')
        return 9

    data_matched = pd.concat([data_match_o, data_match_e], axis=1)

    return data_matched

def get_mapcat_sources(input_fits, blazar_path):
    """Search for MAPCAT sources included in area covered by FITS.

    Args:
        input_fits (str): FITS fille path.
        blazar_path (str): Path of file that contains MAPCAT sources.

    Returns:
        pd.DataFrame: It contains MAPCAT info provided by 'balazar_path'
            about sources in sky 'input_fits' area.
    """
    # RA,DEC limits...
    sky_limits = get_radec_limits(input_fits)
    
    # getting blazars info inside FITS sky area
    blazars_data = read_blazar_file(blazar_path)
    df_mc = detections_inside(blazars_data, \
        (sky_limits['ra_min'], sky_limits['ra_max']), \
        (sky_limits['dec_min'], sky_limits['dec_max']))
    
    return df_mc

def get_radec_limits(path_fits):
    """It computes alpha_J2000, delta_J2000 limits for astrometric calibrated FITS. 
    
    Args:
        path_fits (str): FITS path.

    Returns:
        dict: dictionary with keywords 'ra_min', 'ra_max', 'dec_min', dec_max' in degrees.
    """
    fits = mcFits(path_fits)
    com1 = f'xy2sky -d {path_fits} 0 0'
    com2 = f'xy2sky -d {path_fits} {fits.header["NAXIS1"]} {fits.header["NAXIS2"]}'

    print(f'{com1}')
    proc1 = subprocess.Popen(com1, shell=True, stdout=subprocess.PIPE)
    out1 = proc1.stdout.read().decode('utf-8')[:-2]
    data1 = [float(d) for d in out1.split()[:2]]
    print(f'data1 = {data1}')
   
    print(f'{com2}')
    proc2 = subprocess.Popen(com2, shell=True, stdout=subprocess.PIPE)
    out2 = proc2.stdout.read().decode('utf-8')[:-2]
    data2 = [float(d) for d in out2.split()[:2]]
    print(f'data2 = {data2}')
   

    ras = [data1[0], data2[0]]
    decs = [data1[1], data2[1]]

    return {'ra_min': min(ras), 'ra_max': max(ras), 'dec_min': min(decs), 'dec_max': max(decs)}

def detections_inside(data, ra_limits, dec_limits, \
    keywords={'RA': 'ra2000_mc_deg', 'DEC': 'dec2000_mc_deg'}):
    """Filter sources given by 'data' inside rectangular limits given by
    ra_limits and dec_limits.

    Args:
        data (pd.DataFrame): source info DataFrame.
        ra_limits (tuple/list): (ra_min, ra_max) in degrees.
        dec_limits (tuple/list): (dec_min, dec_max) in degrees.
        keywords (dict): 'RA', 'DEC' keywords for 'data' sky coordinates.
    Returns:
        pd.DataFrame: DataFrame with sources inside sky limits.
    """
    ##### ------ Searching for MAPCAT sources inside limits FITS coordinates ---- #####
    ra_min, ra_max = ra_limits[0], ra_limits[1]
    dec_min, dec_max = dec_limits[0], dec_limits[1]

    ra = keywords['RA']
    dec = keywords['DEC']
    dt = data.loc[data[ra] > ra_min]
    dt = dt.loc[dt[ra] < ra_max]
    dt = dt.loc[dt[dec] > dec_min]
    dt = dt.loc[dt[dec] < dec_max]
    
    return dt

def plot_cat(path_fits, plot_out_path, cat, astro_coords=False, \
    cat_format='FITS_LDAC', color='red', title=None, border=15, sat_threshold=45000):
    """Plot data given by 'cat' over 'path_fits'

    Args:
        path_fits (str): _description_
        plot_out_path (str): _description_
        cat (str): _description_
        astro_coords (bool): If True, (ALPHA_J2000, DELTA_J2000) coordinates 
            are plotted. Else (X_IMAGE, Y_IMAGE). Defaults to False.
        cat_format (str, optional): Output SExtractor valid format ('ASCII' or 'FITS_LDAC'). Defaults to 'ASCII'.
    
    Returns:
        int: 0, if everything was fine.
    """
    # Read input FITS
    i_fits = mcFits(path_fits)
    fits_par = i_fits.get_data(keywords=['INSTRSCL', 'FWHM', 'EXPTIME', 'OBJECT', 'DATE-OBS'])
    
    
    
    # Plotting detections
    data_cat = read_sext_catalog(cat, format=cat_format)
    
    coords = [data_cat['X_IMAGE'], data_cat['Y_IMAGE']] 
    ref_coords = 'pixel'
    astrocal = False
    if astro_coords:
        coords = [data_cat['ALPHA_J2000'], data_cat['DELTA_J2000']] 
        ref_coords = 'world'
        astrocal = True
    
    stats = statistics(path_fits, border=border, sat_threshold=sat_threshold)

    if not title:
        title = f"{fits_par['OBJECT']}, {fits_par['DATE-OBS']} ({fits_par['EXPTIME']} s, STD/MEAN = {round(stats['STD/MEAN'], 3)})"
    
    i_fits.plot(plot_out_path, title=title, coords=coords, \
        ref_coords=ref_coords, astroCal=astrocal, color=color, \
        dictParams={'aspect':'auto', 'vmin': 1, 'stretch': 'power', 'invert': True})    
        # dictParams={'aspect':'auto', 'vmin': 1, 'invert': True}, format='png')

    return 0


def main():
    parser = argparse.ArgumentParser(prog='iop3_astrometric_calibration.py', \
    conflict_handler='resolve',
    description='''Main program that perfoms astrometric and photometric calibration for input FITS. ''',
    epilog='')
    parser.add_argument("config_dir", help="Configuration parameter files directory")
    parser.add_argument("output_dir", help="Output base directory for FITS calibration")
    parser.add_argument("input_fits", help="Reduced input FITS file")
    parser.add_argument('--version', action='version', version='%(prog)s 1.0')
    parser.add_argument("--border_image",
       action="store",
       dest="border_image",
       type=int,
       default=15,
       help="Number of pixels close to border. They will be ignored in computations [default: %(default)s].")
    parser.add_argument("--max_dist_deg",
       action="store",
       dest="max_dist_deg",
       type=float,
       default=0.5,
       help="Max distance beteen FITS center and closest IOP3 source [default: %(default)s].")
    parser.add_argument("--fits_astrocal",
       action="store",
       dest="fits_astrocal",
       type=str,
       default=None,
       help="FITS astrometrically calibrated that will be use a model. [default: %(default)s].")
    parser.add_argument("--tol_pixs",
       action="store",
       dest="tol_pixs",
       type=int,
       default=2,
       help="Tolerance for distance in pixels for matching between objects in external catalog and FITS detections. [default: %(default)s].")
    parser.add_argument("--crotation",
       action="store",
       dest="crotation",
       type=float,
       default=3,
       help="Rotation angle (degrees) N-S FITS. [default: %(default)s].")
    parser.add_argument("--is_star", dest='is_star', action='store_true', \
        help='Star astrometric calibration process is applied.')
    parser.add_argument("--overwrite", dest='overwrite', action='store_true', \
        help='Pipeline overwrite previous calibrations.')
    parser.add_argument('-v', '--verbose', action='count', default=0,
        help="Show running and progress information [default: %(default)s].")
    args = parser.parse_args()
    
    # Checking input parameters
    if not os.path.exists(args.config_dir):
        str_err = 'ASTROCALIBRATION,ERROR,"Config dir {} not available."'
        print(str_err.format(args.config_dir))
        return 1

    if not os.path.isdir(args.output_dir):
        try:
            os.makedirs(args.output_dir)
        except IOError:
            str_err = 'ASTROCALIBRATION,ERROR,"Could not create output directory {}"'
            print(str_err.format(args.input_dir))
            return 2

    if not os.path.exists(args.input_fits):
        str_err = 'ASTROCALIBRATION,ERROR,"Input FITS file {} not available"'
        print(str_err.format(args.input_fits))
        return 3

    input_fits = os.path.abspath(args.input_fits)
    copy_input_fits = os.path.join(args.output_dir, os.path.split(input_fits)[1])
    
    # Copy FITS from reduction to calibration/* directory
    print(input_fits, copy_input_fits)
    shutil.copy(input_fits, copy_input_fits)
        
    root, ext = os.path.splitext(copy_input_fits)
    print(root)
    if 'fits' in input_fits:
        final_fits = root + '_final.fits'    
    else:
        final_fits = root + '_final.fit'

    if os.path.exists(final_fits) and not args.overwrite:
        print(f'ASTROCALIBRATION,INFO,"Calibration done before for {final_fits}"')
        return -1

    # dt_run = re.findall('/(\d{6})/', copy_input_fits)[0]
    # date_run = f'20{dt_run[:2]}-{dt_run[2:4]}-{dt_run[-2:]}'
    # fits_name = os.path.split(input_fits)[1].replace('.fits', '')

    # Setting current working directory
    os.chdir(args.output_dir)
    print(f"\nWorking directory set to '{args.output_dir}'\n")

    # Getting header informacion
    i_fits = mcFits(copy_input_fits)
    input_head = i_fits.header

    if 'INSTRSCL' not in i_fits.header:
        if 'T090' in input_fits:
            i_fits.header['INSTRSCL']=0.387
        elif 'T150' in input_fits:
            i_fits.header['INSTRSCL']=0.232
        if i_fits.header['NAXIS1']==1024:
            i_fits.header['INSTRSCL']=2*i_fits.header['INSTRSCL']


    obj = input_head['OBJECT']
    exptime = input_head['EXPTIME']

    text = 'ASTROCALIBRATION,INFO,"OBJECT and Polarization angle = {}, EXPTIME = {} s."'
    print(text.format(obj, exptime))

    # Using input FITS header DATE-OBS for getting observation night date
    dt_run = i_fits.run_date()
    date_run = dt_run.strftime("%Y-%m-%d")
    
    # Reading blazar CSV file
    blazar_path = os.path.join(args.config_dir, BLAZAR_FILENAME)
    # blazar_data = read_blazar_file(blazar_path)
    
    # getting closest blazar to input FITS centre
    closest_iop3_source, min_deg_dist = closest_blazar(copy_input_fits, blazar_path)
    
    print('-------Closest IOP3 source-----------')
    print('------------')
    print(closest_iop3_source)
    print('---------------------------------------')
    
    print(f'Minimum distance to IOP3 source (deg)= {min_deg_dist}')
    if min_deg_dist > args.max_dist_deg: # distance in degrees
        message = 'ASTROCALIBRATION,ERROR,"Closest IOP3 source too far ({} deg)."'
        print(message.format(min_deg_dist))
        return 4

    # mc_aper = closest_iop3_source['aper_mc']
    # if np.isnan(np.array([mc_aper])[0]):
    #     mc_aper = math.ceil(2 * input_head['FWHM'])
    # print(f'ASTROCALIBRATION,INFO,"SExtractor aperture = {mc_aper} pixels"')

    # Input image PNG
    input_fits_png = f'{root}.png'
    print('Original FITS PNG= {}'.format(input_fits_png))
    title = "OBJECT = {}, EXPTIME = {} s, DATE-OBS = {}"
    title = title.format(input_head['OBJECT'], input_head['EXPTIME'], input_head['DATE-OBS'])
    print(text.format(input_head['OBJECT'], input_head['EXPTIME']))

    plotFits(copy_input_fits, input_fits_png, title=title)

    i_fits.plot(input_fits_png, title=title)
    
    # file names (Please: pay attention to use of relative paths given by 'fits_name')
    if 'fits' in input_fits:
        clean_fits = f'{root}_clean.fits'
        root_cf, ext = os.path.splitext(clean_fits)
        clean_rotated_fits = root_cf + '_rotated.fits'
        
    else:
        clean_fits = f'{root}_clean.fit'
        root_cf, ext = os.path.splitext(clean_fits)
        clean_rotated_fits = root_cf + '_rotated.fit'

    root_crf, ext = os.path.splitext(clean_rotated_fits)
    astrom_out_fits = root_crf + 'w.fits'

    clean_png = f'{root}_clean.png'
    clean_rotated_png = root_cf + '_rotated.png'
    root_crf, ext = os.path.splitext(clean_rotated_fits)
    inner_detect_sext_png = root_crf + '_inner_detect_sext.png'
    out_detect_sext_png = root_crf + '_detect_sext.png'
    
    # sext_conf = os.path.join(args.config_dir, 'daofind.sex')
    sext_conf = os.path.join(args.config_dir, 'sex.conf')
<<<<<<< HEAD
    if args.fits_astrocal is None: # Not FITS model
        res_cal = calibrate(copy_input_fits, sext_conf, blazar_path, \
            border=args.border_image, tol_pixs=args.tol_pixs, \
            overwrite=args.overwrite, crotation=args.crotation)
        if res_cal:

            # print(f'ASTROCALIBRATION,ERROR,"Could not calibrate astrometrically FITS {clean_rotated_fits}"')
            return 6
    else:
        # Get astrometric calibration keywords and values
        fits_model = mcFits(args.fits_astrocal)
        model_astrovalues = fits_model.get_astroheader()
=======
    res_cal = calibrate(copy_input_fits, sext_conf, blazar_path, \
        border=args.border_image, tol_pixs=args.tol_pixs, \
        overwrite=args.overwrite, crotation=args.crotation)
    if res_cal:
        print(f'ASTROCALIBRATION,ERROR,"Could not calibrate astrometrically FITS {clean_rotated_fits}"')
        return 6

    # if args.fits_astrocal is None: # Not FITS model
    #     res_cal = calibrate(copy_input_fits, sext_conf, blazar_path, \
    #         border=args.border_image, tol_pixs=args.tol_pixs, \
    #         overwrite=args.overwrite, crotation=args.crotation)
    #     if res_cal:
    #         # print(f'ASTROCALIBRATION,ERROR,"Could not calibrate astrometrically FITS {clean_rotated_fits}"')
    #         return 6
    # else:
    #     # Get astrometric calibration keywords and values
    #     fits_model = mcFits(args.fits_astrocal)
    #     model_astrovalues = fits_model.get_astroheader()
>>>>>>> e8a48abc
        
    #     # creating new astrometric calibrated FITS
    #     print(f'clean_rotated_fits = {os.path.abspath(clean_rotated_fits)}')
    #     print(f'astrom_out_fits = {os.path.abspath(astrom_out_fits)}')
    #     shutil.copy(clean_rotated_fits, astrom_out_fits)
        
    #     # Editing for adding astrometric pairs of keyword-value to output astrometric calibrated fits
    #     with fits.open(astrom_out_fits, 'update') as fout:
    #         hdr = fout[0].header
    #         for k, v in model_astrovalues.items():
    #             if k in hdr:
    #                 hdr[k] = v
    #             else:
    #                 hdr.append((k, v, ''), end=True)
    
    # Checking astrometric calibrated ouput FITS
    if not os.path.exists(astrom_out_fits):
        fits_cal = os.path.abspath(astrom_out_fits)
        print(f'ASTROCALIBRATION,ERROR,"Calibrated FITS {fits_cal} not found."')
        return 8

    # reading astrocalibrated FITS
    astro_fits = mcFits(astrom_out_fits)
    astro_header = astro_fits.header
    
    # print(f'astro_header clean rotated = {astro_header}')

    print('*' * 50)
    message = 'ASTROCALIBRATION,INFO,"Number of sources used in calibration: {} (of {})"'
    print(message.format(astro_header['WCSMATCH'], astro_header['WCSNREF']))
    print('*' * 50)
    
    # Query to external catalogs
    # Getting sources from web catalogs
    catalogs = {'2MASS': 'II/246/out', 'NOMAD': 'I/297/out', \
        'USNO-A2': 'I/252/out', 'SDSS-R12': 'V/147/sdss12'}
    
    cat_out_pngs = {}
    for name_cat, code_cat in catalogs.items():        
        query_cat = {f"{name_cat}": code_cat}
        print(query_cat)
        try:
            res = query_external_catalog(astrom_out_fits, query_cat)
            if not res:
                if 'fits' in clean_rotated_fits:
                    cat_out_pngs[name_cat] = clean_rotated_fits.replace('.fits', f'_{name_cat}.png')
                else:
                    cat_out_pngs[name_cat] = clean_rotated_fits.replace('.fit', f'_{name_cat}.png')
            else:
                print(f'ASTROCALIBRATON,WARNING,"No data available for {name_cat} external catalog."')
        except EOFError:
            print('ASTROCALIBRATION,WARNING,"Could not get info from {query_cat}"')

    # original FITS rotation
    tmp_rotation = 'tmp_rotation.fits'
    rotation(input_fits, tmp_rotation)
    
    # Composing final FITS
    if 'fits' in copy_input_fits:
        final_fits = copy_input_fits.replace('.fits', '_final.fits')
    else:
        final_fits = copy_input_fits.replace('.fit', '_final.fit')
    tmp_fits = mcFits(tmp_rotation)
    hdul_final = fits.PrimaryHDU(data=tmp_fits.data, header=astro_header)
    hdul_final.writeto(final_fits, output_verify='fix', overwrite=True)
   
    os.remove(tmp_rotation) 
   
    # Update header with blazar_name
    f_fits = mcFits(final_fits)
    blazar_cards = [('BLZRNAME', closest_iop3_source['IAU_name_mc'].strip())]
    f_fits.update_header(cards=blazar_cards)
    
    #------------------------ Only for images given by Ivan for testing --------------
    # Re-open final calibrated FITS
    f_fits = mcFits(final_fits)
    astro_header = f_fits.header
   
    # Plotting final calibrated FITS
<<<<<<< HEAD
    if 'fits' in final_fits:
        final_png = final_fits.replace('.fits', '_final.png')
    else:
        final_png = final_fits.replace('.fit', '_final.png')
=======
    final_png = final_fits.replace('_final.fits', '_final.png')
>>>>>>> e8a48abc
    title = '{}, {}, {} rotated astrocalib'
    title = title.format(astro_header['DATE-OBS'], astro_header['OBJECT'], \
        astro_header['EXPTIME'])
    try:
        f_fits.plot(final_png, title=title)
    except Exception as e:
        print(e)
        print(f'ASTROCALIBRATION,ERROR,"Plotting \'{final_png}\'"')
        # return 1
    # --------------- Compute FWHM using non-saturated calibrators --------- #
    root, ext = os.path.splitext(final_fits)
    cat = f'{root}_astrocal.cat'
    sext_conf = os.path.join(args.config_dir, 'sex.conf')
    
    res = f_fits.detect_sources(sext_conf, cat, \
        additional_params=sext_params_detection(final_fits))
    if res:
        print('ASTROCALIBRATION,ERROR,"SExtractor did not work properly"')
        return 6
    
    # Blazar data
    df_mc_o = get_mapcat_sources(final_fits, blazar_path)
    print(df_mc_o)
    # Merging data: MAPCAT & SExtractor
    data_matched = merge_mapcat_sextractor(cat, df_mc_o, final_fits, max_deg_dist=0.006)

    print('Data macthed info')
    print(data_matched)

    # MAPCAT calibrators
    try:
        num_mapcat_sources = len(data_matched.index)
    except:
        print(f'Data matched result = {data_matched}')
        return 9
    source_problem = data_matched['IAU_name_mc_O'].str.len() > 0
    
    print('*' * 300 )
    print(f"num_mapcat_sources = {num_mapcat_sources}")
    if num_mapcat_sources == 1: # Star
        cards = f_fits.fwhm_from_cat(cat, cat_format='FITS_LDAC')
        print(f"Taken as Star: calibration cards = {cards}")
        f_fits.update_header(cards)

    # Re-open final FITS
    f_fits = mcFits(final_fits)
    astro_header = f_fits.header

    calibrators = data_matched[~source_problem]
    # If there are IOP3 calibrators in field covered by FITS
    if len(calibrators.index) > 0:        
        # getting saturated calibrators
        print(f"FLAGS_O = {calibrators['FLAGS_O'].values.astype(int)}")
        print(f"FLAGS_E = {calibrators['FLAGS_E'].values.astype(int)}")
        ord_sat = check_saturation(calibrators['FLAGS_O'].values.astype(int))    
        ext_sat = check_saturation(calibrators['FLAGS_E'].values.astype(int))    
        # If ordinary or extraordinary counterpart is saturated, source 
        # is considered as saturated.
        sat_calibrator = np.logical_or(ord_sat, ext_sat)
        num_sat = sat_calibrator.sum()
        
        # Computing ZEROPOINT
        root, ext = os.path.splitext(final_fits)
        calibrators_png = root + '_photo-calibrators.png'

        # Computing FWHM
        # taking non-saturated calibrators
        fwhm_images = np.concatenate([calibrators['FWHM_IMAGE_O'][~ord_sat].values, \
            calibrators['FWHM_IMAGE_E'][~ext_sat].values], axis=None)
        flags = np.concatenate([calibrators['FLAGS_O'][~ord_sat].values, \
            calibrators['FLAGS_E'][~ext_sat].values], axis=None)
        ellip = np.concatenate([calibrators['ELLIPTICITY_O'][~ord_sat].values, \
            calibrators['ELLIPTICITY_E'][~ext_sat].values], axis=None)
        cstar = np.concatenate([calibrators['CLASS_STAR_O'][~ord_sat].values, \
            calibrators['CLASS_STAR_E'][~ext_sat].values], axis=None)

        cards = []
        if fwhm_images.size > 0:
            cards = [('SOFTDET', 'SExtractor', 'Source detection software'), \
            ('FWHM', round(fwhm_images.mean(), 2), 'Mean pix FWHM'), \
            ('FWHMSTD', round(fwhm_images.std(), 2), 'Std pix FWHM'), \
            ('FWNSOURC', fwhm_images.size, 'FWHM number of sources used'), \
            ('FWHMFLAG', flags.max(), 'SExtractor max source FLAG'), \
            ('FWHMELLI', round(ellip.max(), 2), 'SExtractor max ELLIP'), \
            ('PIXSCALE', i_fits.header['INSTRSCL'], 'Scale [arcs/pix]'), \
            ('CSTARMIN', round(cstar.min(), 2), 'SExtractor min CLASS_STAR')]
        else:
            # Use filtered SExtractor detections
            cards = f_fits.fwhm_from_cat(cat, cat_format='FITS_LDAC')
        cards.append(('CROTATION', args.crotation, 'Astrocal N-S FITS rotation angle [degrees]'))
        # Updating FITS header with computed FWHM 
        f_fits.update_header(cards)

    # Parameters to store...
    # Getting useful info about calibrated fits
    some_calib_keywords = ['SOFT', 'PROCDATE', 'SOFTDET', 'MAX',  'MIN', \
        'MEAN', 'STD', 'MED', 'RA', 'DEC', 'CRVAL1', 'CRVAL2', 'EPOCH', \
        'CRPIX1', 'CRPIX2', 'SECPIX1', 'SECPIX2', 'CDELT1', 'CDELT2', 'CTYPE1', 'CTYPE2', \
        'CD1_1', 'CD1_2', 'CD2_1', 'CD2_2', 'WCSRFCAT', 'WCSIMCAT', 'WCSMATCH', \
        'WCSNREF', 'WCSTOL', 'CROTA1', 'CROTA2', 'WCSSEP', 'IMWCS']
    
    cal_data = {}
    cal_data['PATH'] = [final_fits]
    cal_data['RUN_DATE'] = [date_run]    
    cal_data['CROTATION'] = [args.crotation]
    
    for key in some_calib_keywords:
        cal_data[key] = astro_header.get(key, '')
    
    # In some cases, only SECPIX keyword is generated (squared pixels)
    if 'SECPIX1' not in astro_header:
        cal_data['SECPIX1'] = astro_header['SECPIX']
    if 'SECPIX2' not in astro_header:
        cal_data['SECPIX2'] = astro_header['SECPIX']
    
    cal_data['CLEAN_ROT_PNG'] = [clean_rotated_png]
    cal_data['INNER_SEXTDET_PNG'] = [inner_detect_sext_png]
    cal_data['OUT_SEXTDET_PNG'] = [out_detect_sext_png]
    for k, v in cat_out_pngs.items():
        cal_data[f"CALIB_{k}_PNG"] = v
    cal_data['FINAL_PNG'] = final_png
    df = pd.DataFrame(cal_data)
    if 'fits' in final_fits:
        csv_out = final_fits.replace('.fits', '_astrocal_process_info.csv')
    else:
        csv_out = final_fits.replace('.fit', '_astrocal_process_info.csv')
    df.to_csv(csv_out, index=False)
    
    return 0

# -------------------------------------
if __name__ == '__main__':
    print(main())<|MERGE_RESOLUTION|>--- conflicted
+++ resolved
@@ -988,45 +988,27 @@
         # # delete some keywords
         # for k in ['PC001001', 'PC001002', 'PC002001', 'PC002002']:
         #     header.remove(k, ignore_missing=True)
-        
-<<<<<<< HEAD
         # special keywords
-        if 'RA' in header:
-            header.rename_keyword('RA', 'WRA')
-            header.rename_keyword('DEC', 'WDEC')
-        else:
-            header.rename_keyword('OBJCTRA', 'WRA')
-            header.rename_keyword('OBJCTDEC', 'WDEC')
+        #if 'RA' in header:
+        #    header.rename_keyword('RA', 'WRA')
+        #    header.rename_keyword('DEC', 'WDEC')
+        #else:
+        #    header.rename_keyword('OBJCTRA', 'WRA')
+        #    header.rename_keyword('OBJCTDEC', 'WDEC')
         # header['BLANK'] = 32768
 
         # calibration keywords
-        for k, v in new_keys.items():
-            header.remove(k, ignore_missing=True)
-            header.append(card=(k, v, ''), end=True) # set
+        #for k, v in new_keys.items():
+        #    header.remove(k, ignore_missing=True)
+        #    header.append(card=(k, v, ''), end=True) # set
             
         # Finally, saving/updating astrocalibreated file with star coordinates and astrometric keywords from best fit
-        if 'fits' in clean_rotated_fits: 
-            astrom_out_fits = clean_rotated_fits.replace('.fits', 'w.fits')
-        else:
-            astrom_out_fits = clean_rotated_fits.replace('.fit', 'w.fits')
-        hdul[0].header = header
-        hdul.writeto(astrom_out_fits, output_verify='fix', overwrite=True)
-=======
-        # # # special keywords
-        # # header.rename_keyword('RA', 'WRA')
-        # # header.rename_keyword('DEC', 'WDEC')
-        # # # header['BLANK'] = 32768
-
-        # # calibration keywords
-        # for k, v in new_keys.items():
-        #     header.remove(k, ignore_missing=True)
-        #     header.append(card=(k, v, ''), end=True) # set
-            
-        # # Finally, saving/updating astrocalibreated file with star coordinates and astrometric keywords from best fit
-        # astrom_out_fits = clean_rotated_fits.replace('.fits', 'w.fits')
-        # hdul[0].header = header
-        # hdul.writeto(astrom_out_fits, output_verify='fix', overwrite=True)
->>>>>>> e8a48abc
+        #if 'fits' in clean_rotated_fits: 
+        #    astrom_out_fits = clean_rotated_fits.replace('.fits', 'w.fits')
+        #else:
+        #    astrom_out_fits = clean_rotated_fits.replace('.fit', 'w.fits')
+        #hdul[0].header = header
+        #hdul.writeto(astrom_out_fits, output_verify='fix', overwrite=True)
 
     return 0
 
@@ -1044,7 +1026,6 @@
     print(f'Calibrations done = {len(cal_fits)}')
     cal_results = defaultdict(list)
     for cf in cal_fits:
-        print("HOLAAAAA")
         astro_fits = mcFits(cf)
         cal_results['PATH'] = cf
         for k in ['WCSMATCH', 'EXPTIME']:
@@ -1702,20 +1683,6 @@
     
     # sext_conf = os.path.join(args.config_dir, 'daofind.sex')
     sext_conf = os.path.join(args.config_dir, 'sex.conf')
-<<<<<<< HEAD
-    if args.fits_astrocal is None: # Not FITS model
-        res_cal = calibrate(copy_input_fits, sext_conf, blazar_path, \
-            border=args.border_image, tol_pixs=args.tol_pixs, \
-            overwrite=args.overwrite, crotation=args.crotation)
-        if res_cal:
-
-            # print(f'ASTROCALIBRATION,ERROR,"Could not calibrate astrometrically FITS {clean_rotated_fits}"')
-            return 6
-    else:
-        # Get astrometric calibration keywords and values
-        fits_model = mcFits(args.fits_astrocal)
-        model_astrovalues = fits_model.get_astroheader()
-=======
     res_cal = calibrate(copy_input_fits, sext_conf, blazar_path, \
         border=args.border_image, tol_pixs=args.tol_pixs, \
         overwrite=args.overwrite, crotation=args.crotation)
@@ -1734,7 +1701,6 @@
     #     # Get astrometric calibration keywords and values
     #     fits_model = mcFits(args.fits_astrocal)
     #     model_astrovalues = fits_model.get_astroheader()
->>>>>>> e8a48abc
         
     #     # creating new astrometric calibrated FITS
     #     print(f'clean_rotated_fits = {os.path.abspath(clean_rotated_fits)}')
@@ -1814,14 +1780,11 @@
     astro_header = f_fits.header
    
     # Plotting final calibrated FITS
-<<<<<<< HEAD
     if 'fits' in final_fits:
         final_png = final_fits.replace('.fits', '_final.png')
     else:
         final_png = final_fits.replace('.fit', '_final.png')
-=======
-    final_png = final_fits.replace('_final.fits', '_final.png')
->>>>>>> e8a48abc
+
     title = '{}, {}, {} rotated astrocalib'
     title = title.format(astro_header['DATE-OBS'], astro_header['OBJECT'], \
         astro_header['EXPTIME'])
