--- conflicted
+++ resolved
@@ -226,8 +226,10 @@
     return mask
 
 def mask_duplicated_simple(input_fits, output_fits, sext_catalog, segmentation_fits, format_cat='ASCII'):
-    fits_name = os.path.split(input_fits)[1].replace('.fits', '')
-    
+    if 'fits' in input_fits:
+        fits_name = os.path.split(input_fits)[1].replace('.fits', '')
+    else:
+        fits_name = os.path.split(input_fits)[1].replace('.fit', '')
     # segmentation image
     seg = mcFits(segmentation_fits)
     segdata = seg.data
@@ -258,8 +260,10 @@
     return 0
 
 def mask_duplicated(input_fits, output_fits, sext_catalog, segmentation_fits, background_fits):
-    fits_name = os.path.split(input_fits)[1].replace('.fits', '')
-    
+    if 'fits' in input_fits:
+        fits_name = os.path.split(input_fits)[1].replace('.fits', '')
+    else:
+        fits_name = os.path.split(input_fits)[1].replace('.fit', '')
     # segmentation image
     seg = mcFits(segmentation_fits)
     segdata = seg.data
@@ -343,8 +347,42 @@
 def sext_params_detection(path_fits, border=15, sat_threshold=45000):
     """Analyze image parameters to set best SExtractor parameters 
     for detecting sources.
-
-<<<<<<< HEAD
+    Args:
+        path_fits (str): PAth to FITS file.
+        border (int, optional): Pixel ignored close to border. Defaults to 15.
+        sat_threshold (int, optional): Minimum value for considered pixel as saturated. Defaults to 45000.
+
+    Returns:
+        dict: Optimal parameters for SExtractor detection.
+    """
+    params = {}
+    # default values
+    params['FILTER'] = 'N'
+    params['CLEAN'] = 'N'
+    params['DETECT_MINAREA'] = 30
+    params['ANALYSIS_THRESH'] = 1.0
+    params['DETECT_THRESH'] = 1.0
+    params['DEBLEND_MINCONT'] = 0.005
+
+    # getting info about FITS
+    dt = statistics(path_fits, border=border, sat_threshold=sat_threshold)
+
+    if dt['EXPTIME'] > 1:
+        params['FILTER'] = 'Y'
+        params['CLEAN'] = 'Y'
+        # params['FILTER_NAME'] = '/home/cesar/desarrollos/Ivan_Agudo/code/iop3/conf/filters_sext/mexhat_5.0_11x11.conv'
+        # params['FILTER_NAME'] = '/home/cesar/desarrollos/Ivan_Agudo/code/iop3/conf/filters_sext/gauss_5.0_9x9.conv'
+        params['FILTER_NAME'] = '/home/cesar/desarrollos/Ivan_Agudo/code/iop3/conf/filters_sext/tophat_5.0_5x5.conv'
+    
+    if dt['STD/MEAN'] > 2: # noisy
+        params['ANALYSIS_THRESH'] = 1.5
+        params['DETECT_THRESH'] = 1.5
+    # elif dt['STD/MEAN'] > 5: # very noisy
+    #     params['ANALYSIS_THRESH'] = 2.5
+    #     params['DETECT_THRESH'] = 2.5
+
+    return params
+
 def get_sources(input_fits, sext_conf, add_params={}, threshold_exptime=2, \
     back_image=False, segment_image=False, verbose=True):
 
@@ -372,43 +410,6 @@
     else:
         back_path = input_fits.replace('.fit', '_back.fit')
         segm_path = input_fits.replace('.fit', '_segment.fit')
-
-=======
-    Args:
-        path_fits (str): PAth to FITS file.
-        border (int, optional): Pixel ignored close to border. Defaults to 15.
-        sat_threshold (int, optional): Minimum value for considered pixel as saturated. Defaults to 45000.
-
-    Returns:
-        dict: Optimal parameters for SExtractor detection.
-    """
-    params = {}
-    # default values
-    params['FILTER'] = 'N'
-    params['CLEAN'] = 'N'
-    params['DETECT_MINAREA'] = 30
-    params['ANALYSIS_THRESH'] = 1.0
-    params['DETECT_THRESH'] = 1.0
-    params['DEBLEND_MINCONT'] = 0.005
-
-    # getting info about FITS
-    dt = statistics(path_fits, border=border, sat_threshold=sat_threshold)
-
-    if dt['EXPTIME'] > 1:
-        params['FILTER'] = 'Y'
-        params['CLEAN'] = 'Y'
-        # params['FILTER_NAME'] = '/home/cesar/desarrollos/Ivan_Agudo/code/iop3/conf/filters_sext/mexhat_5.0_11x11.conv'
-        # params['FILTER_NAME'] = '/home/cesar/desarrollos/Ivan_Agudo/code/iop3/conf/filters_sext/gauss_5.0_9x9.conv'
-        params['FILTER_NAME'] = '/home/cesar/desarrollos/Ivan_Agudo/code/iop3/conf/filters_sext/tophat_5.0_5x5.conv'
-    
-    if dt['STD/MEAN'] > 2: # noisy
-        params['ANALYSIS_THRESH'] = 1.5
-        params['DETECT_THRESH'] = 1.5
-    # elif dt['STD/MEAN'] > 5: # very noisy
-    #     params['ANALYSIS_THRESH'] = 2.5
-    #     params['DETECT_THRESH'] = 2.5
-
-    return params
 
 def detect_sources(path_fits, sext_conf, cat_out, plot_out=None, \
     additional_params={}, photo_aper=None, mag_zeropoint=None, \
@@ -444,7 +445,6 @@
     back_path = path_fits.replace('.fits', '_back.fits')
     segm_path = path_fits.replace('.fits', '_segment.fits')
     
->>>>>>> bdd694bd
     # SExtractor parameters    
     params = {}
     if back_image and segment_image:
@@ -577,7 +577,6 @@
     fits = mcFits(path_fits)
     head = fits.header
 
-<<<<<<< HEAD
     # Useful information about input clean rotated FITS
     if 'MAPCAT' in path_fits:
         pix_scale = fits.header['INSTRSCL']
@@ -592,26 +591,10 @@
         date_obs = fits.header['DATE-OBS']
     else:
         date_obs = fits.header['DATE']
-    
-    # FITS or external center coordinates
-    if 'MAPCAT' in path_fits:
-        ra_im = fits.header['RA']
-        dec_im = fits.header['DEC']
-    else:
-        icoords = icoords = "{} {}".format(fits.header['OBJCTRA'], fits.header['OBJCTDEC'])
-        input_coords = SkyCoord(icoords, frame=FK5, unit=(u.hourangle, u.deg), \
-                                    obstime="J2000")
-        ra_im = input_coords.ra.value
-        dec_im = input_coords.dec.value
-    if 'RA' in closest_blazar_coords:
-        ra_im = closest_blazar_coords['RA']
-    if 'DEC' in closest_blazar_coords:
-        dec_im = closest_blazar_coords['DEC']
-=======
+
     nearest_blazar, distance_deg = closest_blazar(path_fits, blazar_file_path)
     ra_im = nearest_blazar['ra2000_mc_deg']
     dec_im = nearest_blazar['dec2000_mc_deg']
->>>>>>> bdd694bd
         
     str_out = 'ASTROCALIBRATION,INFO,"Trying calibration with data: RA = {}, DEC = {}, DATE-OBS = {}, PIX_SCALE = {}"'
     print(str_out.format(ra_im, dec_im, head['DATE-OBS'], head['INSTRSCL']))
@@ -626,16 +609,9 @@
     
     # Astrometric calibration process
     # IF MODEL IS PROVIDED, no calibration process will be done................
-<<<<<<< HEAD
-    if 'fits' in path_fits:
-        astrom_out_fits = path_fits.replace('.fits', 'w.fits')
-    else:
-        astrom_out_fits = path_fits.replace('.fit', 'w.fits')
-=======
     root, ext = os.path.splitext(path_fits)
     astrom_out_fits = root + 'w.fits'
-    
->>>>>>> bdd694bd
+        
     # Composing astrometric calibraton command with 'imwcs' from WCSTools
     # com_str = "imwcs -wve -d {} -r 0 -y 3 -p {} -j {} {} -h {} -c {} -t 10 -o {} {}"
     matchable_fit = 1
@@ -649,14 +625,8 @@
     
     result = execute_command(cmd)
     
-<<<<<<< HEAD
-    if 'fits' in path_fits:
-        cal_out = path_fits.replace('.fits', '_imwcs_2mass.log')
-    else:
-        cal_out = path_fits.replace('.fit', '_imwcs_2mass.log')
-=======
     cal_out = root + '_imwcs_2mass.log'
->>>>>>> bdd694bd
+
     # writing output astrometric calibration log file
     with open(cal_out, "w") as fout:
         fout.write("\n#*********************************************************\n")
@@ -666,15 +636,10 @@
         fout.write(result.stdout.decode('utf-8'))
         fout.write("---------------- STDERR ----------------")
         fout.write(result.stderr.decode('utf-8'))
-<<<<<<< HEAD
-    
-    return result
-=======
 
     if result.returncode:
         print(result)
         return result.returncode
->>>>>>> bdd694bd
 
 def inner_detections(path_fits, cat, border=15):
     """_summary_
@@ -751,37 +716,22 @@
         message = f'ASTROCALIBRATION,ERROR,"Could not get sources for {path_fits}"'
         print(message)
         return 2
-    
-    segmentation_fits = root + '_segment.fits'
-    background_fits = root + '_back.fits'
-    
+    if 'fits' in path_fits:
+        segmentation_fits = root + '_segment.fits'
+        background_fits = root + '_back.fits'
+    else:
+        segmentation_fits = root + '_segment.fit'
+        background_fits = root + '_back.fit'
     # Plotting background and segmentation FITS
     # segmentation image
-<<<<<<< HEAD
-    if 'fits' in path_fits:
-        segmentation_fits = path_fits.replace('.fits', '_segment.fits')
-        segment_png = path_fits.replace('.fits', '_segmentation.png')
-    else:
-        segmentation_fits = path_fits.replace('.fit', '_segment.fit')
-        segment_png = path_fits.replace('.fit', '_segmentation.png')
-=======
+
     segment_png = root + '_segmentation.png'
->>>>>>> bdd694bd
     title = 'Segmentation for OBJECT={}, EXPTIME={}, DATE-OBS={}'
     title = title.format(fits_object, exptime, dateobs)
     plotFits(segmentation_fits, segment_png, title=title)
 
     # background image
-<<<<<<< HEAD
-    if 'fits' in path_fits:
-        background_fits = path_fits.replace('.fits', '_back.fits')
-        back_png = path_fits.replace('.fits', '_background.png')
-    else:
-        background_fits = path_fits.replace('.fit', '_back.fit')
-        back_png = path_fits.replace('.fit', '_background.png')
-=======
     back_png = root + '_background.png'
->>>>>>> bdd694bd
     title = 'Background for OBJECT={}, EXPTIME={}, DATE-OBS={}'
     title = title.format(fits_object, exptime, dateobs)
     try:
@@ -790,37 +740,10 @@
         print(f'ASTROCALIBRATION,WARNING,"Problems plotting blackground FITS {background_fits}"')
 
     # masking duplicated sources
-<<<<<<< HEAD
-    if 'MAPCAT' in path_fits:
-        clean_fits = path_fits.replace('.fits', '_clean.fits')
-        cat_image = path_fits.replace('.fits', '.cat')
-        segment_image = path_fits.replace('.fits', '_segment.fits')
-        back_image = path_fits.replace('.fits', '_back.fits')
-    # res_masking = mask_duplicated(path_fits, clean_fits, cat_image, segment_image, back_image)
-        res_masking = mask_duplicated_simple(path_fits, clean_fits, cat_image, segment_image)
-        if res_masking:
-            message = 'ASTROCALIBRATION,ERROR,"Error masking duplicated sources in {}"'
-            print(message.format(path_fits))
-            return 2
-        clean_png = clean_fits.replace('.fits', '.png')
-    else:
-        clean_fits = path_fits.replace('.fit', '_clean.fit')
-        cat_image = path_fits.replace('.fit', '.cat')
-        segment_image = path_fits.replace('.fit', '_segment.fit')
-        back_image = path_fits.replace('.fit', '_back.fit')
-        print("Image without duplicated: {}".format(clean_fits))
-        clean_png = clean_fits.replace('.fit', '.png')
-        shutil.copy(path_fits, clean_fits)
-    plotFits(clean_fits, clean_png, title=f'{fits_object} {dateobs} {exptime}s without duplicated')
-
-    ##### ----- Rotating cleaned image 90 degrees counter clockwise ---- #####
-    if 'fits' in clean_fits:
-        clean_rotated_fits = clean_fits.replace('.fits', '_rotated.fits')
-    else:
-        clean_rotated_fits = clean_fits.replace('.fit', '_rotated.fit')
-=======
-    clean_fits = root + '_clean.fits'
-    
+    if 'fits' in path_fits:
+        clean_fits = root + '_clean.fits'
+    else:
+        clean_fits = root + '_clean.fit'
     # res_masking = mask_duplicated(path_fits, clean_fits, cat_image, segmentation_fits, back_fits)
     res_masking = mask_duplicated_simple(path_fits, clean_fits, cat, segmentation_fits)
     if res_masking:
@@ -835,8 +758,11 @@
     plotFits(clean_fits, clean_png, title=f'{fits_object} {dateobs} {exptime}s without duplicated')
 
     ##### ----- Rotating cleaned image 90 degrees counter clockwise ---- #####
-    clean_rotated_fits = root_cf + '_rotated.fits'
->>>>>>> bdd694bd
+    if 'fits' in path_fits:
+        clean_rotated_fits = root_cf + '_rotated.fits'
+    else:
+        clean_fits = root + '_clean.fit'
+
     if rotation(clean_fits, clean_rotated_fits):
         message = 'ASTROCALIBRATION,ERROR,"Error rotating FITS {}"'
         print(message.format(clean_fits))
@@ -877,34 +803,8 @@
             coords=(data_sext_filtered['X_IMAGE'], data_sext_filtered['Y_IMAGE'])) # , \
             # dictParams={'aspect':'auto', 'invert':'True', 'stretch': 'log', 'vmin':1})
 
-<<<<<<< HEAD
-    ##### ----------- Source-extraction for cleaned-rotated FITS ----------- #####
-    res_get_sources = get_sources(clean_rotated_fits, sext_conf, verbose=True)
-    if res_get_sources.returncode:
-        message = f'ASTROCALIBRATION,ERROR,"Could not get sources for {clean_rotated_fits}"'
-        print(message)
-        print(f'STDOUT = {res_get_sources.stdout.decode("UTF-8")}')
-        print(f'STDERR = {res_get_sources.stderr.decode("UTF-8")}')
-        return 4
-    # Reading text format SExtractor output catalog
-    if 'fits' in clean_rotated_fits:
-        cat = clean_rotated_fits.replace('.fits', '.cat')
-    else:
-        cat = clean_rotated_fits.replace('.fit', '.cat')
-    data_sext = read_sext_catalog(cat)
-    
-    ##### -------- Plotting valid detected sources ----- #####
-    all_detect_sext_png = clean_rotated_png.replace('.png', '_all_detect_sext.png')
-    print('Out PNG ->', all_detect_sext_png)
-    title_plot = f"SExtractor sources in {fits_object} {dateobs} {exptime}s"
-    plotFits(clean_rotated_fits, all_detect_sext_png, title=title_plot, \
-        ref_coords='pixel', color='magenta', \
-        coords=(data_sext['X_IMAGE'], data_sext['Y_IMAGE'])) # , \
-        # dictParams={'aspect':'auto', 'invert':'True', 'stretch': 'log', 'vmin':1})
-=======
         # get better SExtractor detections for astrocalibration
         df_sorted = get_brilliant_sources(pd.DataFrame(data_sext_filtered), exptime)    
->>>>>>> bdd694bd
         
         n_sources_filtered = df_sorted['NUMBER'].size
         print(f'Number of brightest sources used = {n_sources_filtered}')
@@ -951,87 +851,6 @@
 
         print(f'Most Brilliant star = ({x_star}, {y_star}) (distance in pixels to center = {dist_pix}')
         
-<<<<<<< HEAD
-    n_sources = len(data_sext_filtered.index)
-    print(f"Number of sources after filtering = {n_sources}")
-
-    # Plotting inner sources...
-    # INNER SOURCES
-    inner_detect_sext_png = clean_rotated_png.replace('.png', '_inner_detect_sext.png')
-    print('Out PNG ->', inner_detect_sext_png)
-    title_plot = f'SExtractor astrocalibration sources in {clean_rotated_fits}'
-    plotFits(clean_rotated_fits, inner_detect_sext_png, title=title_plot, \
-        ref_coords='pixel', color='magenta', \
-        coords=(data_sext_filtered['X_IMAGE'], data_sext_filtered['Y_IMAGE'])) # , \
-        # dictParams={'aspect':'auto', 'invert':'True', 'stretch': 'log', 'vmin':1})
-
-    # get better SExtractor detections for astrocalibration
-    df_sorted = get_brilliant_sources(data_sext_filtered, exptime)    
-    
-    print(f'Number of brightest sources used = {len(df_sorted.index)}')
-    #cat_sort = cat.replace('.cat', '_sorted.cat')
-    cat_sort_filtered = cat.replace('.cat', '_sorted_filtered.cat')
-
-    # Writing to file (needed for WCSTools astrometric calibration)
-    df_sorted.to_csv(cat_sort_filtered, index=False, sep=' ', header=False)
-
-    # Plotting selected brilliant sources
-    out_detect_sext_png = clean_rotated_png.replace('.png', '_detect_sext.png')
-    print('Out PNG ->', out_detect_sext_png)
-    title_plot = f'Valid SExtractor sources for astrocalibration in {fits_object} {dateobs} {exptime}s'
-
-    plotFits(clean_rotated_fits, out_detect_sext_png, title=title_plot, \
-        coords=(df_sorted['X_IMAGE'], df_sorted['Y_IMAGE']), \
-        ref_coords='pixel', color='green') #, dictParams={'aspect':'auto', 'invert':'True'})
-    # ----- First astrometric calibration try ----- #
-    if 'fits' in clean_rotated_fits:
-        shutil.copy(clean_rotated_fits, clean_rotated_fits.replace('.fits', '_copy.fits'))
-        clean_rotated_fits_copy=clean_rotated_fits.replace('.fits', '_copy.fits')
-    else:
-        shutil.copy(clean_rotated_fits, clean_rotated_fits.replace('.fit', '_copy.fit'))
-        clean_rotated_fits_copy=clean_rotated_fits.replace('.fit', '_copy.fit')
-    res_astrocal = astrocal(clean_rotated_fits, cat_sort_filtered)
-    if res_astrocal.returncode:
-        message = 'ASTROCALIBRATION,ERROR,"Failed astrometric calibration for FITS {}"'
-        print(message.format(clean_rotated_fits))
-        print(f'STDOUT = {res_astrocal.stdout}')
-        print(f'STDERR = {res_astrocal.stderr}')
-        return 6
-
-    if 'fits' in clean_rotated_fits:
-        astrom_out_fits = clean_rotated_fits.replace('.fits', 'w.fits')
-    else:
-        astrom_out_fits = clean_rotated_fits.replace('.fit', 'w.fits')
-    # Not good calibration process if not enough sources
-    # were used
-    wcsmatch = 0
-    try:
-        astro_fits = mcFits(astrom_out_fits)
-        astro_header = astro_fits.header
-        wcsmatch = astro_header['WCSMATCH']
-    except:
-        message = f'ASTROCALIBRATION,WARNING,"First astrometric calibration failed. No *w.fits file found ({astrom_out_fits})"'
-        print(message) 
-    # ----- Second astrometric calibration try ----- #
-    if wcsmatch < (len(df_sorted.index) / 2): # bad calibration
-        print("\nSecond astrometric calibration try")
-        print("\tUsing new central FITS coordinates (Closest MAPCAT source)")
-        closest_blazar_coords = {'RA': closest_iop3_source['ra2000_mc_deg'], \
-            'DEC': closest_iop3_source['dec2000_mc_deg']}
-        #if 'fits' in clean_rotated_fits:
-        #    shutil.copy(clean_rotated_fits, clean_rotated_fits.replace('.fits', '_copy.fits'))
-        #    clean_rotated_fits_copy=clean_rotated_fits.replace('.fits', '_copy.fits')
-        #else:
-        #    shutil.copy(clean_rotated_fits, clean_rotated_fits.replace('.fit', '_copy.fit'))
-        #    clean_rotated_fits_copy=clean_rotated_fits.replace('.fit', '_copy.fit')
-        res_astrocal = astrocal(clean_rotated_fits_copy, cat_sort_filtered, closest_blazar_coords=closest_blazar_coords)
-        if 'fits' in clean_rotated_fits_copy:
-            shutil.copy(clean_rotated_fits_copy.replace('.fits', 'w.fits'), astrom_out_fits)
-        else:
-            shutil.copy(clean_rotated_fits_copy.replace('.fit', 'w.fits'), astrom_out_fits)
-        if res_astrocal.returncode:
-            return 7
-=======
         plotFits(clean_rotated_fits, 'selected_star.png', title='SELECTED STAR', \
             ref_coords='pixel', color='magenta', \
             coords=(dt_star['X_IMAGE'].values, dt_star['Y_IMAGE'].values))
@@ -1116,18 +935,16 @@
             header.append(card=(k, v, ''), end=True) # set
             
         # Finally, saving/updating astrocalibreated file with star coordinates and astrometric keywords from best fit
-        astrom_out_fits = clean_rotated_fits.replace('.fits', 'w.fits')
+        if 'fits' in clean_rotated_fits: 
+            astrom_out_fits = clean_rotated_fits.replace('.fits', 'w.fits')
+        else:
+            astrom_out_fits = clean_rotated_fits.replace('.fit', 'w.fits')
         hdul[0].header = header
         hdul.writeto(astrom_out_fits, output_verify='fix', overwrite=True)
->>>>>>> bdd694bd
 
     return 0
 
 def get_best_astrocal(calibration_dir):
-<<<<<<< HEAD
-    """"""
-    cal_fits = glob.glob(os.path.join(calibration_dir, '*/*final.fit*'))
-=======
     """_summary_
 
     Args:
@@ -1136,8 +953,8 @@
     Returns:
         _type_: _description_
     """
-    cal_fits = glob.glob(os.path.join(calibration_dir, '*/*final.fits'))
->>>>>>> bdd694bd
+    cal_fits = glob.glob(os.path.join(calibration_dir, '*/*final.fit*'))
+
     print(f'Calibrations done = {len(cal_fits)}')
     cal_results = defaultdict(list)
     for cf in cal_fits:
@@ -1180,89 +997,7 @@
     deg_central_coords['DEC'] = ((size_y / 2) - y_obj) * arcs_per_pixel / 3600.0 + dec 
     
     return deg_central_coords
-    
-<<<<<<< HEAD
-def calibrate_star(path_fits, sext_conf, closest_iop3_source, min_astrocal_sources=5, border=15):
-    """"""
-    input_fits = mcFits(path_fits)
-    input_head = input_fits.header
-    fits_object = input_head['OBJECT']
-    dateobs = input_head['DATE-OBS']
-    exptime = input_head['EXPTIME']
-    
-    # detecting sources and getting additional info
-    res_get_sources = get_sources(path_fits, sext_conf, back_image=True, segment_image=True)
-    if res_get_sources.returncode:
-        message = f'ASTROCALIBRATION,ERROR,"Could not get sources for {path_fits}"'
-        print(message)
-        print(f'STDOUT = {res_get_sources.stdout.decode("UTF-8")}')
-        print(f'STDERR = {res_get_sources.stderr.decode("UTF-8")}')
-        return 1
-    
-    # Plotting background and segmentation FITS
-    # segmentation image
-    if 'fits' in path_fits:
-        segmentation_fits = path_fits.replace('.fits', '_segment.fits')
-        segment_png = path_fits.replace('.fits', '_segmentation.png')
-    else:
-        segmentation_fits = path_fits.replace('.fit', '_segment.fit')
-        segment_png = path_fits.replace('.fit', '_segmentation.png')
-    title = 'Segmentation for OBJECT={}, EXPTIME={}, DATE-OBS={}'
-    title = title.format(fits_object, exptime, dateobs)
-    plotFits(segmentation_fits, segment_png, title=title)
-
-    # background image
-    if 'fits' in path_fits:
-        background_fits = path_fits.replace('.fits', '_back.fits')
-        back_png = path_fits.replace('.fits', '_background.png')
-    else:
-        background_fits = path_fits.replace('.fit', '_back.fit')
-        back_png = path_fits.replace('.fit', '_background.png')
-    title = 'Background for OBJECT={}, EXPTIME={}, DATE-OBS={}'
-    title = title.format(fits_object, exptime, dateobs)
-    try:
-        plotFits(background_fits, back_png, title=title)
-    except ValueError:
-        print(f'ASTROCALIBRATION,WARNING,"Problems plotting background FITS {background_fits}"')
-
-
-    # masking duplicated sources
-    if 'MAPCAT' in path_fits:
-        clean_fits = path_fits.replace('.fits', '_clean.fits')
-        cat_image = path_fits.replace('.fits', '.cat')
-        segment_image = path_fits.replace('.fits', '_segment.fits')
-        back_image = path_fits.replace('.fits', '_back.fits')
-    # res_masking = mask_duplicated(path_fits, clean_fits, cat_image, segment_image, back_image)
-        res_masking = mask_duplicated_simple(path_fits, clean_fits, cat_image, segment_image)
-        if res_masking:
-            message = 'ASTROCALIBRATION,ERROR,"Error masking duplicated sources in {}"'
-            print(message.format(path_fits))
-            return 2
-        clean_png = clean_fits.replace('.fits', '.png')
-    else:
-        clean_fits = path_fits.replace('.fit', '_clean.fit')
-        cat_image = path_fits.replace('.fit', '.cat')
-        segment_image = path_fits.replace('.fit', '_segment.fit')
-        back_image = path_fits.replace('.fit', '_back.fit')
-        print("Image without duplicated: {}".format(clean_fits))
-        clean_png = clean_fits.replace('.fit', '.png')
-        shutil.copy(path_fits, clean_fits)
-    plotFits(clean_fits, clean_png, title=f'{fits_object} {dateobs} {exptime}s without duplicated')
-
-    ##### ----- Rotating cleaned image 90 degrees counter clockwise ---- #####
-    if 'fits' in clean_fits:
-        clean_rotated_fits = clean_fits.replace('.fits', '_rotated.fits')
-    else:
-        clean_rotated_fits = clean_fits.replace('.fit', '_rotated.fit')
-    if rotation(clean_fits, clean_rotated_fits):
-        message = 'ASTROCALIBRATION,ERROR,"Error rotating FITS {}"'
-        print(message.format(clean_fits))
-        return 3
-    
-    clean_rotated_png = clean_png.replace('.png', '_rotated.png')
-    title = f'{fits_object} {dateobs} {exptime}s no-duplicated and rotated'
-    plotFits(clean_rotated_fits, clean_rotated_png, title=title)
-=======
+
 def select_central_star(fits_path, cat_path, inner_pix_radius=100):
     """
     Return the most brilliant star closer than 'inner_pix_radius' 
@@ -1279,151 +1014,8 @@
     """
     # Loading fits_path
     head = mcFits(fits_path).header
->>>>>>> bdd694bd
 
     # Reading text format SExtractor output catalog
-<<<<<<< HEAD
-    if 'fits' in clean_rotated_fits:    
-        cat = clean_rotated_fits.replace('.fits', '.cat')
-    else:
-        cat = clean_rotated_fits.replace('.fit', '.cat')
-    data_sext = read_sext_catalog(cat)
-    
-    ##### -------- Plotting valid detected sources ----- #####
-    all_detect_sext_png = clean_rotated_png.replace('.png', '_all_detect_sext.png')
-    print('Out PNG ->', all_detect_sext_png)
-    title_plot = f"SExtractor sources in {fits_object} {dateobs} {exptime}"
-    plotFits(clean_rotated_fits, all_detect_sext_png, title=title_plot, \
-        ref_coords='pixel', color='magenta', \
-        coords=(data_sext['X_IMAGE'], data_sext['Y_IMAGE'])) # , \
-        # dictParams={'aspect':'auto', 'invert':'True', 'stretch': 'log', 'vmin':1})
-
-    if len(data_sext.index) < 3:
-        message = 'ASTROCALIBRATION,WARNING,Low number of sources ({}) in "{}"'
-        print(message.format(len(data_sext.index), clean_rotated_fits))
-
-    ##### -------- Filtering sources too close to FITS limits ------ #####
-    data_sext_filtered = filter_detections(data_sext, path_fits, border)
-    # Number of filtered detections
-    n_sources = len(data_sext_filtered.index)
-    
-    # getting most brilliant source. This is our STAR --> NOT ALWAYS!
-    dt_star = data_sext_filtered.sort_values(['FLUX_MAX','FLUX_AUTO'], ascending=False).head(1)
-    x_brstar = dt_star['X_IMAGE'].values[0]
-    y_brstar = dt_star['Y_IMAGE'].values[0]
-    dist_br = np.sqrt(((x_brstar - input_head['NAXIS1']/2)**2 + (y_brstar - input_head['NAXIS1']/2)**2))
-  
-    #getting star that is closer to the center:
-    idx_centered = np.sqrt((data_sext_filtered['X_IMAGE'].values - input_head['NAXIS1']/2)**2 + \
-                               (data_sext_filtered['Y_IMAGE'].values - input_head['NAXIS1']/2)**2).argmin()
-    
-    x_star = data_sext_filtered['X_IMAGE'].values[idx_centered]
-    y_star = data_sext_filtered['Y_IMAGE'].values[idx_centered]
-    dist = np.sqrt(((x_star - input_head['NAXIS1']/2)**2 + (y_star - input_head['NAXIS1']/2)**2))
-    print(dist, dist_br)  
-    if dist_br < 100:
-        x_star = x_brstar
-        y_star = y_brstar
-    
-    plotFits(clean_rotated_fits, 'selected_star.png', title='SELECTED STAR', \
-        ref_coords='pixel', color='magenta', \
-        coords=(x_star, y_star))
-    
-    # get best calibration of the night
-    calibration_dir = "/".join(path_fits.split("/")[:-2])
-    df_best = get_best_astrocal(calibration_dir)
-    print('Best calibration')
-    for k in ['PATH', 'WCSMATCH', 'EXPTIME']:
-        print(f'{k} = {df_best[k].iloc[0]}')
-    
-    best_fits = mcFits(df_best['PATH'].iloc[0])
-    
-    # set new/updated header keywords
-    new_keys = OrderedDict()
-    
-    # new_keys['CRVAL1'] = closest_iop3_source['ra2000_mc_deg']
-    # # Change DEC coordinate. I add -50 pixels to closest IOP3 target
-    # new_keys['CRVAL2'] = closest_iop3_source['dec2000_mc_deg'] - (50 * best_fits.header['SECPIX2'] / 3600.0) 
-    
-    # New procedure
-    center_coords = center_coordinates((x_star, y_star), \
-        (closest_iop3_source['ra2000_mc_deg'], closest_iop3_source['dec2000_mc_deg']), \
-        (input_head['NAXIS1'], input_head['NAXIS2']), arcs_per_pixel=0.53)
-    new_coords = SkyCoord(center_coords['RA'], center_coords['DEC'], unit="deg")
-    new_keys['CRVAL1'] = center_coords['RA']
-    new_keys['CRVAL2'] = center_coords['DEC']
-    new_keys['EPOCH'] = 2000
-    new_keys['CRPIX1'] = input_head['NAXIS1'] / 2
-    new_keys['CRPIX2'] = input_head['NAXIS1'] / 2
-    new_keys['CDELT1'] = best_fits.header['CDELT1']
-    new_keys['CDELT2'] = best_fits.header['CDELT2']
-    new_keys['CTYPE1'] = 'RA---TAN'
-    new_keys['CTYPE2'] = 'DEC--TAN'
-    new_keys['CD1_1'] = best_fits.header['CD1_1']
-    new_keys['CD1_2'] = best_fits.header['CD1_2']
-    new_keys['CD2_1'] = best_fits.header['CD2_1']
-    new_keys['CD2_2'] = best_fits.header['CD2_2']
-    new_keys['WCSRFCAT'] = 'tmc'
-    new_keys['WCSIMCAT'] = ''
-    new_keys['WCSMATCH'] = 1
-    new_keys['WCSNREF'] = 1
-    new_keys['WCSTOL'] = 0
-    # toks = closest_iop3_source['ra2000_mc'].strip().split(' ')
-    # ra_star = '{}:{}:{}'.format(toks[0], toks[1], toks[2][6])
-    # new_keys['RA'] = ra_star
-    # toks = closest_iop3_source['dec2000_mc'].strip().split(' ')
-    # dec_star = '{}:{}:{}'.format(toks[0], toks[1], toks[2][5])
-    # new_keys['DEC'] = dec_star
-    
-    # new_keys['RA'] = closest_iop3_source['ra2000_mc'].replace(' ', ':')[:-1]
-    # new_keys['DEC'] = closest_iop3_source['dec2000_mc'].replace(' ', ':')[:-1]
-    
-    t_ra = new_coords.ra.hms
-    t_dec = new_coords.dec.dms
-    new_keys['RA'] = f'{int(t_ra.h)} {int(t_ra.m)} {t_ra.s:.4f}'
-    op = '+'
-    if t_dec.d < 0:
-        op = ''
-    new_keys['DEC'] = f'{op}{int(t_dec.d)} {int(t_dec.m)} {t_dec.s:.5f}'
-    new_keys['EQUINOX'] = 2000
-    new_keys['CROTA1'] = best_fits.header['CROTA1']
-    new_keys['CROTA2'] = best_fits.header['CROTA2']
-    new_keys['SECPIX1'] = best_fits.header['SECPIX1']
-    new_keys['SECPIX2'] = best_fits.header['SECPIX2']
-    new_keys['WCSSEP'] = 0
-    new_keys['IMWCS'] = 'None'
-    
-    print(new_keys)
-    # using clean_rotated_fits as FITS base    
-    hdul = fits.open(clean_rotated_fits)
-    header = hdul[0].header
-    # delete some keywords
-    for k in ['PC001001', 'PC001002', 'PC002001', 'PC002002']:
-        header.remove(k, ignore_missing=True)
-    
-    # special keywords
-    if 'RA' in header:
-        header.rename_keyword('RA', 'WRA')
-        header.rename_keyword('DEC', 'WDEC')
-    elif 'OBJCTRA' in header:
-        header.rename_keyword('OBJCTRA', 'WRA')
-        header.rename_keyword('OBJCTDEC', 'WDEC')
-    
-    # header['BLANK'] = 32768
-
-    # calibration keywords
-    for k, v in new_keys.items():
-        header.remove(k, ignore_missing=True)
-        header.append(card=(k, v, ''), end=True) # set
-        
-    # Finally, saving/updating astrocalibreated file with star coordinates and astrometric keywords from best fit
-    if 'fits' in clean_rotated_fits:
-        astrom_out_fits = clean_rotated_fits.replace('.fits', 'w.fits')
-    else:
-        astrom_out_fits = clean_rotated_fits.replace('.fit', 'w.fits')
-    hdul[0].header = header
-    hdul.writeto(astrom_out_fits, output_verify='fix', overwrite=True)
-=======
     dc = read_sext_catalog(cat_path)
 
     # computing distances to center pixels image
@@ -1437,7 +1029,6 @@
     
     # Sorting and selecting the closest one
     dt_star = data_sext_filtered.sort_values(['FLUX_MAX','FLUX_AUTO'], ascending=False).head(1)
->>>>>>> bdd694bd
 
     return dt_star
 
@@ -1464,17 +1055,6 @@
 
     return df_mapcat
 
-<<<<<<< HEAD
-def closest_blazar(blazar_data, path_fits):
-    #Getting telescope type
-    tel_type=re.findall('(\w+/)', 
-                        path_fits)[len(re.findall('(\w+/)', 
-                                                  path_fits))-2][:-1]
-    # Getting header informacion
-    i_fits = mcFits(path_fits)
-    input_head = i_fits.header
-=======
-    
 def closest_blazar(path_fits, blazar_file_path):
     # Getting header informacion
     i_fits = mcFits(path_fits)
@@ -1482,10 +1062,9 @@
     
     # read blazar data
     blazar_data = read_blazar_file(blazar_file_path)
-    
->>>>>>> bdd694bd
+
     # Central FITS coordinates
-    if tel_type=='MAPCAT':
+    if 'MAPCAT' in path_fits:
         icoords = "{} {}".format(input_head['RA'], input_head['DEC'])
         input_coords = SkyCoord(icoords, frame=FK5, unit=(u.deg, u.deg), \
                                     obstime="J2000")
@@ -1534,7 +1113,6 @@
 
     # Plotting web sources over our calibrated FITS
     for cat_name, cat_code in catalog.items():
-<<<<<<< HEAD
         try:
             if 'MAPCAT' in path_fits:
                 result = Vizier.query_region(center_coords, width="10m", catalog=cat_code)
@@ -1544,12 +1122,7 @@
             pprint.pprint(result)
         except:
             continue
-=======
-        result = Vizier.query_region(center_coords, width="0d10m0s", catalog=cat_code)
-        print('Web catalog obtained')
-        pprint.pprint(result)
-        
->>>>>>> bdd694bd
+
         wcat = None
         try:
             wcat = result[cat_code]
@@ -1560,8 +1133,11 @@
             else:
                 coords = (wcat['RAJ2000'], wcat['DEJ2000'])    
             # print(f'coords = {coords}')
-            
-            cat_out_png = path_fits.replace('.fits', f'_{cat_name}.png')
+
+            if 'fits' in path_fits:
+                cat_out_png = path_fits.replace('.fits', f'_{cat_name}.png')
+            else:
+                cat_out_png = path_fits.replace('.fit', f'_{cat_name}.png')
             print(f"Plotting data from {cat_code} catalog")
             print(f'outplot = {cat_out_png}')
             title_temp = '{}: OBJECT={}, DATE-OBS={}, EXPTIME={} s'
@@ -1612,12 +1188,6 @@
        help="Tolerance for distance in pixels for matching between objects in external catalog and FITS detections. [default: %(default)s].")
     parser.add_argument("--crotation",
        action="store",
-<<<<<<< HEAD
-       dest="overwrite",
-       type=str,
-       default='False',
-       help="If True, previous astrometric calibration is ignored and done again. [default: %(default)s].")
-=======
        dest="crotation",
        type=float,
        default=3,
@@ -1626,7 +1196,6 @@
         help='Star astrometric calibration process is applied.')
     parser.add_argument("--overwrite", dest='overwrite', action='store_true', \
         help='Pipeline overwrite previous calibrations.')
->>>>>>> bdd694bd
     parser.add_argument('-v', '--verbose', action='count', default=0,
         help="Show running and progress information [default: %(default)s].")
     args = parser.parse_args()
@@ -1660,20 +1229,18 @@
 
     input_fits = os.path.abspath(args.input_fits)
     copy_input_fits = os.path.join(args.output_dir, os.path.split(input_fits)[1])
-<<<<<<< HEAD
-    if 'fits' in input_fits:
-        final_fits = copy_input_fits.replace('.fits', '_final.fits')
-    else:
-        final_fits = copy_input_fits.replace('.fit', '_final.fit')
-
-=======
+
+
     # Copy FITS from reduction to calibration/* directory
     shutil.copy(input_fits, copy_input_fits)
     
     root, ext = os.path.splitext(copy_input_fits)
-    
-    final_fits = root + '_final.fits'
->>>>>>> bdd694bd
+
+    if 'fits' in input_fits:
+        final_fits = root + '_final.fits'    
+    else:
+        final_fits = root + '_final.fit'
+
     if os.path.exists(final_fits) and not args.overwrite:
         print(f'ASTROCALIBRATION,INFO,"Calibration done before for {final_fits}"')
         return -1
@@ -1681,15 +1248,7 @@
     # Using input path for getting observation night date... (Is this the best way or should I read FITS header?)
     dt_run = re.findall('/(\d{6})/', copy_input_fits)[0]
     date_run = f'20{dt_run[:2]}-{dt_run[2:4]}-{dt_run[-2:]}'
-<<<<<<< HEAD
-    if 'fits' in input_fits:
-        fits_name = os.path.split(input_fits)[1].replace('.fits', '')
-    else:
-        fits_name = os.path.split(input_fits)[1].replace('.fit', '')
-=======
-    # fits_name = os.path.split(input_fits)[1].replace('.fits', '')
-
->>>>>>> bdd694bd
+
     # Setting current working directory
     os.chdir(args.output_dir)
     print(f"\nWorking directory set to '{args.output_dir}'\n")
@@ -1730,57 +1289,26 @@
     title = "OBJECT = {}, EXPTIME = {} s, DATE-OBS = {}"
     title = title.format(input_head['OBJECT'], input_head['EXPTIME'], input_head['DATE-OBS'])
     print(text.format(input_head['OBJECT'], input_head['EXPTIME']))
-<<<<<<< HEAD
-    plotFits(input_fits, input_fits_png, title=title)
-
-    copy_input_fits = os.path.join(args.output_dir, os.path.split(input_fits)[1])
-    shutil.copy(input_fits, copy_input_fits)
-    # If EXPTIME <= 2 seconds, median filter to minimize pixel noise is applied to FITS data
-    # if exptime <= args.exptime_median:
-    if args.is_star:
-        print(f"Working on {copy_input_fits}")
-        if medianFits(copy_input_fits, copy_input_fits, size=5):
-            str_err = f'ASTROCALIBRATION,ERROR,"Median filter could not be applied to fits {working_input_fits}"'
-            print(str_err)
-            return 5
-
-        # Input image PNG
-        if 'fits' in copy_input_fits:
-            copy_input_fits_png = copy_input_fits.replace('.fits', '.png')
-        else:
-            copy_input_fits_png = copy_input_fits.replace('.fit', '.png')
-        plotFits(copy_input_fits, copy_input_fits_png, title=f"Median filtered FITS: {title}") 
-        # , dictParams={'aspect':'auto', 'stretch': 'log', 'vmin': 1})
-
+
+    plotFits(copy_input_fits, input_fits_png, title=title)
+    
     # file names (Please: pay attention to use of relative paths given by 'fits_name')
     if 'fits' in input_fits:
-        clean_fits = f'{fits_name}_clean.fits'
-        clean_rotated_fits = clean_fits.replace('.fits', '_rotated.fits')
-        astrom_out_fits = clean_rotated_fits.replace('.fits', 'w.fits')
-    else:
-        clean_fits = f'{fits_name}_clean.fit'
-        clean_rotated_fits = clean_fits.replace('.fit', '_rotated.fit')
-        astrom_out_fits = clean_rotated_fits.replace('.fit', 'w.fits')
-        
-    clean_png = f'{fits_name}_clean.png'
-    clean_rotated_png = clean_png.replace('.png', '_rotated.png')
-    inner_detect_sext_png = clean_rotated_png.replace('.png', '_inner_detect_sext.png')
-    out_detect_sext_png = clean_rotated_png.replace('.png', '_detect_sext.png')
-=======
-    plotFits(copy_input_fits, input_fits_png, title=title)
-    
-    # file names (Please: pay attention to use of relative paths given by 'fits_name')
-    clean_fits = f'{root}_clean.fits'
+        clean_fits = f'{root}_clean.fits'
+        root_cf, ext = os.path.splitext(clean_fits)
+        clean_rotated_fits = root_cf + '_rotated.fits'
+        astrom_out_fits = root_crf + 'w.fits'    
+    else:
+        clean_fits = f'{root}_clean.fit'
+        root_cf, ext = os.path.splitext(clean_fits)
+        clean_rotated_fits = root_cf + '_rotated.fit'
+        astrom_out_fits = root_crf + 'w.fits'
+
     clean_png = f'{root}_clean.png'
-    root_cf, ext = os.path.splitext(clean_fits)
-    clean_rotated_fits = root_cf + '_rotated.fits'
     clean_rotated_png = root_cf + '_rotated.png'
-    
     root_crf, ext = os.path.splitext(clean_rotated_fits)
-    astrom_out_fits = root_crf + 'w.fits'
     inner_detect_sext_png = root_crf + '_inner_detect_sext.png'
     out_detect_sext_png = root_crf + '_detect_sext.png'
->>>>>>> bdd694bd
     
     sext_conf = os.path.join(args.config_dir, 'daofind.sex')
     if args.fits_astrocal is None: # Not FITS model
@@ -1788,11 +1316,7 @@
             border=args.border_image, tol_pixs=args.tol_pixs, \
             overwrite=args.overwrite, crotation=args.crotation)
         if res_cal:
-<<<<<<< HEAD
-            print(f'ASTROCALIBRATION,ERROR,"Could not calibrate astrometrically FITS {clean_rotated_fits}"')
-            return 7
-    
-=======
+
             # print(f'ASTROCALIBRATION,ERROR,"Could not calibrate astrometrically FITS {clean_rotated_fits}"')
             return 6
     else:
@@ -1820,7 +1344,6 @@
     #         print(f'ASTROCALIBRATION,ERROR,"Could not calibrate astrometrically FITS {clean_rotated_fits}"')
     #         return 7
 
->>>>>>> bdd694bd
     # Checking astrometric calibrated ouput FITS
     if not os.path.exists(astrom_out_fits):
         fits_cal = os.path.abspath(astrom_out_fits)
@@ -1850,7 +1373,10 @@
         try:
             res = query_external_catalog(astrom_out_fits, query_cat)
             if not res:
+                if 'fits' in clean_rotated_fits:
                 cat_out_pngs[name_cat] = clean_rotated_fits.replace('.fits', f'_{name_cat}.png')
+            else:
+                cat_out_pngs[name_cat] = clean_rotated_fits.replace('.fit', f'_{name_cat}.png')
             else:
                 print(f'ASTROCALIBRATON,WARNING,"No data available for {name_cat} external catalog."')
         except EOFError:
