#!/usr/bin/env python3
# -*- coding: utf-8 -*-
"""
Created on Thu April 15 17:38:23 2021

___e-mail__ = cesar_husillos@tutanota.com
__author__ = 'Cesar Husillos'

VERSION:
    0.1 Initial version, based on CAFOS_wcstools_perfect_pruebas_revision_HD.ipynb
    0.2 (Sat April 17, 2021) MAPCAT apertures are considered.
"""


# ---------------------- IMPORT SECTION ----------------------
import shutil
import os
import argparse
import subprocess
import pprint
import glob
import re
import math
from collections import defaultdict, OrderedDict
<<<<<<< HEAD
from difflib import SequenceMatcher
=======
import matplotlib
matplotlib.use('Agg')
>>>>>>> 14a91621

# Data structures libraries
import numpy as np
import pandas as pd
from matplotlib import pyplot as plt
from pyrsistent import v
from scipy.ndimage import median_filter
#import seaborn

import aplpy # FITS plotting library

from astropy.io import fits # FITS library
import astropy.wcs as wcs

# Coordinate system transformation package and modules
from astropy.coordinates import SkyCoord  # High-level coordinates
from astropy.coordinates import match_coordinates_sky  # Used for searching sources in catalog
from astropy.coordinates import ICRS, Galactic, FK4, FK5  # Low-level frames
from astropy.coordinates import Angle, Latitude, Longitude  # Angles
import astropy.coordinates as coord
import astropy.units as u
# Astrotime
from astropy.time import Time

# Catalogs query
from astroquery.vizier import Vizier

from mcFits import mcFits
Vizier.ROW_LIMIT = -1

# HTML ouput template
import jinja2

# Our IOP3 FITS module
from mcFits import mcFits


# =================================
from astropy.utils.exceptions import AstropyWarning, AstropyDeprecationWarning
import warnings

# Ignore too many FITSFixedWarnings
warnings.simplefilter('ignore', category=AstropyWarning)
warnings.simplefilter('ignore', category=AstropyDeprecationWarning)




# =================================


# ------------------------ Module variables ------------------------------ #
BLAZAR_FILENAME = 'blazar_photo_calib_last.csv'

# ------------------------ Module functions ------------------------------
def medianFits(input_fits, output_fits, size=5):
    """Compute pass low filter to FITS data"""
    hdul = fits.open(input_fits)
    hdul[0].data = median_filter(hdul[0].data, size).astype(np.uint16)
    hdul.writeto(output_fits, overwrite = True)
    hdul.close()
    return 0

def plotFits(inputFits, outputImage, title=None, colorBar=True, coords=None, \
    ref_coords='world', astroCal=False, color='green', format='png', \
    dictParams={'aspect':'auto', 'vmin': 1, 'invert': True}):
    """Plot 'inputFits' as image 'outputImage'.
    Return 0 is everything was fine. Exception in the other case."""
    gc = aplpy.FITSFigure(inputFits, dpi=300)
    #gc.set_xaxis_coord_type('scalar')
    #gc.set_yaxis_coord_type('scalar')
    gc.show_grayscale(**dictParams)
    #gc.recenter(512, 512)
    gc.tick_labels.set_font(size='small')
    if title:
        gc.set_title(title)
    if colorBar:
        gc.add_colorbar()
        gc.colorbar.show()
    gc.add_grid()
    gc.grid.set_color('orange')
    if astroCal:
        gc.grid.set_xspacing(1./60) # armin

    gc.grid.show()
    gc.grid.set_alpha(0.7)
    if coords:
        ra, dec = coords[0], coords[1]
        gc.show_markers(ra, dec, edgecolor=color, facecolor='none', \
        marker='o', coords_frame=ref_coords, s=40, alpha=1)
    gc.save(outputImage, format=format)
    gc.close()

    return 0

def get_skylimits(path_fits):
    """Return alpha_J2000, delta_J2000 limits for astrometric calibrated FITS. 
    Output: dictionary with keywords 'ra_min', 'ra_max', 'dec_min', dec_max' in degrees."""
    fits = mcFits(path_fits)
    com1 = f'xy2sky -d {path_fits} 0 0'
    com2 = f'xy2sky -d {path_fits} {fits.header["NAXIS1"]} {fits.header["NAXIS2"]}'

    print(f'{com1}')
    proc1 = subprocess.Popen(com1, shell=True, stdout=subprocess.PIPE)
    out1 = proc1.stdout.read().decode('utf-8')[:-2]
    data1 = [float(d) for d in out1.split()[:2]]
    print(f'data1 = {data1}')
   
    print(f'{com2}')
    proc2 = subprocess.Popen(com2, shell=True, stdout=subprocess.PIPE)
    out2 = proc2.stdout.read().decode('utf-8')[:-2]
    data2 = [float(d) for d in out2.split()[:2]]
    print(f'data2 = {data2}')
   

    ras = [data1[0], data2[0]]
    decs = [data1[1], data2[1]]

    return {'ra_min': min(ras), 'ra_max': max(ras), 'dec_min': min(decs), 'dec_max': max(decs)}

def read_sext_catalog(path, format='ASCII', verbose=False):
    """
    Read SExtractor output catalog given by 'path'.
    
    Args:
        path (str): SExtractor catalog path
        format (str): 'ASCII' or 'FTIS_LDAC' output SExtractor formats.
        verbose (bool): IT True, it prints process info.
        
    Returns:
        pd.DataFrame: Data from SExtractor output catalog.
    """
    if format == 'ASCII':
        cat = ''
        with open(path) as fin:
            cat = fin.read()
        campos = re.findall(r'#\s+\d+\s+([\w_]*)', cat)
        if verbose:
            print(f'Header catalog keywords = {campos}')

        data_sext = np.genfromtxt(path, names=campos)
        
        # Working with pandas DataFrame
        # data_sext = pd.DataFrame({k:np.atleast_1d(data_sext[k]) for k in campos})
    else:
        sext = fits.open(path)
        data_sext = sext[2].data
        campos = data_sext.columns.names
    
    data_sext = {k:list(data_sext[k]) for k in campos}

    data_sext = pd.DataFrame(data_sext)
    
    return data_sext

def get_duplicated(cat_path, format='ASCII'):
    """Mask extraordinay sources (left)

    Args:
        cat_path (str): SExtractor catalog path.
        format (str): SExtractor catalog format. 
            Valid values are: 'ASCII' or 'FITS_LDAC'. Defaults to 'ASCII'
    Returns:
        bool np.array: Extraordinary masks sources values set to True.
    """
    data = read_sext_catalog(cat_path, format)
    data = pd.DataFrame(data)
    
    numbers = list()
    # mask = np.ones(len(data['NUMBER'].index), dtype=bool) # Nothing selected
    mask = np.ones(data['NUMBER'].size, dtype=bool) # Nothing selected

    for index, n in enumerate(data['NUMBER'].tolist()):
        if n not in numbers:
            distx = data['X_IMAGE'] - data['X_IMAGE'][index]
            disty = np.abs(data['Y_IMAGE'] - data['Y_IMAGE'][index])
            diffmag = np.abs(data['MAG_BEST'] - data['MAG_BEST'][index])

            boo = (data['NUMBER'].astype(int) != n) & (disty < 10) & \
                (distx > 5) & (distx < 45) & (diffmag < 2) # & (data['FLAGS'].astype(int) == 0)
            if boo.sum() >= 1: # Hay fuentes que han pasado el filtro anterior
                # print(data_sex[boo].info())
                numbers.append(int(data[boo]['NUMBER'].values[0]))
                mask[index] = False

    mask = np.logical_not(mask) # this allows working with ordinary sources

    return mask

<<<<<<< HEAD
def mask_duplicated_simple(input_fits, output_fits, sext_catalog, segmentation_fits, format_cat='ASCII'):
    if 'fits' in input_fits:
        fits_name = os.path.split(input_fits)[1].replace('.fits', '')
    else:
        fits_name = os.path.split(input_fits)[1].replace('.fit', '')
=======
def mask_duplicated_simple(input_fits, output_fits, sext_catalog, \
    segmentation_fits, format_cat='FITS_LDAC'):
    """_summary_

    Args:
        input_fits (_type_): _description_
        output_fits (_type_): _description_
        sext_catalog (_type_): _description_
        format_cat (str, optional): _description_. Defaults to 'FITS_LDAC'.

    Returns:
        _type_: _description_
    """
    fits_name = os.path.split(input_fits)[1].replace('.fits', '')
    
>>>>>>> 14a91621
    # segmentation image
    seg = mcFits(segmentation_fits)
    segdata = seg.data

    # Reading text format SExtractor catalog
    data_sex = read_sext_catalog(sext_catalog, format=format_cat)
    data_sex = pd.DataFrame(data_sex)

    # Filtering duplicated sources
    mask = get_duplicated(sext_catalog, format=format_cat)
    print(f"Duplicated number of sources = {mask.size}")
    
    numb = data_sex['NUMBER'][mask]

    ##### --------- Masking duplicated sources -------- #####
    mask = np.zeros(segdata.shape)
    for n in numb:
        boolm = segdata == n
        mask = np.logical_or(mask, boolm)

    hdul = fits.open(input_fits)
    data = hdul[0].data
    # replacing duplicated sources with background area given by their
    # segmentation areas
    # datamasked = np.where(mask, int(np.median(data)), data)
    datamasked = np.where(mask, 0, data)
    hdul[0].data = datamasked
    hdul.writeto(output_fits, overwrite=True)

    return 0

<<<<<<< HEAD
def mask_duplicated(input_fits, output_fits, sext_catalog, segmentation_fits, background_fits):
    if 'fits' in input_fits:
        fits_name = os.path.split(input_fits)[1].replace('.fits', '')
    else:
        fits_name = os.path.split(input_fits)[1].replace('.fit', '')
=======
def mask_duplicated(input_fits, output_fits, sext_catalog, segmentation_fits, \
    background_fits, format_cat='FITS_LDAC'):
    """_summary_

    Args:
        input_fits (_type_): _description_
        output_fits (_type_): _description_
        sext_catalog (_type_): _description_
        segmentation_fits (_type_): _description_
        format_cat (str, optional): _description_. Defaults to 'FITS_LDAC'.

    Returns:
        _type_: _description_
    """

    fits_name = os.path.split(input_fits)[1].replace('.fits', '')
    
>>>>>>> 14a91621
    # segmentation image
    seg = mcFits(segmentation_fits)
    segdata = seg.data

    # background image
    back = mcFits(background_fits)
    back_data = back.data.astype(np.uint16)


    # Reading text format SExtractor catalog
    data_sex = read_sext_catalog(sext_catalog, format=format_cat)
    data_sex = pd.DataFrame(data_sex)

    # Filtering duplicated sources
    mask = get_duplicated(sext_catalog, format=format_cat)
    print(f"Duplicated number of sources = {mask.size}")
    
    numb = data_sex['NUMBER'][mask]

    ##### --------- Masking duplicated sources -------- #####
    mask = np.zeros(segdata.shape)
    for n in numb:
        boolm = segdata == n
        mask = np.logical_or(mask, boolm)

    hdul = fits.open(input_fits)
    data = hdul[0].data
    # replacing duplicated sources with background area given by their
    # segmentation areas
    # datamasked = np.where(mask, int(np.median(data)), data)
    datamasked = np.where(mask, back_data, data)
    hdul[0].data = datamasked
    hdul.writeto(output_fits, overwrite=True)

    return 0

def rotation(input_fits, output_fits):
    
    hdul_in = fits.open(input_fits)
    if 'MAPCAT' in input_fits:
        hdul_out = fits.PrimaryHDU(data=np.rot90(hdul_in[0].data, k = -1).astype(np.uint16), header=hdul_in[0].header)
    else:
        #images of OSN are mirrored in X axis, and must be rotated 90 degrees to be equal to mapcat
        #check for header parameter "FLIPSTAT"
        hdul_out=fits.PrimaryHDU(data=hdul_in[0].data[:,::-1].astype(np.uint16) , header=hdul_in[0].header)
        hdul_out = fits.PrimaryHDU(data=np.rot90(hdul_out.data, k = -1).astype(np.uint16), header=hdul_out.header)
        hdul_out = fits.PrimaryHDU(data=np.rot90(hdul_out.data, k = -1).astype(np.uint16), header=hdul_out.header)
    hdul_out.writeto(output_fits, overwrite = True)
    hdul_in.close()
    
    return 0

def execute_command(cmd):
    result = subprocess.run(cmd, stdout=subprocess.PIPE, \
        stderr=subprocess.PIPE, shell=True, check=True)
    
    return result

def statistics(path_fits, border=15, sat_threshold=50000):
    input_fits = mcFits(path_fits, border=border)
    head = input_fits.header
    data = input_fits.data + 0.0

    new_data = data
    if border > 0:
        new_data = data[border:-border, border:-border]
    dictStats = dict()
    dictStats['MINIMUM'] = new_data.min()
    dictStats['MAXIMUM'] = new_data.max()
    dictStats['MEAN'] = new_data.mean()
    dictStats['STD'] = new_data.std()
    dictStats['MEDIAN'] = np.median(new_data)

    dictStats['NPIX'] = head['NAXIS1'] * head['NAXIS2']
    dictStats['NSAT'] = (new_data >= sat_threshold).sum()
    dictStats['EXPTIME'] = head['EXPTIME']
    dictStats['FILENAME'] = os.path.split(path_fits)[1]
    dictStats['STD/MEAN'] = dictStats['STD'] / dictStats['MEAN']
    mean = dictStats['MEAN']
    median = dictStats['MEDIAN']
    dictStats['MEAN_MEDIAN'] = np.round((mean - median) / (mean + median) * 100, 3)

    return dictStats

def sext_params_detection(path_fits, border=15, sat_threshold=45000):
    """Analyze image parameters to set best SExtractor parameters 
    for detecting sources.
    Args:
        path_fits (str): PAth to FITS file.
        border (int, optional): Pixel ignored close to border. Defaults to 15.
        sat_threshold (int, optional): Minimum value for considered pixel as saturated. Defaults to 45000.
    
    Returns:
        dict: Optimal parameters for SExtractor detection.
    """
    params = {}
    # default values
    params['FILTER'] = 'N'
    params['CLEAN'] = 'N'
    params['DETECT_MINAREA'] = 30
    params['ANALYSIS_THRESH'] = 1.0
    params['DETECT_THRESH'] = 1.0
    params['DEBLEND_MINCONT'] = 0.005

    # getting info about FITS
    dt = statistics(path_fits, border=border, sat_threshold=sat_threshold)

    if dt['EXPTIME'] > 1:
        params['FILTER'] = 'Y'
        params['CLEAN'] = 'Y'
        # params['FILTER_NAME'] = '/home/cesar/desarrollos/Ivan_Agudo/code/iop3/conf/filters_sext/mexhat_5.0_11x11.conv'
        # params['FILTER_NAME'] = '/home/cesar/desarrollos/Ivan_Agudo/code/iop3/conf/filters_sext/gauss_5.0_9x9.conv'
<<<<<<< HEAD
        #params['FILTER_NAME'] = '/home/cesar/desarrollos/Ivan_Agudo/code/iop3/conf/filters_sext/tophat_5.0_5x5.conv'
=======
        params['FILTER_NAME'] = '/home/users/dreg/misabelber/GitHub/iop3/conf/filters_sext/tophat_5.0_5x5.conv'
>>>>>>> 14a91621
    
    if dt['STD/MEAN'] > 2: # noisy
        params['ANALYSIS_THRESH'] = 1.5
        params['DETECT_THRESH'] = 1.5
    # elif dt['STD/MEAN'] > 5: # very noisy
    #     params['ANALYSIS_THRESH'] = 2.5
    #     params['DETECT_THRESH'] = 2.5

    return params

<<<<<<< HEAD
def get_sources(input_fits, sext_conf, add_params={}, threshold_exptime=2, \
    back_image=False, segment_image=False, verbose=True):

    i_fits = mcFits(input_fits)
    if 'MAPCAT' in input_fits:
        pixscale = i_fits.header['INSTRSCL']
    elif 'T090' in input_fits:
        pixscale=0.387
        if i_fits.header['NAXIS1']==1024:
            pixscale=2*pixscale
    elif 'T150' in input_fits:
        pixscale=0.232
        if i_fits.header['NAXIS1']==1024:
            pixscale=2*pixscale
    exptime = i_fits.header['EXPTIME']
            
    fwhm_arcs = float(i_fits.header['FWHM']) * float(pixscale)
    
    if 'fits' in input_fits:
        out_cat = input_fits.replace('.fits', '.cat')
    else:
        out_cat = input_fits.replace('.fit', '.cat')

    # Adtitional ouput info
    if 'fits' in input_fits:
        back_path = input_fits.replace('.fits', '_back.fits')
        segm_path = input_fits.replace('.fits', '_segment.fits')
    else:
        back_path = input_fits.replace('.fit', '_back.fit')
        segm_path = input_fits.replace('.fit', '_segment.fit')

def detect_sources(path_fits, sext_conf, cat_out, plot_out=None, \
=======
def detect_sources(path_fits, sext_conf, cat_out, cat_format='FITS_LDAC', plot_out=None, \
>>>>>>> 14a91621
    additional_params={}, photo_aper=None, mag_zeropoint=None, \
    back_image=False, segment_image=False, aper_image=False, border=15, \
    sat_threshold=45000, verbose=True):
    """_summary_

    Args:
        path_fits (str): Path of FITS file.
        sext_conf (str): Path to SExtractor configuration file.
        cat_out (str): Path for output catalog.
        plot_out (str, optional): Path for output detected sources. Defaults to None.
        additional_params (dict, optional): Updated parameters for SExtractor. Defaults to {}.
        photo_aper (float, optional): Aperture in pixels for fotometry. Defaults to None.
        mag_zeropoint (float, optional): Photometric zero point. Defaults to None.
        back_image (bool, optional): If True, SExtractor create background map. Defaults to False.
        segment_image (bool, optional): If True, SExtractor create segmentation map. Defaults to False.
        border (int, optional): With of image close to borders that is ignored. Defaults to 15.
        sat_threshold (float, optional): Pixel threshold value. If greater, pixel is considered as saturated.
        verbose (bool, optional): If True, additional info is printed. Defaults to True.

    Returns:
        int: 0, if everything was fine.
    """
    o_fits = mcFits(path_fits, border=border)
<<<<<<< HEAD
    if 'MAPCAT' in path_fits:
        fits_par = o_fits.get_data(keywords=['INSTRSCL', 'FWHM', 'EXPTIME', 'OBJECT', 'DATE-OBS'])
        pixscale = fits_par['INSTRSCL']
    else:
        fits_par = o_fits.get_data(keywords=['NAXIS1', 'FWHM', 'EXPTIME', 'OBJECT', 'DATE-OBS'])
        if 'T090' in path_fits:
            pixscale = 0.387
            if fits_par['NAXIS1']==1024:
                pixscale=2*pixscale
        elif 'T150' in path_fits:
            pixscale = 0.232
            if fits_par['NAXIS1']==1024:
                pixscale=2*pixscale
    print(fits_par['FWHM'])
    # exptime = fits_par['EXPTIME']
    
    fwhm_arcs = float(fits_par['FWHM']) * float(pixscale)
    
    # Adtitional ouput info
    if 'fits' in path_fits:
        back_path = path_fits.replace('.fits', '_back.fits')
        segm_path = path_fits.replace('.fits', '_segment.fits')
    else:
        back_path = path_fits.replace('.fit', '_back.fit')
        segm_path = path_fits.replace('.fit', '_segment.fit')
    # SExtractor parameters    
    params = {}
    if back_image and segment_image:
        params['CHECKIMAGE_TYPE'] = 'BACKGROUND,SEGMENTATION'
        params['CHECKIMAGE_NAME'] = f'{back_path},{segm_path}'
    elif back_image:
        params['CHECKIMAGE_TYPE'] = 'BACKGROUND'
        params['CHECKIMAGE_NAME'] = f'{back_path}'
    elif segment_image:
        params['CHECKIMAGE_TYPE'] = 'SEGMENTATION'
        params['CHECKIMAGE_NAME'] = f'{segm_path}'
    cmd = f"source-extractor -c {sext_conf} -CATALOG_NAME {cat_out} -PIXEL_SCALE {pixscale} -SEEING_FWHM {fwhm_arcs} "
    if photo_aper:
        cmd += f"-PHOT_APERTURES {photo_aper} "
    
    if mag_zeropoint:
        cmd += f"-MAG_ZEROPOINT {mag_zeropoint} "
    # Aditional parameters passed as arguments. They overwrite previous values
    s_params = sext_params_detection(path_fits, border, sat_threshold=sat_threshold)

    for k, v in s_params.items():
        params[k] = v
    
    # Tuning default parameters
    for k, v in additional_params.items():
        params[k] = v
    
    # Formatting parameters to command line syntax
    com_params = [f'-{k} {v}' for k, v in params.items()]
    
    # adding parameters to command
    cmd = cmd + ' '.join(com_params)
    
    # last parameter for command
    cmd = cmd + f' {path_fits}'
    if verbose:
        print(cmd)
    res = execute_command(cmd)
=======
>>>>>>> 14a91621

    o_fits.detect_sources(sext_conf, cat_out, additional_params=additional_params, \
        photo_aper=photo_aper, mag_zeropoint=mag_zeropoint, \
        back_image=back_image, segment_image=segment_image, \
        aper_image=aper_image, verbose=verbose)
    
    if plot_out:
        data_cat = read_sext_catalog(cat_out, format=cat_format)
        data_cat = pd.DataFrame(data_cat)
        x = data_cat['X_IMAGE']
        y = data_cat['Y_IMAGE']
        
        stats = statistics(path_fits, border=border, sat_threshold=sat_threshold)
        print(stats)
        title_temp = "{}, {} ({} s, STD/MEAN = {})"
        title = title_temp.format(o_fits.header['OBJECT'], o_fits.header['DATE-OBS'], \
            o_fits.header['EXPTIME'], round(stats['STD/MEAN'], 3))

        o_fits.plot(outputImage=plot_out, title=title, \
            coords=[x, y], ref_coords='pixel', color='red', \
            dictParams={'aspect':'auto', 'vmin': 1, 'stretch': 'power', 'invert': True})    

    return 0

def filter_detections(data, path_fits, border=15, exptime_threshold=5, \
    max_distance=70, min_distance=5):
    """ Reject sources closer to image borders (and to most brilliant source).
    
    Sources closer to image border than 'border' pixels are rejected.
    In case of short exposure images (lower than 'exptime_threshold' 
    seconds), detections closer than 'distance' to most brilliant source
    are rejected also.
    """
    fits = mcFits(path_fits)
    input_header = fits.header
    
    size_x = int(input_header['NAXIS1'])
    size_y = int(input_header['NAXIS2'])
    exptime = input_header['EXPTIME']

    # Getting inner FITS area (inside borders of image)
    x = data['X_IMAGE'].values
    y = data['Y_IMAGE'].values
    # print(f'x = {x}')
    # print(x.dtype)
    inner_sources = (x > border) & (x < (size_x - border)) \
        & (y > border) & (y < (size_y - border))
    
    # Filtering sources too closer to saturated HD stars (distance lower than 50 pixels)
    if exptime < exptime_threshold: # EXPTIME is the criterium for HD source
        print(f"EXPTIME = {exptime}")
        print("\t----------- Deleting sources closer than 50 pixels to calibrator")
        # getting most brilliant source dataframe index
        index_brilliant = data['FLUX_ISO'].values.argmax()
        # getting (x, y) pixel coordinates
        xb = x[index_brilliant]
        yb = y[index_brilliant]
        print(f"\tTarget source coords (x, y) = ({xb}, {yb})")
        # computing distances between calibrator an other sources...
        distances = np.sqrt(np.power(x - xb, 2) + np.power(y - yb, 2))
        # setting validity criterium
        indexes = (distances >= max_distance) | (distances < min_distance)
        # final validity boolean array for detected sources in dataframe
        inner_sources = inner_sources & indexes

    print("Sources before filtering = {}".format(y.size))
    data_filtered = data[inner_sources]
    
    return data_filtered

def get_brilliant_sources(data, exptime, max_number=75, exptime_threshold=1):
    # Getting brightest detections
    df_sorted = None

    if exptime <= exptime_threshold:
        # low EXPTIME produces noisy images and too many false detections
        num_sorted = 25
        df_sorted = data.sort_values(by=['FLUX_MAX'], ascending=False)[:max_number]
    else:
        # Low level of noise for this exposure times
        # lower values of MAG_BEST means more brilliant sources
        df_sorted = data.sort_values(by=['MAG_BEST'])[:max_number]

    return df_sorted


def astrocal(path_fits, blazar_file_path, coords_csv, exclude_border=15, tol_pixs=10, crotation=3):
    """
    """
    # header del fichero
    fits = mcFits(path_fits)
    head = fits.header

    # Useful information about input clean rotated FITS
    if 'MAPCAT' in path_fits:
        pix_scale = fits.header['INSTRSCL']
    elif 'T090' in path_fits:
        pix_scale=0.387
        if fits.header['NAXIS1']==1024:
            pix_scale=2*pix_scale
    elif 'T150' in path_fits:
        pix_scale=0.232
        if fits.header['NAXIS1']==1024:
            pix_scale=2*pix_scale
        
    date_obs = ''
    if 'DATE-OBS' in fits.header:
        date_obs = fits.header['DATE-OBS']
    else:
        date_obs = fits.header['DATE']

    nearest_blazar, distance_deg = closest_blazar(path_fits, blazar_file_path)
    ra_im = nearest_blazar['ra2000_mc_deg']
    dec_im = nearest_blazar['dec2000_mc_deg']
        
    str_out = 'ASTROCALIBRATION,INFO,"Trying calibration with data: RA = {}, DEC = {}, DATE-OBS = {}, PIX_SCALE = {}"'
    print(str_out.format(ra_im, dec_im, head['DATE-OBS'], pix_scale))

    # reading 'coord_csv' file
    try:
        data_csv = pd.read_csv(coords_csv)
    except Exception as e:
        print(e)
        print(f'ASTROCALIBRATION,ERROR,"Reading astrocalibration CSV detected sources \'{coords_csv}\'"')
        return 1
    
    # Astrometric calibration process
    # IF MODEL IS PROVIDED, no calibration process will be done................
    root, ext = os.path.splitext(path_fits)
    astrom_out_fits = root + 'w.fits'
        
    # Composing astrometric calibraton command with 'imwcs' from WCSTools
    # com_str = "imwcs -wve -d {} -r 0 -y 3 -p {} -j {} {} -h {} -c {} -t 10 -o {} {}"
    matchable_fit = 1
    com_str = "imwcs -wve -a {} -d {} -r 0 -y {} -p {} -j {} {} -h {} -c {} -t {} {}"
    cmd = com_str.format(crotation, coords_csv, matchable_fit, pix_scale, \
        ra_im, dec_im, len(data_csv), 'tmc', tol_pixs, path_fits)

    print("astrometric calibration command")
    print("-" * 50)
    print(cmd)
    
    result = execute_command(cmd)
    
    cal_out = root + '_imwcs_2mass.log'

    # writing output astrometric calibration log file
    with open(cal_out, "w") as fout:
        fout.write("\n#*********************************************************\n")
        fout.write("\n#********* ASTROMETRIC CALIBRATION  ***********\n")
        fout.write("\n#*********************************************************\n")
        fout.write("---------------- STDOUT ----------------")
        fout.write(result.stdout.decode('utf-8'))
        fout.write("---------------- STDERR ----------------")
        fout.write(result.stderr.decode('utf-8'))

    if result.returncode:
        print(result)
        return result.returncode

def inner_detections(path_fits, cat, border=15, format_cat='FITS_LDAC'):
    """_summary_

    Args:
        path_fits (_type_): _description_
        cat (_type_): _description_
        border (int, optional): _description_. Defaults to 15.

    Returns:
        _type_: _description_
    """
    # Reading input FITS
    fits = mcFits(path_fits)
    input_header = fits.header
    
    size_x = int(input_header['NAXIS1'])
    size_y = int(input_header['NAXIS2'])
    exptime = input_header['EXPTIME']
    
    # Reading text format SExtractor output catalog
    data = read_sext_catalog(cat, format=format_cat)     
    data = pd.DataFrame(data)

    # Getting inner FITS area (inside borders of image)
    x = data['X_IMAGE']
    y = data['Y_IMAGE']
    
    inner_sources = (x > border) & (x < (size_x - border)) \
        & (y > border) & (y < (size_y - border))
    
    return data[inner_sources]

<<<<<<< HEAD
def calibrate(path_fits, sext_conf, blazar_path, overwrite=False, border=15, tol_pixs=10, crotation=3):
    
=======
def calibrate(path_fits, sext_conf, blazar_path, overwrite=False, \
                  format_cat='FITS_LDAC', border=15, tol_pixs=10, crotation=3):
>>>>>>> 14a91621
    # Reading FITS file
    input_fits = mcFits(path_fits)
    input_head = input_fits.header

    fits_object = input_head['OBJECT']
    dateobs = input_head['DATE-OBS']
    exptime = input_head['EXPTIME']
    
    if ('WCSNREF' in input_head) and not overwrite:
        print(f'ASTROCALIBRATION,INFO,"Calibration already done for {path_fits}"')
        return 0

    # getting closest blazar
    nearest_blazar, distance_deg = closest_blazar(path_fits, blazar_path)
    blazar_name = nearest_blazar['IAU_name_mc']
    print(f'Closest blazar distance = {distance_deg} deg')
    if distance_deg > 0.5:
        print('ASTROCALIBRATION,ERROR,"Too far IOP3 target source ({blazar_name}, {distance_deg} deg)"')
        message = "OBJECT={}, DATE-OBS={}, EXPTIME={} s"
        print(message.format(fits_object, dateobs, exptime))
        return 1
    
    ##################### This part is critical for astrometric calibration ############
    # Stars and blazar have some astrocalibration steps in common, but differ critically at the end

    is_blazar = False
    if nearest_blazar['Rmag_mc'] < 0:
        is_blazar = True
        print('ASTROCALIBRATION,INFO,"Calibrating blazar."')
    else:
        print('ASTROCALIBRATION,INFO,"Calibrating STAR."')
       
    # detecting sources and getting additional info
    root, ext = os.path.splitext(path_fits)
    cat = root + '.cat'
    plot_out = root + '_first_sext_detection.png'
    res_detection = detect_sources(path_fits, sext_conf, cat, \
        plot_out=plot_out, back_image=True, segment_image=True, \
        border=border, additional_params=sext_params_detection(path_fits))
    if res_detection:
        message = f'ASTROCALIBRATION,ERROR,"Could not get sources for {path_fits}"'
        print(message)
        return 2
<<<<<<< HEAD
    if 'fits' in path_fits:
        segmentation_fits = root + '_segment.fits'
        background_fits = root + '_back.fits'
    else:
        segmentation_fits = root + '_segment.fit'
        background_fits = root + '_back.fit'
=======
    # root, ext = os.path.splitext(path_fits)
    # plot_out_path = f'{root}_detection_sext.png'
    # plot_cat(path_fits, plot_out_path, cat, astro_coords=False, \
    # cat_format='FITS_LDAC', color='red', title='SExtractor astrocalib detections')
    segmentation_fits = root + '_segment.fits'
    background_fits = root + '_back.fits'
    
>>>>>>> 14a91621
    # Plotting background and segmentation FITS
    # segmentation image

    segment_png = root + '_segmentation.png'
    title = 'Segmentation for OBJECT={}, EXPTIME={}, DATE-OBS={}'
    title = title.format(fits_object, exptime, dateobs)
    seg_fits = mcFits(segmentation_fits)
    seg_fits.plot(segment_png, title=title)
    # plotFits(segmentation_fits, segment_png, title=title)

    # background image
    back_png = root + '_background.png'
    title = 'Background for OBJECT={}, EXPTIME={}, DATE-OBS={}'
    title = title.format(fits_object, exptime, dateobs)
    try:
        back_fits = mcFits(background_fits)
        back_fits.plot(back_png, title=title)
        # plotFits(background_fits, back_png, title=title)
    except ValueError:
        print(f'ASTROCALIBRATION,WARNING,"Problems plotting blackground FITS {background_fits}"')

    # masking duplicated sources
<<<<<<< HEAD
    if 'fits' in path_fits:
        clean_fits = root + '_clean.fits'
    else:
        clean_fits = root + '_clean.fit'
    if 'MAPCAT' in path_fits:
        # res_masking = mask_duplicated(path_fits, clean_fits, cat_image, segmentation_fits, back_fits)
        res_masking = mask_duplicated_simple(path_fits, clean_fits, cat, segmentation_fits)
        if res_masking:
            message = 'ASTROCALIBRATION,ERROR,"Error masking duplicated sources in {}"'
            print(message.format(path_fits))
            return 3
    else:
        shutil.copy(path_fits, clean_fits)
=======
    clean_fits = root + '_clean.fits'
    
    res_masking = mask_duplicated(path_fits, clean_fits, cat, \
        segmentation_fits, background_fits, format_cat=format_cat)
    if res_masking:
        message = 'ASTROCALIBRATION,ERROR,"Error masking duplicated sources in {}"'
        print(message.format(path_fits))
        return 3
    
>>>>>>> 14a91621
    print("Image without duplicated: {}".format(clean_fits))
    root_cf, ext_cf = os.path.splitext(clean_fits)
    clean_png = root_cf + '.png'
    plotFits(clean_fits, clean_png, title=f'{fits_object} {dateobs} {exptime}s without duplicated')

    ##### ----- Rotating cleaned image 90 degrees counter clockwise ---- #####
    if 'fits' in path_fits:
        clean_rotated_fits = root_cf + '_rotated.fits'
    else:
        clean_rotated_fits = root_cf + '_rotated.fit'

    if rotation(clean_fits, clean_rotated_fits):
        message = 'ASTROCALIBRATION,ERROR,"Error rotating FITS {}"'
        print(message.format(clean_fits))
        return 4
    
    clean_rotated_png = root_cf + '_rotated.png'
    title = f'{fits_object} {dateobs} {exptime}s no-duplicated and rotated'
    cr_fits = mcFits(clean_rotated_fits)
    cr_fits.plot(clean_rotated_png, title=title)
    # plotFits(clean_rotated_fits, clean_rotated_png, title=title)
    
    root_crf, ext_crf = os.path.splitext(clean_rotated_fits)
    cat = root_crf + '.cat'
    all_detect_sext_png = root_crf + '_all_detect_sext.png'
    res = detect_sources(clean_rotated_fits, sext_conf, cat, \
        plot_out=all_detect_sext_png, border=border, \
        additional_params=sext_params_detection(path_fits))
    if res:
        message = 'ASTROCALIBRATION,ERROR,"Error detecting sources in {}"'
        print(message.format(clean_rotated_fits))
        return 5
    
    if is_blazar:
        # -------------- Astrocalibrating BLAZAR -------------
        # Filtering sources too close to FITS limits
        data_sext_filtered = inner_detections(clean_rotated_fits, cat, border)
        n_sources = len(data_sext_filtered.index)
        if n_sources < 3:
            message = 'ASTROCALIBRATION,WARNING,"Low number of sources ({}) in {}".'
            print(message.format(n_sources, clean_rotated_fits))
        
        print(f"Number of sources after filtering = {n_sources}")

        # Plotting inner sources...
        # INNER SOURCES
        inner_detect_sext_png = root_crf +  '_inner_detect_sext.png'
        print('Out PNG ->', inner_detect_sext_png)
        title_plot = f'SExtractor astrocalibration sources in {fits_object} {dateobs} {exptime}s'
        cr_fits.plot(inner_detect_sext_png, title=title_plot, \
            ref_coords='pixel', color='magenta', \
            coords=(data_sext_filtered['X_IMAGE'], data_sext_filtered['Y_IMAGE']))
        # plotFits(clean_rotated_fits, inner_detect_sext_png, title=title_plot, \
        #     ref_coords='pixel', color='magenta', \
        #     coords=(data_sext_filtered['X_IMAGE'], data_sext_filtered['Y_IMAGE'])) # , \
        #     # dictParams={'aspect':'auto', 'invert':'True', 'stretch': 'log', 'vmin':1})

        # get better SExtractor detections for astrocalibration
        df_sorted = get_brilliant_sources(pd.DataFrame(data_sext_filtered), exptime)    
        
        n_sources_filtered = df_sorted['NUMBER'].size
        print(f'Number of brightest sources used = {n_sources_filtered}')
        #cat_sort = cat.replace('.cat', '_sorted.cat')
        cat_sort_filtered = root_crf + '_sorted_filtered.cat'

        # Writing to file (needed for WCSTools astrometric calibration)
        df_sorted.to_csv(cat_sort_filtered, index=False, sep=' ', header=False, columns=['X_IMAGE', 'Y_IMAGE'])

        # Plotting selected brilliant sources
        out_detect_sext_png = root_crf + '_detect_sext.png'
        print('Out PNG ->', out_detect_sext_png)
        title_plot = f'Valid astrocalibration sources in {fits_object} {dateobs} {exptime}s'

        cr_fits.plot(out_detect_sext_png, title=title_plot, \
            coords=(df_sorted['X_IMAGE'], df_sorted['Y_IMAGE']), \
            ref_coords='pixel', color='green')
        # plotFits(clean_rotated_fits, out_detect_sext_png, title=title_plot, \
        #     coords=(df_sorted['X_IMAGE'], df_sorted['Y_IMAGE']), \
        #     ref_coords='pixel', color='green') #, dictParams={'aspect':'auto', 'invert':'True'})

        # # Astrometric calibration
        # print("\tUsing new central FITS coordinates (Closest MAPCAT source)")
        # closest_blazar_coords = {'RA': nearest_blazar['ra2000_mc_deg'], \
        #     'DEC': nearest_blazar['dec2000_mc_deg']}
        
        res_astrocal = astrocal(clean_rotated_fits, blazar_path, cat_sort_filtered, \
            exclude_border=border, tol_pixs=tol_pixs, crotation=crotation)
            
        if res_astrocal:
            print(f'SATROCALIBRATION,ERROR,"Executing astrocalibration routine on \'{clean_rotated_fits}\'."')
            return 6
    else:
        # -------------- Astrocalibrating STAR --------------
        # getting most brilliant source. This is our STAR
        print(f'cat = {cat}')
        dt_star = select_central_star(path_fits, cat, format_cat=format_cat)

        print(f'Central stars = {dt_star}')
        
        if len(dt_star.index) == 0:
            print(f'ASTROCALIBRATION,ERROR,"No central star for FITS \'{clean_rotated_fits}\'"')
            return 5
        x_star = dt_star['X_IMAGE'].values[0]
        y_star = dt_star['Y_IMAGE'].values[0]
        dist_pix = dt_star['DISTANCE_PIX'].values[0]

        print(f'Most Brilliant star = ({x_star}, {y_star}) (distance in pixels to center = {dist_pix}')
        
        cr_fits.plot('selected_star.png', title='SELECTED STAR', \
            ref_coords='pixel', color='magenta', \
            coords=(dt_star['X_IMAGE'].values, dt_star['Y_IMAGE'].values))
        # plotFits(clean_rotated_fits, 'selected_star.png', title='SELECTED STAR', \
        #     ref_coords='pixel', color='magenta', \
        #     coords=(dt_star['X_IMAGE'].values, dt_star['Y_IMAGE'].values))
        
        # get best calibration of the night
        calibration_dir = "/".join(path_fits.split("/")[:-2])
        df_best = get_best_astrocal(calibration_dir)
        print('Best calibration')
        for k in ['PATH', 'WCSMATCH', 'EXPTIME']:
            print(f'{k} = {df_best[k].iloc[0]}')
        
        best_fits = mcFits(df_best['PATH'].iloc[0])
        
        # set new/updated header keywords
        new_keys = OrderedDict()
        
        # new_keys['CRVAL1'] = closest_iop3_source['ra2000_mc_deg']
        # # Change DEC coordinate. I add -50 pixels to closest IOP3 target
        # new_keys['CRVAL2'] = closest_iop3_source['dec2000_mc_deg'] - (50 * best_fits.header['SECPIX2'] / 3600.0) 
        
        # New procedure
        blazar_ra = nearest_blazar['ra2000_mc_deg']
        blazar_dec = nearest_blazar['dec2000_mc_deg']
        center_coords = center_coordinates((x_star, y_star), \
            (blazar_ra, blazar_dec), (input_head['NAXIS1'], input_head['NAXIS2']), \
            arcs_per_pixel=0.53)
        new_coords = SkyCoord(center_coords['RA'], center_coords['DEC'], unit="deg")
        new_keys['CRVAL1'] = center_coords['RA']
        new_keys['CRVAL2'] = center_coords['DEC']
        new_keys['EPOCH'] = 2000
        new_keys['CRPIX1'] = input_head['NAXIS1'] / 2
        new_keys['CRPIX2'] = input_head['NAXIS1'] / 2
        new_keys['CDELT1'] = best_fits.header['CDELT1']
        new_keys['CDELT2'] = best_fits.header['CDELT2']
        new_keys['CTYPE1'] = 'RA---TAN'
        new_keys['CTYPE2'] = 'DEC--TAN'
        new_keys['CD1_1'] = best_fits.header['CD1_1']
        new_keys['CD1_2'] = best_fits.header['CD1_2']
        new_keys['CD2_1'] = best_fits.header['CD2_1']
        new_keys['CD2_2'] = best_fits.header['CD2_2']
        new_keys['WCSRFCAT'] = 'tmc'
        new_keys['WCSIMCAT'] = ''
        new_keys['WCSMATCH'] = 1
        new_keys['WCSNREF'] = 1
        new_keys['WCSTOL'] = 0
   
        t_ra = new_coords.ra.hms
        t_dec = new_coords.dec.dms
        new_keys['RA'] = f'{int(t_ra.h)} {int(t_ra.m)} {t_ra.s:.4f}'
        op = '+'
        if t_dec.d < 0:
            op = ''
        new_keys['DEC'] = f'{op}{int(t_dec.d)} {int(t_dec.m)} {t_dec.s:.5f}'
        new_keys['EQUINOX'] = 2000
        new_keys['CROTA1'] = best_fits.header['CROTA1']
        new_keys['CROTA2'] = best_fits.header['CROTA2']
        new_keys['SECPIX1'] = best_fits.header.get('SECPIX1', '')
        new_keys['SECPIX2'] = best_fits.header.get('SECPIX2', '')
        # In some cases, only 'SECPIX' header keyword is present in calibrated FITS (square pixel size)
        if 'SECPIX' in best_fits.header:
            new_keys['SECPIX1'] = best_fits.header.get('SECPIX', '')
            new_keys['SECPIX2'] = best_fits.header.get('SECPIX', '')
        new_keys['WCSSEP'] = 0
        new_keys['IMWCS'] = 'None'
        
        print(new_keys)
        # using clean_rotated_fits as FITS base    
        hdul = fits.open(clean_rotated_fits)
        header = hdul[0].header
        # delete some keywords
        for k in ['PC001001', 'PC001002', 'PC002001', 'PC002002']:
            header.remove(k, ignore_missing=True)
        
        # special keywords
        if 'RA' in header:
            header.rename_keyword('RA', 'WRA')
            header.rename_keyword('DEC', 'WDEC')
        else:
            header.rename_keyword('OBJCTRA', 'WRA')
            header.rename_keyword('OBJCTDEC', 'WDEC')
        # header['BLANK'] = 32768

        # calibration keywords
        for k, v in new_keys.items():
            header.remove(k, ignore_missing=True)
            header.append(card=(k, v, ''), end=True) # set
            
        # Finally, saving/updating astrocalibreated file with star coordinates and astrometric keywords from best fit
        if 'fits' in clean_rotated_fits: 
            astrom_out_fits = clean_rotated_fits.replace('.fits', 'w.fits')
        else:
            astrom_out_fits = clean_rotated_fits.replace('.fit', 'w.fits')
        hdul[0].header = header
        hdul.writeto(astrom_out_fits, output_verify='fix', overwrite=True)

    return 0

def get_best_astrocal(calibration_dir):
    """_summary_

    Args:
        calibration_dir (_type_): _description_

    Returns:
        _type_: _description_
    """
    cal_fits = glob.glob(os.path.join(calibration_dir, '*/*final.fit*'))

    print(f'Calibrations done = {len(cal_fits)}')
    cal_results = defaultdict(list)
    for cf in cal_fits:
        print("HOLAAAAA")
        astro_fits = mcFits(cf)
        cal_results['PATH'] = cf
        for k in ['WCSMATCH', 'EXPTIME']:
            cal_results[k].append(astro_fits.header[k])
    # transform to pandas DataFrame
    df_cal = pd.DataFrame(cal_results)
    
    # getting best calibration according to maching sources number
    df_cal_best = df_cal.sort_values(by=['EXPTIME', 'WCSMATCH'], ascending=[False, False]).head(1)
    
    return df_cal_best

def center_coordinates(pixel_obj_coords, deg_astro_coords, pixel_fits_size, arcs_per_pixel=0.53):
    """Return central FITS coordinates (ra, dec) in degrees given 
    pixel_obj_coords and deg_astro_coords.
    
    Args:
        pixel_obj_coords (tuple): 
            Star coordinates in pixels (x, y).
        deg_astro_coords (tuple): 
            IOP3 closest source sky coordinates in degrees (ra, dec).
        pixel_fits_size (tuple): 
            FITS image dimensions in pixels (width, height).
        arcs_per_pixel (float):
            arcsecs covered per pixel in FITS.
        
    Return:
        deg_central_coords (dict): 
            Estimated central FITS coordinates in degrees. Keywords ['RA', 'DEC'].
    """
    deg_central_coords = {}
    x_obj, y_obj = pixel_obj_coords
    size_x, size_y = pixel_fits_size
    ra, dec = deg_astro_coords
    
    deg_central_coords['RA'] = (x_obj - (size_x / 2)) * arcs_per_pixel / 3600.0 + ra
    deg_central_coords['DEC'] = ((size_y / 2) - y_obj) * arcs_per_pixel / 3600.0 + dec 
    
    return deg_central_coords
<<<<<<< HEAD

def select_central_star(fits_path, cat_path, inner_pix_radius=100):
=======
    
def select_central_star(fits_path, cat_path, format_cat='FITS_LDAC', \
    inner_pix_radius=100):
>>>>>>> 14a91621
    """
    Return the most brilliant star closer than 'inner_pix_radius' 
    to center of 'fits_path', detected and registered in text format catalog
    'cat_path'.

    Args:
        fits_path (str): path to FITS file.
        cat_path (str): path to output SExtractor ASCCI format catalog.
        inner_pix_radius (float): distance (in pixels) to FITS center image data.

    Returns:
        (ndarray): SExtractor row of most brilliant Object/Star.
    """
    # Loading fits_path
    head = mcFits(fits_path).header

    # Reading text format SExtractor output catalog
    dc = read_sext_catalog(cat_path, format=format_cat)
    dc = pd.DataFrame(dc)

    # computing distances to center pixels image
    distances = np.sqrt(np.power(dc['X_IMAGE'] - head['NAXIS1'] / 2, 2) + \
        np.power(dc['Y_IMAGE'] - head['NAXIS2'] / 2, 2))
    
    # filtering
    data_sext_filtered = dc[distances < inner_pix_radius]
    data_sext_filtered = pd.DataFrame(data_sext_filtered)
    data_sext_filtered['DISTANCE_PIX'] = distances[distances < inner_pix_radius]
    
    # Sorting and selecting the closest one
    dt_star = data_sext_filtered.sort_values(['FLUX_MAX','FLUX_AUTO'], ascending=False).head(1)

    return dt_star

def read_blazar_file(blazar_csv):
    """_summary_

    Args:
        blazar_csv (_type_): _description_

    Returns:
        _type_: _description_
    """
    df_mapcat = pd.read_csv(blazar_csv, comment='#')
    # (df_mapcat.info())
    # getting coordinates in degrees unit
    c  = []
    for ra, dec in zip(df_mapcat['ra2000_mc'], df_mapcat['dec2000_mc']):
        c.append("{} {}".format(ra, dec))

    mapcat_coords = SkyCoord(c, frame=FK5, unit=(u.hourangle, u.deg), \
    obstime="J2000")
    df_mapcat['ra2000_mc_deg'] = mapcat_coords.ra.deg
    df_mapcat['dec2000_mc_deg'] = mapcat_coords.dec.deg

    return df_mapcat

def closest_blazar(path_fits, blazar_file_path):
    # Getting header informacion
    i_fits = mcFits(path_fits)
    input_head = i_fits.header
    
    # read blazar data
    blazar_data = read_blazar_file(blazar_file_path)

    # Central FITS coordinates
    if 'MAPCAT' in path_fits:
        icoords = "{} {}".format(input_head['RA'], input_head['DEC'])
        input_coords = SkyCoord(icoords, frame=FK5, unit=(u.deg, u.deg), \
                                    obstime="J2000")
    else:
        if 'OBJCTRA' in input_head:
            icoords = "{} {}".format(input_head['OBJCTRA'], input_head['OBJCTDEC'])
        else:
            print('Object coordinates are missing from header of {}'.format(path_fits) )
            icoords = "0 0"
        input_coords = SkyCoord(icoords, frame=FK5, unit=(u.hourangle, u.deg), \
                                    obstime="J2000")
    # Blazars subset...
    df_blazars = blazar_data[blazar_data['IAU_name_mc'].notna()]
    c  = []
    if input_coords.ra.value==0.0 and input_coords.dec.value==0.0:
        for name,ra,dec in zip(df_blazars['IAU_name_mc'],df_blazars['ra2000_mc'], df_blazars['dec2000_mc']):
            s = SequenceMatcher(None, name, path_fits.split('/')[-1].split('-')[0])
            if s.ratio() > 0.6:
                input_coords=SkyCoord("{} {}".format(ra,dec), frame=FK5, unit=(u.hourangle, u.deg), \
                                          obstime="J2000")
                print('Found this object in blazar list: %s' % name)
                print('with name similar to (from fits file): %s' % path_fits.split('/')[-1].split('-')[0])
                print('Using its coordinares instead, take with caution!')
                break
    for ra, dec in zip(df_blazars['ra2000_mc'], df_blazars['dec2000_mc']):
        c.append("{} {}".format(ra, dec))
    blazar_coords = SkyCoord(c, frame=FK5, unit=(u.hourangle, u.deg), \
    obstime="J2000")
    # Closest MAPCAT source to FITS central coordinates
    # Distance between this center FITS and MAPCAT targets (in degrees)
    distances = input_coords.separation(blazar_coords)
    
    # Closest source in complete set...
    i_min = distances.deg.argmin()
    
    return df_blazars.iloc[i_min], distances.deg[i_min]

def query_external_catalog(path_fits, catalog={}):
    # Getting sources from web catalogs
    astro_fits = mcFits(path_fits)
    astro_header = astro_fits.header
    
    ra = astro_header['CRVAL1']
    dec = astro_header['CRVAL2']
    center_coords = coord.SkyCoord(ra=ra, dec=dec, unit=(u.deg, u.deg), frame='icrs')

    # Plotting web sources over our calibrated FITS
    for cat_name, cat_code in catalog.items():
        try:
            if 'MAPCAT' in path_fits:
                result = Vizier.query_region(center_coords, width="10m", catalog=cat_code)
            else:
                result = Vizier.query_region(center_coords, width="13m", catalog=cat_code)
            print('Web catalog obtained')
            pprint.pprint(result)
        except:
            continue

        wcat = None
        try:
            wcat = result[cat_code]
            # print(f'wcat = {wcat}')
            
            if cat_name == 'SDSS-R12':
                coords = (wcat['RA_ICRS'], wcat['DE_ICRS'])
            else:
                coords = (wcat['RAJ2000'], wcat['DEJ2000'])    
            # print(f'coords = {coords}')

            if 'fits' in path_fits:
                cat_out_png = path_fits.replace('.fits', f'_{cat_name}.png')
            else:
                cat_out_png = path_fits.replace('.fit', f'_{cat_name}.png')
            print(f"Plotting data from {cat_code} catalog")
            print(f'outplot = {cat_out_png}')
            title_temp = '{}: OBJECT={}, DATE-OBS={}, EXPTIME={} s'
            title = title_temp.format(cat_name, astro_header['OBJECT'], \
                astro_header['DATE-OBS'], astro_header['EXPTIME'])
            try:
                astro_fits.plot(cat_out_png, title=title, \
                    coords=coords, astroCal=True, color='green', \
                    dictParams={'aspect':'auto', 'invert':'True'})
                # plotFits(path_fits, cat_out_png, title=title, \
                #     coords=coords, astroCal=True, color='green', \
                #     dictParams={'aspect':'auto', 'invert':'True'})
            except:
                print(f"ASTROCALIBRATION,WARNING,'Plotting {cat_out_png}'")
        except TypeError:
            return 1
    
    return 0

def match_sources(ra1, dec1, ra2, dec2, num_close=1):
    """
    It matches catalog1 and catalog2. Coordinates for astrometric sky coordinates are given 
    by key_coord dictionaries (keywords 'RA' and 'DEC'). It returns num_close closest sources 
    in cat2 for each source in cat1.
    
    Args:
        ra1 (np.array): First catalog 'RA' coordinates (in degrees).
        dec1 (np.array): First catalog 'DEC' coordinates (in degrees).
        ra2 (np.array): Second catalog 'RA' coordinates (in degrees).
        dec2 (np.array): Second catalog 'DEC' coordinates (in degrees).
        num_close (int, optional): Number of closest sources in second set of coordinates 
            for each source first set of coordinates. Default: 1.
        
    Returns:
        tuple of tuples: (index/es in cat2 closest to cat1 ones, 2D-distances, 3d-distances).
            Each element is a tuple. Their len is given by cat1 sources.
    """
    c1 = SkyCoord(ra = ra1 * u.degree, dec = dec1 * u.degree)
    # sextractor catalog
    c2 = SkyCoord(ra = ra2 * u.degree, dec = dec2 * u.degree)

    return match_coordinates_sky(c1, c2, nthneighbor=num_close)

def check_saturation(sext_flags):
    """Check for saturated SExtractor FLAGS in 'sext_flags'.
    
    As SExtractor manual says, if some source pixel si saturated then FLAGS take
    3th bit of FLAG to 1. That is, value 4 = 2^2 (3th bit) is activated
    
    Args:
        sext_flags (np.array): SExtractor FLAGS array.
        
    Returns:
        np.array of booleans: True means saturated FLAG.
    """
    # Binary codification and bit check
    return np.array([f"{format(flag, 'b') :0>8}"[-3] == '1' for flag in sext_flags], dtype=bool)
    

def assoc_sources(catalog, df_mapcat, max_deg_dist=0.006, suffix='O'):
    """_summary_

    Args:
        catalog (_type_): _description_
        df_mapcat (_type_): _description_
        max_deg_dist (float, optional): _description_. Defaults to 0.006.
        source_type (str, optional): _description_. Defaults to 'O'.

    Returns:
        _type_: _description_
    """
    df_mapcat = df_mapcat.reset_index()
    
    # Loading FITS_LDAC format SExtractor catalog
    data = read_sext_catalog(catalog, format='FITS_LDAC')
    print('Assoc_sources = ', data.columns.values)
    # Matching SExtractor detections with closest ORDINARY MAPCAT sources: 
    # Values returned: matched source indexes, 2D-distances, 3D-distances
    ra1 = df_mapcat['ra2000_mc_deg'].values
    dec1 = df_mapcat['dec2000_mc_deg'].values
    ra2 = data['ALPHA_J2000'].values
    dec2 =data['DELTA_J2000'].values
    idx, d2d, d3d = match_sources(ra1, dec1, ra2, dec2, num_close=1)

    # Selecting SExtractor closest sources
    data = data.iloc[idx]
    data = data.reset_index()

    print(f'------------ distances = {d2d.deg}')
    # matching catalog sources
    data['DISTANCE_DEG'] = list(d2d.deg)

    # Concatenating
    df_merge = pd.concat([df_mapcat, data], axis=1)
    
    # getting close enough matches
    fboo = df_merge['DISTANCE_DEG'] < max_deg_dist
    if fboo.sum() == 0:  # no near sources
        print(df_merge[['IAU_name_mc', 'ra2000_mc_deg', 'dec2000_mc_deg', 'ALPHA_J2000', 'DELTA_J2000', 'DISTANCE_DEG']])
    df_merge = df_merge[fboo]


    # renaming columns
    cols = {k: f'{k}_{suffix}' for k in df_merge.columns.values}
    df_merge.rename(columns = cols, inplace = True)

    print(f' --------- Columnas para el merge del tipo {suffix} = {df_merge.columns.values}')

    return df_merge

def merge_mapcat_sextractor(cat, df_mc, input_fits, max_deg_dist=0.006):
    """_summary_

    Args:
        cat (_type_): _description_
        df_mc_o (_type_): _description_
        input_fits (_type_): _description_
        max_deg_dist (float, optional): _description_. Defaults to 0.006.

    Returns:
        _type_: _description_
    """
    root, ext = os.path.splitext(input_fits) 
    i_fits = mcFits(input_fits)
    header = i_fits.header

    data_match_o = assoc_sources(cat, df_mc, suffix='O')

    f_source = data_match_o['IAU_name_mc_O'].str.len() > 0
    # if len(df_mapcat[f_source].index) == 0:
    if f_source.sum() == 0:
        print(data_match_o[['id_mc_O', 'IAU_name_mc_O', 'DISTANCE_DEG_O']])
        print('PHOTOCALIBRATION,ERROR,"SExtractor has not detected close source to target IOP3."')
        return 6 
    else:
        print(f'Target = {data_match_o[f_source]}') 
    
    # Plotting MAPCAT sources
    if len(df_mc.index) > 0:
        mc_ra = data_match_o['ra2000_mc_deg_O'].values
        mc_dec = data_match_o['dec2000_mc_deg_O'].values 
        sources_mapcat_png = f'{root}_mapcat_sources.png'
        title_temp = "{}, {} ({} s)"
        title = title_temp.format(header['OBJECT'], header['DATE-OBS'], header['EXPTIME'])
        i_fits.plot(sources_mapcat_png, title=title, astroCal=True, color='magenta', \
            coords=(mc_ra, mc_dec), dictParams={'aspect':'auto', 'invert':'True'})
        print('Out PNG ->', sources_mapcat_png)
    else:
        print(f'ERROR: No closer enough MAPCAT sources found for this input FITS: {input_fits}')
        return 7
    
    # Printing info about MAPCAT-SExtractor sources
    str_match_mapcat = " MAPCAT (name, ra, dec, Rmag, Rmagerr) = ({}, {}, {}, {}, {})"
    str_match_sext = "SExtractor (ra, dec, mag_auto, magerr_auto) = ({}, {}, {}, {})"
    str_dist = "Distance = {}\n-----------------------"
    for j, row in data_match_o.iterrows():
        print(str_match_mapcat.format(row['name_mc_O'], row['ra2000_mc_deg_O'], row['dec2000_mc_deg_O'], \
            row['Rmag_mc_O'], row['Rmagerr_mc_O']))
        print(str_match_sext.format(row['ALPHA_J2000_O'], row['DELTA_J2000_O'], \
            row['MAG_AUTO_O'], row['MAGERR_AUTO_O']))
        print(str_dist.format(row['DISTANCE_DEG_O']))

    # Extraordinary counterparts location
    # rough coordinates (relative to ordinary source locations)
    df_mc['dec2000_mc_deg'] = df_mc['dec2000_mc_deg'] - 0.0052
    data_match_e = assoc_sources(cat, df_mc, suffix='E')

    if len(data_match_e.index) != len(data_match_o.index):
        print('PHOTOMETRY,ERROR,"Different number of ORDINARY and EXTRAORDINARY sources."')
        return 9

    data_matched = pd.concat([data_match_o, data_match_e], axis=1)

    return data_matched

def get_mapcat_sources(input_fits, blazar_path):
    """Search for MAPCAT sources included in area covered by FITS.

    Args:
        input_fits (str): FITS fille path.
        blazar_path (str): Path of file that contains MAPCAT sources.

    Returns:
        pd.DataFrame: It contains MAPCAT info provided by 'balazar_path'
            about sources in sky 'input_fits' area.
    """
    # RA,DEC limits...
    sky_limits = get_radec_limits(input_fits)
    
    # getting blazars info inside FITS sky area
    blazars_data = read_blazar_file(blazar_path)
    df_mc = detections_inside(blazars_data, \
        (sky_limits['ra_min'], sky_limits['ra_max']), \
        (sky_limits['dec_min'], sky_limits['dec_max']))
    
    return df_mc

def get_radec_limits(path_fits):
    """It computes alpha_J2000, delta_J2000 limits for astrometric calibrated FITS. 
    
    Args:
        path_fits (str): FITS path.

    Returns:
        dict: dictionary with keywords 'ra_min', 'ra_max', 'dec_min', dec_max' in degrees.
    """
    fits = mcFits(path_fits)
    com1 = f'xy2sky -d {path_fits} 0 0'
    com2 = f'xy2sky -d {path_fits} {fits.header["NAXIS1"]} {fits.header["NAXIS2"]}'

    print(f'{com1}')
    proc1 = subprocess.Popen(com1, shell=True, stdout=subprocess.PIPE)
    out1 = proc1.stdout.read().decode('utf-8')[:-2]
    data1 = [float(d) for d in out1.split()[:2]]
    print(f'data1 = {data1}')
   
    print(f'{com2}')
    proc2 = subprocess.Popen(com2, shell=True, stdout=subprocess.PIPE)
    out2 = proc2.stdout.read().decode('utf-8')[:-2]
    data2 = [float(d) for d in out2.split()[:2]]
    print(f'data2 = {data2}')
   

    ras = [data1[0], data2[0]]
    decs = [data1[1], data2[1]]

    return {'ra_min': min(ras), 'ra_max': max(ras), 'dec_min': min(decs), 'dec_max': max(decs)}

def detections_inside(data, ra_limits, dec_limits, \
    keywords={'RA': 'ra2000_mc_deg', 'DEC': 'dec2000_mc_deg'}):
    """Filter sources given by 'data' inside rectangular limits given by
    ra_limits and dec_limits.

    Args:
        data (pd.DataFrame): source info DataFrame.
        ra_limits (tuple/list): (ra_min, ra_max) in degrees.
        dec_limits (tuple/list): (dec_min, dec_max) in degrees.
        keywords (dict): 'RA', 'DEC' keywords for 'data' sky coordinates.
    Returns:
        pd.DataFrame: DataFrame with sources inside sky limits.
    """
    ##### ------ Searching for MAPCAT sources inside limits FITS coordinates ---- #####
    ra_min, ra_max = ra_limits[0], ra_limits[1]
    dec_min, dec_max = dec_limits[0], dec_limits[1]

    ra = keywords['RA']
    dec = keywords['DEC']
    dt = data.loc[data[ra] > ra_min]
    dt = dt.loc[dt[ra] < ra_max]
    dt = dt.loc[dt[dec] > dec_min]
    dt = dt.loc[dt[dec] < dec_max]
    
    return dt

def plot_cat(path_fits, plot_out_path, cat, astro_coords=False, \
    cat_format='FITS_LDAC', color='red', title=None, border=15, sat_threshold=45000):
    """Plot data given by 'cat' over 'path_fits'

    Args:
        path_fits (str): _description_
        plot_out_path (str): _description_
        cat (str): _description_
        astro_coords (bool): If True, (ALPHA_J2000, DELTA_J2000) coordinates 
            are plotted. Else (X_IMAGE, Y_IMAGE). Defaults to False.
        cat_format (str, optional): Output SExtractor valid format ('ASCII' or 'FITS_LDAC'). Defaults to 'ASCII'.
    
    Returns:
        int: 0, if everything was fine.
    """
    # Read input FITS
    i_fits = mcFits(path_fits)
    fits_par = i_fits.get_data(keywords=['INSTRSCL', 'FWHM', 'EXPTIME', 'OBJECT', 'DATE-OBS'])
    
    # Plotting detections
    data_cat = read_sext_catalog(cat, format=cat_format)
    
    coords = [data_cat['X_IMAGE'], data_cat['Y_IMAGE']] 
    ref_coords = 'pixel'
    astrocal = False
    if astro_coords:
        coords = [data_cat['ALPHA_J2000'], data_cat['DELTA_J2000']] 
        ref_coords = 'world'
        astrocal = True
    
    stats = statistics(path_fits, border=border, sat_threshold=sat_threshold)

    if not title:
        title = f"{fits_par['OBJECT']}, {fits_par['DATE-OBS']} ({fits_par['EXPTIME']} s, STD/MEAN = {round(stats['STD/MEAN'], 3)})"
    
    i_fits.plot(plot_out_path, title=title, coords=coords, \
        ref_coords=ref_coords, astroCal=astrocal, color=color, \
        dictParams={'aspect':'auto', 'vmin': 1, 'stretch': 'power', 'invert': True})    
        # dictParams={'aspect':'auto', 'vmin': 1, 'invert': True}, format='png')

    return 0


def main():
    parser = argparse.ArgumentParser(prog='iop3_astrometric_calibration.py', \
    conflict_handler='resolve',
    description='''Main program that perfoms astrometric and photometric calibration for input FITS. ''',
    epilog='')
    parser.add_argument("config_dir", help="Configuration parameter files directory")
    parser.add_argument("output_dir", help="Output base directory for FITS calibration")
    parser.add_argument("input_fits", help="Reduced input FITS file")
    parser.add_argument('--version', action='version', version='%(prog)s 1.0')
    parser.add_argument("--border_image",
       action="store",
       dest="border_image",
       type=int,
       default=15,
       help="Number of pixels close to border. They will be ignored in computations [default: %(default)s].")
    parser.add_argument("--max_dist_deg",
       action="store",
       dest="max_dist_deg",
       type=float,
       default=0.5,
       help="Max distance beteen FITS center and closest IOP3 source [default: %(default)s].")
    parser.add_argument("--fits_astrocal",
       action="store",
       dest="fits_astrocal",
       type=str,
       default=None,
       help="FITS astrometrically calibrated that will be use a model. [default: %(default)s].")
    parser.add_argument("--tol_pixs",
       action="store",
       dest="tol_pixs",
       type=int,
       default=2,
       help="Tolerance for distance in pixels for matching between objects in external catalog and FITS detections. [default: %(default)s].")
    parser.add_argument("--crotation",
       action="store",
       dest="crotation",
       type=float,
       default=3,
       help="Rotation angle (degrees) N-S FITS. [default: %(default)s].")
    parser.add_argument("--is_star", dest='is_star', action='store_true', \
        help='Star astrometric calibration process is applied.')
    parser.add_argument("--overwrite", dest='overwrite', action='store_true', \
        help='Pipeline overwrite previous calibrations.')
    parser.add_argument('-v', '--verbose', action='count', default=0,
        help="Show running and progress information [default: %(default)s].")
    args = parser.parse_args()
    
    # Checking input parameters
    if not os.path.exists(args.config_dir):
        str_err = 'ASTROCALIBRATION,ERROR,"Config dir {} not available."'
        print(str_err.format(args.config_dir))
        return 1

    if not os.path.isdir(args.output_dir):
        try:
            os.makedirs(args.output_dir)
        except IOError:
            str_err = 'ASTROCALIBRATION,ERROR,"Could not create output directory {}"'
            print(str_err.format(args.input_dir))
            return 2

    if not os.path.exists(args.input_fits):
        str_err = 'ASTROCALIBRATION,ERROR,"Input FITS file {} not available"'
        print(str_err.format(args.input_fits))
        return 3

    input_fits = os.path.abspath(args.input_fits)
    copy_input_fits = os.path.join(args.output_dir, os.path.split(input_fits)[1])
    
    # Copy FITS from reduction to calibration/* directory
    print(input_fits, copy_input_fits)
    shutil.copy(input_fits, copy_input_fits)
        
    root, ext = os.path.splitext(copy_input_fits)
    print(root)
    if 'fits' in input_fits:
        final_fits = root + '_final.fits'    
    else:
        final_fits = root + '_final.fit'

    if os.path.exists(final_fits) and not args.overwrite:
        print(f'ASTROCALIBRATION,INFO,"Calibration done before for {final_fits}"')
        return -1
    
<<<<<<< HEAD
    # Using input path for getting observation night date... (Is this the best way or should I read FITS header?)
    
    dt_run = re.findall('/(\d{6})/', copy_input_fits)[0]
    date_run = f'20{dt_run[:2]}-{dt_run[2:4]}-{dt_run[-2:]}'
=======
    # dt_run = re.findall('/(\d{6})/', copy_input_fits)[0]
    # date_run = f'20{dt_run[:2]}-{dt_run[2:4]}-{dt_run[-2:]}'
    # fits_name = os.path.split(input_fits)[1].replace('.fits', '')
>>>>>>> 14a91621

    # Setting current working directory
    os.chdir(args.output_dir)
    print(f"\nWorking directory set to '{args.output_dir}'\n")

    # Getting header informacion
    i_fits = mcFits(copy_input_fits)
    input_head = i_fits.header

    obj = input_head['OBJECT']
    exptime = input_head['EXPTIME']

    text = 'ASTROCALIBRATION,INFO,"OBJECT and Polarization angle = {}, EXPTIME = {} s."'
    print(text.format(obj, exptime))

    # Using input FITS header DATE-OBS for getting observation night date
    dt_run = i_fits.run_date()
    date_run = dt_run.strftime("%Y-%m-%d")
    
    # Reading blazar CSV file
    blazar_path = os.path.join(args.config_dir, BLAZAR_FILENAME)
    # blazar_data = read_blazar_file(blazar_path)
    
    # getting closest blazar to input FITS centre
    closest_iop3_source, min_deg_dist = closest_blazar(copy_input_fits, blazar_path)
    
    print('-------Closest IOP3 source-----------')
    print('------------')
    print(closest_iop3_source)
    print('---------------------------------------')
    
    print(f'Minimum distance to IOP3 source (deg)= {min_deg_dist}')
    if min_deg_dist > args.max_dist_deg: # distance in degrees
        message = 'ASTROCALIBRATION,ERROR,"Closest IOP3 source too far ({} deg)."'
        print(message.format(min_deg_dist))
        return 4

    # mc_aper = closest_iop3_source['aper_mc']
    # if np.isnan(np.array([mc_aper])[0]):
    #     mc_aper = math.ceil(2 * input_head['FWHM'])
    # print(f'ASTROCALIBRATION,INFO,"SExtractor aperture = {mc_aper} pixels"')

    # Input image PNG
    input_fits_png = f'{root}.png'
    print('Original FITS PNG= {}'.format(input_fits_png))
    title = "OBJECT = {}, EXPTIME = {} s, DATE-OBS = {}"
    title = title.format(input_head['OBJECT'], input_head['EXPTIME'], input_head['DATE-OBS'])
    print(text.format(input_head['OBJECT'], input_head['EXPTIME']))
<<<<<<< HEAD

    plotFits(copy_input_fits, input_fits_png, title=title)
=======
    i_fits.plot(input_fits_png, title=title)
>>>>>>> 14a91621
    
    # file names (Please: pay attention to use of relative paths given by 'fits_name')
    if 'fits' in input_fits:
        clean_fits = f'{root}_clean.fits'
        root_cf, ext = os.path.splitext(clean_fits)
        clean_rotated_fits = root_cf + '_rotated.fits'
        
    else:
        clean_fits = f'{root}_clean.fit'
        root_cf, ext = os.path.splitext(clean_fits)
        clean_rotated_fits = root_cf + '_rotated.fit'

    root_crf, ext = os.path.splitext(clean_rotated_fits)
    astrom_out_fits = root_crf + 'w.fits'

    clean_png = f'{root}_clean.png'
    clean_rotated_png = root_cf + '_rotated.png'
    root_crf, ext = os.path.splitext(clean_rotated_fits)
    inner_detect_sext_png = root_crf + '_inner_detect_sext.png'
    out_detect_sext_png = root_crf + '_detect_sext.png'
    
    # sext_conf = os.path.join(args.config_dir, 'daofind.sex')
    sext_conf = os.path.join(args.config_dir, 'sex.conf')
    if args.fits_astrocal is None: # Not FITS model
        res_cal = calibrate(copy_input_fits, sext_conf, blazar_path, \
            border=args.border_image, tol_pixs=args.tol_pixs, \
            overwrite=args.overwrite, crotation=args.crotation)
        if res_cal:

            # print(f'ASTROCALIBRATION,ERROR,"Could not calibrate astrometrically FITS {clean_rotated_fits}"')
            return 6
    else:
        # Get astrometric calibration keywords and values
        fits_model = mcFits(args.fits_astrocal)
        model_astrovalues = fits_model.get_astroheader()
        
        # creating new astrometric calibrated FITS
        print(f'clean_rotated_fits = {os.path.abspath(clean_rotated_fits)}')
        print(f'astrom_out_fits = {os.path.abspath(astrom_out_fits)}')
        shutil.copy(clean_rotated_fits, astrom_out_fits)
        
        # Editing for adding astrometric pairs of keyword-value to output astrometric calibrated fits
        with fits.open(astrom_out_fits, 'update') as fout:
            hdr = fout[0].header
            for k, v in model_astrovalues.items():
                if k in hdr:
                    hdr[k] = v
                else:
                    hdr.append((k, v, ''), end=True)
    
    # Checking astrometric calibrated ouput FITS
    if not os.path.exists(astrom_out_fits):
        fits_cal = os.path.abspath(astrom_out_fits)
        print(f'ASTROCALIBRATION,ERROR,"Calibrated FITS {fits_cal} not found."')
        return 8

    # reading astrocalibrated FITS
    astro_fits = mcFits(astrom_out_fits)
    astro_header = astro_fits.header
    
    # print(f'astro_header clean rotated = {astro_header}')

    print('*' * 50)
    message = 'ASTROCALIBRATION,INFO,"Number of sources used in calibration: {} (of {})"'
    print(message.format(astro_header['WCSMATCH'], astro_header['WCSNREF']))
    print('*' * 50)
    
    # Query to external catalogs
    # Getting sources from web catalogs
    catalogs = {'2MASS': 'II/246/out', 'NOMAD': 'I/297/out', \
        'USNO-A2': 'I/252/out', 'SDSS-R12': 'V/147/sdss12'}
    
    cat_out_pngs = {}
    for name_cat, code_cat in catalogs.items():        
        query_cat = {f"{name_cat}": code_cat}
        print(query_cat)
        try:
            res = query_external_catalog(astrom_out_fits, query_cat)
            if not res:
                if 'fits' in clean_rotated_fits:
                    cat_out_pngs[name_cat] = clean_rotated_fits.replace('.fits', f'_{name_cat}.png')
                else:
                    cat_out_pngs[name_cat] = clean_rotated_fits.replace('.fit', f'_{name_cat}.png')
            else:
                print(f'ASTROCALIBRATON,WARNING,"No data available for {name_cat} external catalog."')
        except EOFError:
            print('ASTROCALIBRATION,WARNING,"Could not get info from {query_cat}"')

    # original FITS rotation
    tmp_rotation = 'tmp_rotation.fits'
    rotation(input_fits, tmp_rotation)
    
    # Composing final FITS
    if 'fits' in copy_input_fits:
        final_fits = copy_input_fits.replace('.fits', '_final.fits')
    else:
        final_fits = copy_input_fits.replace('.fit', '_final.fit')
    tmp_fits = mcFits(tmp_rotation)
    hdul_final = fits.PrimaryHDU(data=tmp_fits.data, header=astro_header)
    hdul_final.writeto(final_fits, output_verify='fix', overwrite=True)
   
    os.remove(tmp_rotation) 
   
    # Update header with blazar_name
    f_fits = mcFits(final_fits)
    blazar_cards = [('BLZRNAME', closest_iop3_source['IAU_name_mc'])]
    f_fits.update_header(cards=blazar_cards)
    
    #------------------------ Only for images given by Ivan for testing --------------
    # Re-open final calibrated FITS
    f_fits = mcFits(final_fits)
    astro_header = f_fits.header
   
    # Plotting final calibrated FITS
    if 'fits' in final_fits:
        final_png = final_fits.replace('.fits', '_final.png')
    else:
        final_png = final_fits.replace('.fit', '_final.png')
    title = '{}, {}, {} rotated astrocalib'
    title = title.format(astro_header['DATE-OBS'], astro_header['OBJECT'], \
        astro_header['EXPTIME'])
    f_fits.plot(final_png, title=title)

    # --------------- Compute FWHM using non-saturated calibrators --------- #
    root, ext = os.path.splitext(final_fits)
    cat = f'{root}_astrocal.cat'
    sext_conf = os.path.join(args.config_dir, 'sex.conf')
    
    res = f_fits.detect_sources(sext_conf, cat, \
        additional_params=sext_params_detection(final_fits))
    if res:
        print('PHOTOCALIBRATION,ERROR,"SExtractor did not work properly"')
        return 6
    
    # Blazar data
    df_mc_o = get_mapcat_sources(final_fits, blazar_path)
    print(df_mc_o)
    # Merging data: MAPCAT & SExtractor
    data_matched = merge_mapcat_sextractor(cat, df_mc_o, final_fits, max_deg_dist=0.006)

    print('Data macthed info')
    print(data_matched)

    # MAPCAT calibrators
    try:
        num_mapcat_sources = len(data_matched.index)
    except:
        print(f'Data matched result = {data_matched}')
        return 9
    source_problem = data_matched['IAU_name_mc_O'].str.len() > 0
    if num_mapcat_sources == 1: # Star
        cards = f_fits.fwhm_from_cat(cat, cat_format='FITS_LDAC')
        f_fits.update_header(cards)

    # Re-open final FITS
    f_fits = mcFits(final_fits)
    astro_header = f_fits.header

    calibrators = data_matched[~source_problem]
    # If there are IOP3 calibrators in field covered by FITS
    if len(calibrators.index) > 0:        
        # getting saturated calibrators
        ord_sat = check_saturation(calibrators['FLAGS_O'])    
        ext_sat = check_saturation(calibrators['FLAGS_E'])    
        # If ordinary or extraordinary counterpart is saturated, source 
        # is considered as saturated.
        sat_calibrator = np.logical_or(ord_sat, ext_sat)
        num_sat = sat_calibrator.sum()
        
        # Computing ZEROPOINT
        root, ext = os.path.splitext(final_fits)
        calibrators_png = root + '_photo-calibrators.png'

        # Computing FWHM
        # taking non-saturated calibrators
        fwhm_images = np.concatenate([calibrators['FWHM_IMAGE_O'][~ord_sat].values, \
            calibrators['FWHM_IMAGE_E'][~ext_sat].values], axis=None)
        flags = np.concatenate([calibrators['FLAGS_O'][~ord_sat].values, \
            calibrators['FLAGS_E'][~ext_sat].values], axis=None)
        ellip = np.concatenate([calibrators['ELLIPTICITY_O'][~ord_sat].values, \
            calibrators['ELLIPTICITY_E'][~ext_sat].values], axis=None)
        cstar = np.concatenate([calibrators['CLASS_STAR_O'][~ord_sat].values, \
            calibrators['CLASS_STAR_E'][~ext_sat].values], axis=None)

        cards = []
        if fwhm_images.size > 0:
            cards = [('SOFTDET', 'SExtractor', 'Source detection software'), \
            ('FWHM', round(fwhm_images.mean(), 2), 'Mean pix FWHM'), \
            ('FWHMSTD', round(fwhm_images.std(), 2), 'Std pix FWHM'), \
            ('FWNSOURC', fwhm_images.size, 'FWHM number of sources used'), \
            ('FWHMFLAG', flags.max(), 'SExtractor max source FLAG'), \
            ('FWHMELLI', round(ellip.max(), 2), 'SExtractor max ELLIP'), \
            ('PIXSCALE', i_fits.header['INSTRSCL'], 'Scale [arcs/pix]'),
            ('CSTARMIN', round(cstar.min(), 2), 'SExtractor min CLASS_STAR')]
        else:
            # Use filtered SExtractor detections
            cards = f_fits.fwhm_from_cat(cat, cat_format='FITS_LDAC')
        
        # Updating FITS header with computed FWHM 
        f_fits.update_header(cards)

    # Parameters to store...
    # Getting useful info about calibrated fits
    some_calib_keywords = ['SOFT', 'PROCDATE', 'SOFTDET', 'MAX',  'MIN', \
        'MEAN', 'STD', 'MED', 'RA', 'DEC', 'CRVAL1', 'CRVAL2', 'EPOCH', \
        'CRPIX1', 'CRPIX2', 'SECPIX1', 'SECPIX2', 'CDELT1', 'CDELT2', 'CTYPE1', 'CTYPE2', \
        'CD1_1', 'CD1_2', 'CD2_1', 'CD2_2', 'WCSRFCAT', 'WCSIMCAT', 'WCSMATCH', \
        'WCSNREF', 'WCSTOL', 'CROTA1', 'CROTA2', 'WCSSEP', 'IMWCS']
    
    cal_data = {}
    cal_data['PATH'] = [final_fits]
    cal_data['RUN_DATE'] = [date_run]    
    
    for key in some_calib_keywords:
        cal_data[key] = astro_header.get(key, '')
    
    # In some cases, only SECPIX keyword is generated (squared pixels)
    if 'SECPIX1' not in astro_header:
        cal_data['SECPIX1'] = astro_header['SECPIX']
    if 'SECPIX2' not in astro_header:
        cal_data['SECPIX2'] = astro_header['SECPIX']
    
    cal_data['CLEAN_ROT_PNG'] = [clean_rotated_png]
    cal_data['INNER_SEXTDET_PNG'] = [inner_detect_sext_png]
    cal_data['OUT_SEXTDET_PNG'] = [out_detect_sext_png]
    for k, v in cat_out_pngs.items():
        cal_data[f"CALIB_{k}_PNG"] = v
    cal_data['FINAL_PNG'] = final_png
    df = pd.DataFrame(cal_data)
    if 'fits' in final_fits:
        csv_out = final_fits.replace('.fits', '_astrocal_process_info.csv')
    else:
        csv_out = final_fits.replace('.fit', '_astrocal_process_info.csv')
    df.to_csv(csv_out, index=False)
    
    return 0

# -------------------------------------
if __name__ == '__main__':
    print(main())<|MERGE_RESOLUTION|>--- conflicted
+++ resolved
@@ -22,12 +22,12 @@
 import re
 import math
 from collections import defaultdict, OrderedDict
-<<<<<<< HEAD
+
 from difflib import SequenceMatcher
-=======
+
 import matplotlib
 matplotlib.use('Agg')
->>>>>>> 14a91621
+
 
 # Data structures libraries
 import numpy as np
@@ -217,13 +217,6 @@
 
     return mask
 
-<<<<<<< HEAD
-def mask_duplicated_simple(input_fits, output_fits, sext_catalog, segmentation_fits, format_cat='ASCII'):
-    if 'fits' in input_fits:
-        fits_name = os.path.split(input_fits)[1].replace('.fits', '')
-    else:
-        fits_name = os.path.split(input_fits)[1].replace('.fit', '')
-=======
 def mask_duplicated_simple(input_fits, output_fits, sext_catalog, \
     segmentation_fits, format_cat='FITS_LDAC'):
     """_summary_
@@ -237,9 +230,11 @@
     Returns:
         _type_: _description_
     """
-    fits_name = os.path.split(input_fits)[1].replace('.fits', '')
-    
->>>>>>> 14a91621
+    if 'fits' in input_fits:
+        fits_name = os.path.split(input_fits)[1].replace('.fits', '')
+    else:
+        fits_name = os.path.split(input_fits)[1].replace('.fit', '')
+
     # segmentation image
     seg = mcFits(segmentation_fits)
     segdata = seg.data
@@ -271,13 +266,6 @@
 
     return 0
 
-<<<<<<< HEAD
-def mask_duplicated(input_fits, output_fits, sext_catalog, segmentation_fits, background_fits):
-    if 'fits' in input_fits:
-        fits_name = os.path.split(input_fits)[1].replace('.fits', '')
-    else:
-        fits_name = os.path.split(input_fits)[1].replace('.fit', '')
-=======
 def mask_duplicated(input_fits, output_fits, sext_catalog, segmentation_fits, \
     background_fits, format_cat='FITS_LDAC'):
     """_summary_
@@ -292,10 +280,11 @@
     Returns:
         _type_: _description_
     """
-
-    fits_name = os.path.split(input_fits)[1].replace('.fits', '')
-    
->>>>>>> 14a91621
+    if 'fits' in input_fits:
+        fits_name = os.path.split(input_fits)[1].replace('.fits', '')
+    else:
+        fits_name = os.path.split(input_fits)[1].replace('.fit', '')    
+
     # segmentation image
     seg = mcFits(segmentation_fits)
     segdata = seg.data
@@ -408,11 +397,7 @@
         params['CLEAN'] = 'Y'
         # params['FILTER_NAME'] = '/home/cesar/desarrollos/Ivan_Agudo/code/iop3/conf/filters_sext/mexhat_5.0_11x11.conv'
         # params['FILTER_NAME'] = '/home/cesar/desarrollos/Ivan_Agudo/code/iop3/conf/filters_sext/gauss_5.0_9x9.conv'
-<<<<<<< HEAD
-        #params['FILTER_NAME'] = '/home/cesar/desarrollos/Ivan_Agudo/code/iop3/conf/filters_sext/tophat_5.0_5x5.conv'
-=======
         params['FILTER_NAME'] = '/home/users/dreg/misabelber/GitHub/iop3/conf/filters_sext/tophat_5.0_5x5.conv'
->>>>>>> 14a91621
     
     if dt['STD/MEAN'] > 2: # noisy
         params['ANALYSIS_THRESH'] = 1.5
@@ -423,42 +408,7 @@
 
     return params
 
-<<<<<<< HEAD
-def get_sources(input_fits, sext_conf, add_params={}, threshold_exptime=2, \
-    back_image=False, segment_image=False, verbose=True):
-
-    i_fits = mcFits(input_fits)
-    if 'MAPCAT' in input_fits:
-        pixscale = i_fits.header['INSTRSCL']
-    elif 'T090' in input_fits:
-        pixscale=0.387
-        if i_fits.header['NAXIS1']==1024:
-            pixscale=2*pixscale
-    elif 'T150' in input_fits:
-        pixscale=0.232
-        if i_fits.header['NAXIS1']==1024:
-            pixscale=2*pixscale
-    exptime = i_fits.header['EXPTIME']
-            
-    fwhm_arcs = float(i_fits.header['FWHM']) * float(pixscale)
-    
-    if 'fits' in input_fits:
-        out_cat = input_fits.replace('.fits', '.cat')
-    else:
-        out_cat = input_fits.replace('.fit', '.cat')
-
-    # Adtitional ouput info
-    if 'fits' in input_fits:
-        back_path = input_fits.replace('.fits', '_back.fits')
-        segm_path = input_fits.replace('.fits', '_segment.fits')
-    else:
-        back_path = input_fits.replace('.fit', '_back.fit')
-        segm_path = input_fits.replace('.fit', '_segment.fit')
-
-def detect_sources(path_fits, sext_conf, cat_out, plot_out=None, \
-=======
 def detect_sources(path_fits, sext_conf, cat_out, cat_format='FITS_LDAC', plot_out=None, \
->>>>>>> 14a91621
     additional_params={}, photo_aper=None, mag_zeropoint=None, \
     back_image=False, segment_image=False, aper_image=False, border=15, \
     sat_threshold=45000, verbose=True):
@@ -482,72 +432,6 @@
         int: 0, if everything was fine.
     """
     o_fits = mcFits(path_fits, border=border)
-<<<<<<< HEAD
-    if 'MAPCAT' in path_fits:
-        fits_par = o_fits.get_data(keywords=['INSTRSCL', 'FWHM', 'EXPTIME', 'OBJECT', 'DATE-OBS'])
-        pixscale = fits_par['INSTRSCL']
-    else:
-        fits_par = o_fits.get_data(keywords=['NAXIS1', 'FWHM', 'EXPTIME', 'OBJECT', 'DATE-OBS'])
-        if 'T090' in path_fits:
-            pixscale = 0.387
-            if fits_par['NAXIS1']==1024:
-                pixscale=2*pixscale
-        elif 'T150' in path_fits:
-            pixscale = 0.232
-            if fits_par['NAXIS1']==1024:
-                pixscale=2*pixscale
-    print(fits_par['FWHM'])
-    # exptime = fits_par['EXPTIME']
-    
-    fwhm_arcs = float(fits_par['FWHM']) * float(pixscale)
-    
-    # Adtitional ouput info
-    if 'fits' in path_fits:
-        back_path = path_fits.replace('.fits', '_back.fits')
-        segm_path = path_fits.replace('.fits', '_segment.fits')
-    else:
-        back_path = path_fits.replace('.fit', '_back.fit')
-        segm_path = path_fits.replace('.fit', '_segment.fit')
-    # SExtractor parameters    
-    params = {}
-    if back_image and segment_image:
-        params['CHECKIMAGE_TYPE'] = 'BACKGROUND,SEGMENTATION'
-        params['CHECKIMAGE_NAME'] = f'{back_path},{segm_path}'
-    elif back_image:
-        params['CHECKIMAGE_TYPE'] = 'BACKGROUND'
-        params['CHECKIMAGE_NAME'] = f'{back_path}'
-    elif segment_image:
-        params['CHECKIMAGE_TYPE'] = 'SEGMENTATION'
-        params['CHECKIMAGE_NAME'] = f'{segm_path}'
-    cmd = f"source-extractor -c {sext_conf} -CATALOG_NAME {cat_out} -PIXEL_SCALE {pixscale} -SEEING_FWHM {fwhm_arcs} "
-    if photo_aper:
-        cmd += f"-PHOT_APERTURES {photo_aper} "
-    
-    if mag_zeropoint:
-        cmd += f"-MAG_ZEROPOINT {mag_zeropoint} "
-    # Aditional parameters passed as arguments. They overwrite previous values
-    s_params = sext_params_detection(path_fits, border, sat_threshold=sat_threshold)
-
-    for k, v in s_params.items():
-        params[k] = v
-    
-    # Tuning default parameters
-    for k, v in additional_params.items():
-        params[k] = v
-    
-    # Formatting parameters to command line syntax
-    com_params = [f'-{k} {v}' for k, v in params.items()]
-    
-    # adding parameters to command
-    cmd = cmd + ' '.join(com_params)
-    
-    # last parameter for command
-    cmd = cmd + f' {path_fits}'
-    if verbose:
-        print(cmd)
-    res = execute_command(cmd)
-=======
->>>>>>> 14a91621
 
     o_fits.detect_sources(sext_conf, cat_out, additional_params=additional_params, \
         photo_aper=photo_aper, mag_zeropoint=mag_zeropoint, \
@@ -740,13 +624,9 @@
     
     return data[inner_sources]
 
-<<<<<<< HEAD
-def calibrate(path_fits, sext_conf, blazar_path, overwrite=False, border=15, tol_pixs=10, crotation=3):
-    
-=======
 def calibrate(path_fits, sext_conf, blazar_path, overwrite=False, \
                   format_cat='FITS_LDAC', border=15, tol_pixs=10, crotation=3):
->>>>>>> 14a91621
+
     # Reading FITS file
     input_fits = mcFits(path_fits)
     input_head = input_fits.header
@@ -790,22 +670,14 @@
         message = f'ASTROCALIBRATION,ERROR,"Could not get sources for {path_fits}"'
         print(message)
         return 2
-<<<<<<< HEAD
+
     if 'fits' in path_fits:
         segmentation_fits = root + '_segment.fits'
         background_fits = root + '_back.fits'
     else:
         segmentation_fits = root + '_segment.fit'
         background_fits = root + '_back.fit'
-=======
-    # root, ext = os.path.splitext(path_fits)
-    # plot_out_path = f'{root}_detection_sext.png'
-    # plot_cat(path_fits, plot_out_path, cat, astro_coords=False, \
-    # cat_format='FITS_LDAC', color='red', title='SExtractor astrocalib detections')
-    segmentation_fits = root + '_segment.fits'
-    background_fits = root + '_back.fits'
-    
->>>>>>> 14a91621
+
     # Plotting background and segmentation FITS
     # segmentation image
 
@@ -828,7 +700,6 @@
         print(f'ASTROCALIBRATION,WARNING,"Problems plotting blackground FITS {background_fits}"')
 
     # masking duplicated sources
-<<<<<<< HEAD
     if 'fits' in path_fits:
         clean_fits = root + '_clean.fits'
     else:
@@ -842,17 +713,7 @@
             return 3
     else:
         shutil.copy(path_fits, clean_fits)
-=======
-    clean_fits = root + '_clean.fits'
-    
-    res_masking = mask_duplicated(path_fits, clean_fits, cat, \
-        segmentation_fits, background_fits, format_cat=format_cat)
-    if res_masking:
-        message = 'ASTROCALIBRATION,ERROR,"Error masking duplicated sources in {}"'
-        print(message.format(path_fits))
-        return 3
-    
->>>>>>> 14a91621
+
     print("Image without duplicated: {}".format(clean_fits))
     root_cf, ext_cf = os.path.splitext(clean_fits)
     clean_png = root_cf + '.png'
@@ -1115,14 +976,10 @@
     deg_central_coords['DEC'] = ((size_y / 2) - y_obj) * arcs_per_pixel / 3600.0 + dec 
     
     return deg_central_coords
-<<<<<<< HEAD
-
-def select_central_star(fits_path, cat_path, inner_pix_radius=100):
-=======
     
 def select_central_star(fits_path, cat_path, format_cat='FITS_LDAC', \
     inner_pix_radius=100):
->>>>>>> 14a91621
+
     """
     Return the most brilliant star closer than 'inner_pix_radius' 
     to center of 'fits_path', detected and registered in text format catalog
@@ -1643,17 +1500,10 @@
     if os.path.exists(final_fits) and not args.overwrite:
         print(f'ASTROCALIBRATION,INFO,"Calibration done before for {final_fits}"')
         return -1
-    
-<<<<<<< HEAD
-    # Using input path for getting observation night date... (Is this the best way or should I read FITS header?)
-    
-    dt_run = re.findall('/(\d{6})/', copy_input_fits)[0]
-    date_run = f'20{dt_run[:2]}-{dt_run[2:4]}-{dt_run[-2:]}'
-=======
+
     # dt_run = re.findall('/(\d{6})/', copy_input_fits)[0]
     # date_run = f'20{dt_run[:2]}-{dt_run[2:4]}-{dt_run[-2:]}'
     # fits_name = os.path.split(input_fits)[1].replace('.fits', '')
->>>>>>> 14a91621
 
     # Setting current working directory
     os.chdir(args.output_dir)
@@ -1702,12 +1552,10 @@
     title = "OBJECT = {}, EXPTIME = {} s, DATE-OBS = {}"
     title = title.format(input_head['OBJECT'], input_head['EXPTIME'], input_head['DATE-OBS'])
     print(text.format(input_head['OBJECT'], input_head['EXPTIME']))
-<<<<<<< HEAD
 
     plotFits(copy_input_fits, input_fits_png, title=title)
-=======
+
     i_fits.plot(input_fits_png, title=title)
->>>>>>> 14a91621
     
     # file names (Please: pay attention to use of relative paths given by 'fits_name')
     if 'fits' in input_fits:
