#!/usr/bin/env python3
# -*- coding: utf-8 -*-
"""
Created on Thu April 15 17:38:23 2021

___e-mail__ = cesar_husillos@tutanota.com
__author__ = 'Cesar Husillos'

VERSION:
    0.1 Initial version, based on CAFOS_wcstools_perfect_pruebas_revision_HD.ipynb
    0.2 (Sat April 17, 2021) MAPCAT apertures are considered.
    0.9 (Sat March 12, 2022) Major refactoring.
"""


# ---------------------- IMPORT SECTION ----------------------
from ast import Try
from ssl import ALERT_DESCRIPTION_BAD_RECORD_MAC
# from cmath import isnan
from dataclasses import replace
import os
import glob
import argparse
import subprocess
import re
import math
from collections import defaultdict
from collections import OrderedDict
import matplotlib
matplotlib.use('Agg')

# Data structures libraries
import numpy as np
import pandas as pd
from matplotlib import pyplot as plt


#import seaborn
import aplpy # FITS plotting library

from astropy.io import fits # FITS library
import astropy.wcs as wcs

# Coordinate system transformation package and modules
from astropy.coordinates import SkyCoord  # High-level coordinates
from astropy.coordinates import match_coordinates_sky  # Used for searching sources in catalog
from astropy.coordinates import FK5  # Low-level frames
import astropy.coordinates as coord
import astropy.units as u
from astropy.time import Time


from mcFits import mcFits

# HTML ouput template
import jinja2


# Photutils (aperture flux measurements)
from photutils.aperture import aperture_photometry, CircularAperture, CircularAnnulus

# =================================
from astropy.utils.exceptions import AstropyWarning, AstropyDeprecationWarning
import warnings

# Ignore too many FITSFixedWarnings
warnings.simplefilter('ignore', category=AstropyWarning)
warnings.simplefilter('ignore', category=AstropyDeprecationWarning)

# =================================

def read_sext_catalog(path, format='ASCII', verbose=False):
    """
    Read SExtractor output catalog given by 'path'.
    
    Args:
        path (str): SExtractor catalog path
        format (str): 'ASCII' or 'FTIS_LDAC' output SExtractor formats.
        verbose (bool): IT True, it prints process info.
        
    Returns:
        pd.DataFrame: Data from SExtractor output catalog.
    """
    if format == 'ASCII':
        cat = ''
        with open(path) as fin:
            cat = fin.read()
        campos = re.findall(r'#\s+\d+\s+([\w_]*)', cat)
        if verbose:
            print(f'Header catalog keywords = {campos}')

        data_sext = np.genfromtxt(path, names=campos)
        
        # Working with pandas DataFrame
        # data_sext = pd.DataFrame({k:np.atleast_1d(data_sext[k]) for k in campos})
    else:
        sext = fits.open(path)
        data_sext = sext[2].data
        campos = data_sext.columns.names
    
    data_sext = {k:list(data_sext[k]) for k in campos}
    data_sext = pd.DataFrame(data_sext)

    return data_sext

def execute_command(cmd, out=subprocess.PIPE, err=subprocess.PIPE, shell=True):
    """It executes command and wait for results.

    Args:
        cmd (str or list): Command to be executed.
        out (file object, optional): Standar output file for messages produced by 
            command execution. Defaults to subprocess.PIPE.
        err (file object, optional): Standar error file for messages produced by 
            command execution. Defaults to subprocess.PIPE.
        shell (bool, optional): If True, 'cmd' is a string. Else 'cmd' is a list. Defaults to True.

    Returns:
        CompletedProcess instance: It respresents a process that has finished.
            (https://docs.python.org/3/library/subprocess.html#subprocess.CompletedProcess)
    """
    
    result = subprocess.run(cmd, stdout=out, stderr=err, shell=shell, check=True)
    
    return result

def statistics(path_fits, border=15, sat_threshold=50000):
    input_fits = mcFits(path_fits, border=border)
    head = input_fits.header
    data = input_fits.data + 0.0

    new_data = data
    if border > 0:
        new_data = data[border:-border, border:-border]
    
    dictStats = {}
    
    dictStats['MINIMUM'] = new_data.min()
    dictStats['MAXIMUM'] = new_data.max()
    dictStats['MEAN'] = new_data.mean()
    dictStats['STD'] = new_data.std()
    dictStats['MEDIAN'] = np.median(new_data)

    dictStats['NPIX'] = head['NAXIS1'] * head['NAXIS2']
    dictStats['NSAT'] = (new_data >= sat_threshold).sum()
    dictStats['EXPTIME'] = head['EXPTIME']
    dictStats['FILENAME'] = os.path.split(path_fits)[1]
    dictStats['STD/MEAN'] = dictStats['STD'] / dictStats['MEAN']
    mean = dictStats['MEAN']
    median = dictStats['MEDIAN']
    dictStats['MEAN_MEDIAN'] = np.round((mean - median) / (mean + median) * 100, 3)

    return dictStats


def sext_params_detection(path_fits, border=15, sat_threshold=45000):
    """
    It analyzes FITS data and return best input parameters for maximize detection.
    
    Args:
        path_fits (str): Path to FITS file.
        border (int): Border size. It won't be used in statistics computation.
        sat_threshold (int): threshold pixel value considered as saturated.
        
    Returns:
        dict: Dictionary with best detection parameters for SExtractor.
    """    
    params = {}
    # default values
    params['FILTER'] = 'N'
    params['CLEAN'] = 'N'
    params['DETECT_MINAREA'] = 15
    params['ANALYSIS_THRESH'] = 1.0
    params['DETECT_THRESH'] = 1.0
    params['DEBLEND_MINCONT'] = 0.005

    fits = mcFits(path_fits)
    if 'CCDGAIN' in fits.header:
        params['GAIN'] = fits.header['CCDGAIN']

    # getting info about FITS
    dt = statistics(path_fits, border=border, sat_threshold=sat_threshold)

    if dt['EXPTIME'] > 1:
        params['FILTER'] = 'Y'
        params['CLEAN'] = 'Y'
        # params['FILTER_NAME'] = '/home/cesar/desarrollos/Ivan_Agudo/code/iop3/conf/filters_sext/mexhat_5.0_11x11.conv'
        # params['FILTER_NAME'] = '/home/cesar/desarrollos/Ivan_Agudo/code/iop3/conf/filters_sext/gauss_5.0_9x9.conv'
        params['FILTER_NAME'] = '/home/users/dreg/misabelber/GitHub/iop3/conf/filters_sext/tophat_5.0_5x5.conv'
    
    if dt['STD/MEAN'] > 2: # noisy
        params['ANALYSIS_THRESH'] = 1.5
        params['DETECT_THRESH'] = 1.5
    # elif dt['STD/MEAN'] > 5: # very noisy
    #     params['ANALYSIS_THRESH'] = 2.5
    #     params['DETECT_THRESH'] = 2.5


    return params

def plot_cat(path_fits, plot_out_path, cat, astro_coords=False, cat_format='ASCII', \
    color='red', title=None, border=15, sat_threshold=45000):
    """Plot data given by 'cat' over 'path_fits'

    Args:
        path_fits (str): _description_
        plot_out_path (str): _description_
        cat (str): _description_
        astro_coords (bool): If True, (ALPHA_J2000, DELTA_J2000) coordinates 
            are plotted. Else (X_IMAGE, Y_IMAGE). Defaults to False.
        cat_format (str, optional): Output SExtractor valid format ('ASCII' or 'FITS_LDAC'). Defaults to 'ASCII'.
    
    Returns:
        int: 0, if everything was fine.
    """
    # Read input FITS
    i_fits = mcFits(path_fits)
    fits_par = i_fits.get_data(keywords=['INSTRSCL', 'FWHM', 'EXPTIME', 'OBJECT', 'DATE-OBS'])
    
    # Plotting detections
    data_cat = read_sext_catalog(cat, format=cat_format)
    
    coords = [data_cat['X_IMAGE'], data_cat['Y_IMAGE']] 
    ref_coords = 'pixel'
    astrocal = False
    if astro_coords:
        coords = [data_cat['ALPHA_J2000'], data_cat['DELTA_J2000']] 
        ref_coords = 'world'
        astrocal = True
    
    stats = statistics(path_fits, border=border, sat_threshold=sat_threshold)

    if not title:
        title = f"{fits_par['OBJECT']}, {fits_par['DATE-OBS']} ({fits_par['EXPTIME']} s, STD/MEAN = {round(stats['STD/MEAN'], 3)})"
    
    i_fits.plot(plot_out_path, title=title, coords=coords, \
        ref_coords=ref_coords, astroCal=astrocal, color=color, \
        dictParams={'aspect':'auto', 'vmin': 1, 'stretch': 'power', 'invert': True})    
        # dictParams={'aspect':'auto', 'vmin': 1, 'invert': True}, format='png')

    return 0

def get_radec_limits(path_fits):
    """It computes alpha_J2000, delta_J2000 limits for astrometric calibrated FITS. 
    
    Args:
        path_fits (str): FITS path.

    Returns:
        dict: dictionary with keywords 'ra_min', 'ra_max', 'dec_min', dec_max' in degrees.
    """
    fits = mcFits(path_fits)
    com1 = f'xy2sky -d {path_fits} 0 0'
    com2 = f'xy2sky -d {path_fits} {fits.header["NAXIS1"]} {fits.header["NAXIS2"]}'

    print(f'{com1}')
    proc1 = subprocess.Popen(com1, shell=True, stdout=subprocess.PIPE)
    out1 = proc1.stdout.read().decode('utf-8')[:-2]
    data1 = [float(d) for d in out1.split()[:2]]
    print(f'data1 = {data1}')
   
    print(f'{com2}')
    proc2 = subprocess.Popen(com2, shell=True, stdout=subprocess.PIPE)
    out2 = proc2.stdout.read().decode('utf-8')[:-2]
    data2 = [float(d) for d in out2.split()[:2]]
    print(f'data2 = {data2}')
   

    ras = [data1[0], data2[0]]
    decs = [data1[1], data2[1]]

    return {'ra_min': min(ras), 'ra_max': max(ras), 'dec_min': min(decs), 'dec_max': max(decs)}

def read_blazar_file(path, verbose=False):
    """It reads blazars info from file given by 'path'.
    
    It computes (ra, dec) blazar coordinates in degrees also.
    
    Args:
        path (str): path to blazars info CSV file.
        verbose (bool): If True, read info is plotted in stdout.
        
    Returns: 
        pandas.DataFrame: Information about IOP3 blazars.
    """
    df = pd.read_csv(path, comment='#')
    
    if verbose:
        print(df.info())
        
    # Getting sky coordinates in degrees
    c  = []
    for ra, dec in zip(df['ra2000_mc'], df['dec2000_mc']):
        c.append("{} {}".format(ra, dec))

    mapcat_coords = SkyCoord(c, frame=FK5, unit=(u.hourangle, u.deg), \
    obstime="J2000")
    df['ra2000_mc_deg'] = mapcat_coords.ra.deg
    df['dec2000_mc_deg'] = mapcat_coords.dec.deg
    
    return df

def closest_blazar(blazar_path, path_fits):
    """"""
    # Getting header informacion
    i_fits = mcFits(path_fits)
    input_head = i_fits.header
    
    # Central FITS coordinates
    icoords = "{} {}".format(input_head['CRVAL1'], input_head['CRVAL2'])
    input_coords = SkyCoord(icoords, frame=FK5, unit=(u.deg, u.deg), \
    obstime="J2000")

    blazar_data = read_blazar_file(blazar_path)
    # Blazars subset...
    df_blazars = blazar_data[blazar_data['IAU_name_mc'].str.len() > 0]
    c  = []
    for ra, dec in zip(df_blazars['ra2000_mc_deg'], df_blazars['dec2000_mc_deg']):
        c.append("{} {}".format(ra, dec))
    blazar_coords = SkyCoord(c, frame=FK5, unit=(u.deg, u.deg), \
        obstime="J2000")
    
    # Closest MAPCAT source to FITS central coordinates
    # Distance between this center FITS and MAPCAT targets (in degrees)
    distances = input_coords.separation(blazar_coords)
    
    # Closest source in complete set...
    i_min = distances.deg.argmin()
    
    return df_blazars.iloc[i_min], distances.deg[i_min]

# def closest_blazar(astronomical_deg_coords, blazar_path):
#     """
#     Get closest blazar to astronomical_deg_coords.
    
#     Args:
#         astronomical_deg_coords (tuple or list): Astronomical coordinates (ra, dec) in degrees.
#         blazar_path (str): path to blazars info file.
        
#     Returns:
#         pandas.DataFrame: Info about closest blazar/s.
#     """
#     # read blazars file
#     data = read_blazar_file(blazar_path)
    
#     icoords = "{} {}".format(*(astronomical_deg_coords)) # tuple/list expansion
#     input_coords = SkyCoord(icoords, frame=FK5, unit=(u.deg, u.deg), \
#     obstime="J2000")
    
#     # Blazars subset...
#     df_blazars = data[data['IAU_name_mc'].notna()]  # take target sources from data
#     c  = []
#     for ra, dec in zip(df_blazars['ra2000_mc'], df_blazars['dec2000_mc']):
#         c.append("{} {}".format(ra, dec))
#     blazar_coords = SkyCoord(c, frame=FK5, unit=(u.hourangle, u.deg), \
#     obstime="J2000")
    
#     # Closest MAPCAT source to FITS central coordinates
#     # Distance between this center FITS and MAPCAT targets
#     distances = input_coords.separation(blazar_coords)
    
#     # Closest source in complete set...
#     i_min = distances.deg.argmin()
    
#     blz_name = df_blazars['IAU_name_mc'].values[i_min]
#     # print(f"Blazar closest source name = {blz_name}")
#     cond = data['IAU_name_mc'] == blz_name
    
#     return data[cond], distances.deg.min()

def detections_inside(data, ra_limits, dec_limits, \
    keywords={'RA': 'ra2000_mc_deg', 'DEC': 'dec2000_mc_deg'}):
    """Filter sources given by 'data' inside rectangular limits given by
    ra_limits and dec_limits.

    Args:
        data (pd.DataFrame): source info DataFrame.
        ra_limits (tuple/list): (ra_min, ra_max) in degrees.
        dec_limits (tuple/list): (dec_min, dec_max) in degrees.
        keywords (dict): 'RA', 'DEC' keywords for 'data' sky coordinates.
    Returns:
        pd.DataFrame: DataFrame with sources inside sky limits.
    """
    ##### ------ Searching for MAPCAT sources inside limits FITS coordinates ---- #####
    ra_min, ra_max = ra_limits[0], ra_limits[1]
    dec_min, dec_max = dec_limits[0], dec_limits[1]

    ra = keywords['RA']
    dec = keywords['DEC']
    dt = data.loc[data[ra] > ra_min]
    dt = dt.loc[dt[ra] < ra_max]
    dt = dt.loc[dt[dec] > dec_min]
    dt = dt.loc[dt[dec] < dec_max]
    
    return dt

def match_sources(ra1, dec1, ra2, dec2, num_close=1):
    """
    It matches catalog1 and catalog2. Coordinates for astrometric sky coordinates are given 
    by key_coord dictionaries (keywords 'RA' and 'DEC'). It returns num_close closest sources 
    in cat2 for each source in cat1.
    
    Args:
        ra1 (np.array): First catalog 'RA' coordinates (in degrees).
        dec1 (np.array): First catalog 'DEC' coordinates (in degrees).
        ra2 (np.array): Second catalog 'RA' coordinates (in degrees).
        dec2 (np.array): Second catalog 'DEC' coordinates (in degrees).
        num_close (int, optional): Number of closest sources in second set of coordinates 
            for each source first set of coordinates. Default: 1.
        
    Returns:
        tuple of tuples: (index/es in cat2 closest to cat1 ones, 2D-distances, 3d-distances).
            Each element is a tuple. Their len is given by cat1 sources.
    """
    c1 = SkyCoord(ra = ra1 * u.degree, dec = dec1 * u.degree)
    # sextractor catalog
    c2 = SkyCoord(ra = ra2 * u.degree, dec = dec2 * u.degree)

    return match_coordinates_sky(c1, c2, nthneighbor=num_close)

def check_saturation(sext_flags):
    """Check for saturated SExtractor FLAGS in 'sext_flags'.
    
    As SExtractor manual says, if some source pixel si saturated then FLAGS take
    3th bit of FLAG to 1. That is, value 4 = 2^2 (3th bit) is activated
    
    Args:
        sext_flags (np.array): SExtractor FLAGS array.
        
    Returns:
        np.array of booleans: True means saturated FLAG.
    """
    # Binary codification and bit check
    bin_code = np.array([f"{format(int(flag), 'b') :0>8}"[-3] == '1' for flag in sext_flags], dtype=bool)
    
    return bin_code

def compute_zeropoint(input_fits, merged_data, output_png=None):
    """Compute zeropoint and plots saturated and not-saturated calibrators location.

    Args:
        input_fits (str): FITS path.
        merged_data (pd.DataFrame): Blazar and SExtractor closest detection info.

    Returns:
        tuple: (mag_zeropoint, magerr_zeropoint, num_non-saturated_calibrators)
    """ 
    i_fits = mcFits(input_fits)
     
    # checking for non-saturated calibrators
    print("checking Saturation")
    print(merged_data[['IAU_name_mc_O', 'DISTANCE_DEG_O', 'FLUX_APER_O', 'FLAGS_O', 'DISTANCE_DEG_E', 'FLUX_APER_E', 'FLAGS_E']])

    # filtering nan values
    flags_nan = np.isnan(merged_data['FLAGS_O'].values) | np.isnan(merged_data['FLAGS_E'].values)
    merged_data = merged_data[~flags_nan]
    ord_sat = check_saturation(merged_data['FLAGS_O'].values)
    ext_sat = check_saturation(merged_data['FLAGS_E'].values)
    
    # If ordinary or extraordinary counterpart is saturated, source 
    # is considered as saturated.
    sat_calibrator = np.logical_or(ord_sat, ext_sat)
    num_sat = sat_calibrator.sum()
    
    print(f'********************** {num_sat} calibrators is/are saturated. *********')
    if num_sat == ord_sat.size:
        # all calibrators are saturated, so no filtering operation will be applied
        print("----------- All calibrators are saturated. Non-saturation filter will not be applied --------------------")
        return None, None, 0

    # Getting coordinates
    non_sat_o_coords = [merged_data['ALPHA_J2000_O'][~sat_calibrator], \
        merged_data['DELTA_J2000_O'][~sat_calibrator]]
    non_sat_e_coords = [merged_data['ALPHA_J2000_E'][~sat_calibrator], \
        merged_data['DELTA_J2000_E'][~sat_calibrator]]
    sat_o_coords = [merged_data['ALPHA_J2000_O'][sat_calibrator], \
        merged_data['DELTA_J2000_O'][sat_calibrator]]
    sat_e_coords = [merged_data['ALPHA_J2000_E'][sat_calibrator], \
        merged_data['DELTA_J2000_E'][sat_calibrator]]
    
    coords = [non_sat_o_coords, non_sat_e_coords, sat_o_coords, sat_e_coords]
    
    # plotting saturated and non-saturated calibrators
    if not output_png:
        root, ext = os.path.splitext(input_fits)
        output_png = root + '_photo-calibrators.png'
        
    title_temp = "Photo-calibrators in {}, {} : used (green) and rejected (red)"
    header_data = i_fits.get_data(keywords=['OBJECT', 'DATE-OBS'])
    title = title_temp.format(i_fits.header['OBJECT'], i_fits.header['DATE-OBS'])
    print(f'output_png = {output_png}')
    i_fits.plot(output_png, title=title, \
        colorBar=True, ref_coords='world', astroCal=True, \
        color=['green', 'green', 'red', 'red'], coords=coords, \
        dictParams={'invert':'True'})

    # non-saturated calibrators total flux (Ordinary + Extraordinary)
    # Using SExtractor AUTO measures (not APER)
    if 'MAPCAT' in input_fits:
        calibrators_total_flux = (merged_data['FLUX_AUTO_O'] + \
                                      merged_data['FLUX_AUTO_E'])[~sat_calibrator]
    else:
        calibrators_total_flux = merged_data['FLUX_AUTO_O'][~sat_calibrator]
    
    # Computing ZEROPOINT using non-saturated calibrators (or all of them if 
    # they are all saturated)
    zps = merged_data['Rmag_mc_O'][~sat_calibrator].values + 2.5 * np.log10(calibrators_total_flux.values)
    
    return zps.mean(), zps.std(), len(zps)

def get_mapcat_sources(input_fits, blazar_path):
    """Search for MAPCAT sources included in area covered by FITS.

    Args:
        input_fits (str): FITS fille path.
        blazar_path (str): Path of file that contains MAPCAT sources.

    Returns:
        pd.DataFrame: It contains MAPCAT info provided by 'balazar_path'
            about sources in sky 'input_fits' area.
    """
    # RA,DEC limits...
    sky_limits = get_radec_limits(input_fits)
    
    # getting blazars info inside FITS sky area
    blazars_data = read_blazar_file(blazar_path)
    df_mc = detections_inside(blazars_data, \
        (sky_limits['ra_min'], sky_limits['ra_max']), \
        (sky_limits['dec_min'], sky_limits['dec_max']))
    
    return df_mc

def assoc_sources(df_sext, df_mapcat, max_deg_dist=0.006, suffix='O'):
    """_summary_

    Args:
        df_sext (pd.DataFrame): SExtractor detections Pandas DataFrame
        df_mapcat (pd.DataFrame): IOP3 sources Pandas DataFrame
        max_deg_dist (float, optional): Maximum distance in arcs between IOP3 source coordinades and SExtractor detection. Defaults to 0.006.
        suffix (str, optional): Suffix to associated field name catalogs. Defaults to 'O'.

    Returns:
        pd.DataFrame: Information from both entries (IOP3 and SExtractor sources) associated following closest distance criterium.
    """
    df_mapcat = df_mapcat.reset_index()

    # Matching SExtractor detections with closest ORDINARY MAPCAT sources: 
    # Values returned: matched source indexes, 2D-distances, 3D-distances
    ra1 = df_mapcat['ra2000_mc_deg'].values
    dec1 = df_mapcat['dec2000_mc_deg'].values
    ra2 = df_sext['ALPHA_J2000'].values
    dec2 = df_sext['DELTA_J2000'].values
    idx, d2d, d3d = match_sources(ra1, dec1, ra2, dec2, num_close=1)

    # Selecting SExtractor closest sources
    df_sext = df_sext.iloc[idx]
    df_sext = df_sext.reset_index()

    # matching catalog sources
    df_sext['DISTANCE_DEG'] = list(d2d.deg)

    # Concatenating
    df_merge = pd.concat([df_mapcat, df_sext], axis=1)
    print(f'(suffix, distances) =({suffix}, {d2d.deg})')
    # getting close enough matches
    fboo = df_merge['DISTANCE_DEG'] < max_deg_dist
    if fboo.sum() == 0:  # no near sources
        print('Merged catalogs')
        print(df_merge[['IAU_name_mc', 'ra2000_mc_deg', 'dec2000_mc_deg', \
            'ALPHA_J2000', 'DELTA_J2000', 'DISTANCE_DEG']])
    df_merge = df_merge[fboo]


    # renaming columns
    cols = {k: f'{k}_{suffix}' for k in df_merge.columns.values}
    df_merge.rename(columns = cols, inplace = True)

    # print(f' --------- Columnas para el merge del tipo {suffix} = {df_merge.columns.values}')

    return df_merge


# def merge_mapcat_sextractor(cat, df_mc, input_fits, max_deg_dist=0.0006):
#     """_summary_

#     Args:
#         cat (_type_): _description_
#         df_mc_o (_type_): _description_
#         input_fits (_type_): _description_
#         max_deg_dist (float, optional): _description_. Defaults to 0.006.

#     Returns:
#         _type_: _description_
#     """
#     root, ext = os.path.splitext(input_fits) 
#     i_fits = mcFits(input_fits)
#     header = i_fits.header

#     data_match_o = assoc_sources(cat, df_mc, max_deg_dist=max_deg_dist, suffix='O')

#     try:
#         f_source = data_match_o['IAU_name_mc_O'].str.len() > 0
#     except TypeError:
#         print('PHOTOCALIBRATION,ERROR,"SExtractor has not detected close source to target IOP3."')
#         return 1 
#     # if len(df_mapcat[f_source].index) == 0:
#     if f_source.sum() == 0:
#         print(data_match_o[['id_mc_O', 'IAU_name_mc_O', 'DISTANCE_DEG_O']])
#         print('PHOTOCALIBRATION,ERROR,"SExtractor has not detected close source to target IOP3."')
#         return 2 
#     else:
#         print(f'Target = {data_match_o[f_source]}') 
    
#     # Plotting MAPCAT sources
#     if len(df_mc.index) > 0:
#         mc_ra = data_match_o['ra2000_mc_deg_O'].values
#         mc_dec = data_match_o['dec2000_mc_deg_O'].values 
#         sources_mapcat_png = f'{root}_mapcat_sources.png'
#         title_temp = "{}, {} ({} s)"
#         title = title_temp.format(header['OBJECT'], header['DATE-OBS'], header['EXPTIME'])
#         i_fits.plot(sources_mapcat_png, title=title, astroCal=True, color='magenta', \
#             coords=(mc_ra, mc_dec), dictParams={'aspect':'auto', 'invert':'True'})
#         print('Out PNG ->', sources_mapcat_png)
#     else:
#         print(f'ERROR: No closer enough MAPCAT sources found for this input FITS: {input_fits}')
#         return 3
    
#     # Printing info about MAPCAT-SExtractor sources
#     # str_match_mapcat = " MAPCAT (name, ra, dec, Rmag, Rmagerr) = ({}, {}, {}, {}, {})"
#     # str_match_sext = "SExtractor (ra, dec, mag_auto, magerr_auto) = ({}, {}, {}, {})"
#     # str_dist = "Distance = {}\n-----------------------"
#     # for j, row in data_match_o.iterrows():
#     #     print(str_match_mapcat.format(row['name_mc_O'], row['ra2000_mc_deg_O'], row['dec2000_mc_deg_O'], \
#     #         row['Rmag_mc_O'], row['Rmagerr_mc_O']))
#     #     print(str_match_sext.format(row['ALPHA_J2000_O'], row['DELTA_J2000_O'], \
#     #         row['MAG_AUTO_O'], row['MAGERR_AUTO_O']))
#     #     print(str_dist.format(row['DISTANCE_DEG_O']))

#     # Extraordinary counterparts location
#     # rough coordinates (relative to ordinary source locations)
#     df_mc_e = df_mc.copy()
#     df_mc_e['dec2000_mc_deg'] = df_mc['dec2000_mc_deg'] - 0.0052
#     data_match_e = assoc_sources(cat, df_mc_e, max_deg_dist=max_deg_dist, suffix='E')

#     if len(data_match_e.index) != len(data_match_o.index):
#         print(f'(len(data_match_e), len(data_match_o)) = ({len(data_match_e.index)}, {len(data_match_o.index)})')
#         print('PHOTOMETRY,ERROR,"Different number of ORDINARY and EXTRAORDINARY sources."')
#         return 4

#     data_matched = pd.concat([data_match_o, data_match_e], axis=1)

#     return data_matched

def merge_mapcat_sextractor(df_sext, df_mc, input_fits, max_deg_dist=0.006):
    """_summary_

    Args:
        def_sext (pd.DataFrame): SExtractor output catalog.
        df_mc (pd.DataFrame): Blazar IOP3 sources info.
        input_fits (str): FITS path.
        max_deg_dist (float, optional): MAx distance between matched sources. Defaults to 0.0006.

    Returns:
        pd.DataFrame: Output merged catalog.
    """
    root, ext = os.path.splitext(input_fits) 
    i_fits = mcFits(input_fits)
    header = i_fits.header

    data_match_o = assoc_sources(df_sext, df_mc, max_deg_dist=max_deg_dist, suffix='O')

    print('-----ORD. DATA ASSOC-----')
    print(data_match_o)
    try:
        f_source = data_match_o['IAU_name_mc_O'].str.len() > 0
    except TypeError:
        print('PHOTOCALIBRATION,ERROR,"SExtractor has not detected close source to target IOP3."')
        return 1 
    # if len(df_mapcat[f_source].index) == 0:
    if f_source.sum() == 0:
        print(data_match_o[['id_mc_O', 'IAU_name_mc_O', 'DISTANCE_DEG_O']])
        print('PHOTOCALIBRATION,ERROR,"SExtractor has not detected close source to target IOP3."')
        return 2 
    else:
        print(f'Target = {data_match_o[f_source]}') 
    
    print('-------- ORD. DATA MATCHED ----------')
    print(data_match_o.info())
    # Plotting MAPCAT sources
    if len(df_mc.index) > 0:
        mc_ra = data_match_o['ra2000_mc_deg_O'].values
        mc_dec = data_match_o['dec2000_mc_deg_O'].values 
        sources_mapcat_png = f'{root}_mapcat_sources.png'
        title_temp = "{}, {} ({} s)"
        title = title_temp.format(header['OBJECT'], header['DATE-OBS'], header['EXPTIME'])
        i_fits.plot(sources_mapcat_png, title=title, astroCal=True, color='magenta', \
            coords=(mc_ra, mc_dec), dictParams={'aspect':'auto', 'invert':'True'})
        print('Out PNG ->', sources_mapcat_png)
    else:
        print(f'ERROR: No closer enough MAPCAT sources found for this input FITS: {input_fits}')
        return 3
    
    # Printing info about MAPCAT-SExtractor sources
    str_match_mapcat = " MAPCAT (name, ra, dec, Rmag, Rmagerr) = ({}, {}, {}, {}, {})"
    str_match_sext = "SExtractor (ra, dec, mag_auto, magerr_auto) = ({}, {}, {}, {})"
    str_dist = "Distance = {}\n-----------------------"
    for j, row in data_match_o.iterrows():
        print(str_match_mapcat.format(row['name_mc_O'], row['ra2000_mc_deg_O'], row['dec2000_mc_deg_O'], \
            row['Rmag_mc_O'], row['Rmagerr_mc_O']))
        print(str_match_sext.format(row['ALPHA_J2000_O'], row['DELTA_J2000_O'], \
            row['MAG_AUTO_O'], row['MAGERR_AUTO_O']))
        print(str_dist.format(row['DISTANCE_DEG_O']))

    # Extraordinary counterparts location
    # rough coordinates (relative to ordinary source locations)
    df_mc_e = df_mc.copy()
    if 'MAPCAT' in input_fits:
        df_mc_e['dec2000_mc_deg'] = df_mc['dec2000_mc_deg'] - 0.0052
    else:
        df_mc_e['dec2000_mc_deg'] = df_mc['dec2000_mc_deg']
    data_match_e = assoc_sources(df_sext, df_mc_e, max_deg_dist=max_deg_dist, suffix='E')

    print('-----EXTRAORD. DATA ASSOC-----')
    print(data_match_e)

    print(type(data_match_o.index.values[0]))
    # getting common sources
    common_indexes = np.array(list(set(data_match_o.index.values).intersection(set(data_match_e.index.values))))
    if len(common_indexes) == 0:
        print(f'(len(data_match_e), len(data_match_o)) = ({len(data_match_e.index.values)}, {len(data_match_o.index.values)})')
        print('PHOTOMETRY,ERROR,"Different number of ORDINARY and EXTRAORDINARY sources."')
        return 4
    print(f'Common indexes = {common_indexes}')
    print(data_match_o.loc[common_indexes])
    print(f'indexes (data_match_o, data_match_e) = ({data_match_o.index.values}, {data_match_e.index.values})')
    data_matched = pd.concat([data_match_o.loc[common_indexes], data_match_e.loc[common_indexes]], axis=1)

    return data_matched

def background_flux(x_pix, y_pix, fits_path, \
    inner_aper_radius=10., outer_aper_radius=12.):
    """Compute background noise in annular areas
    given by one or more pair of (x, y) pixel coordinates and
    anular areas given by inner and outer radius (again in pixels).

    Args:
        x_pix (float or iterable): x pixel coordinate/s.
        y_pix (float or iterable): x pixel coordinate/s. Same length than 'x_pix'.
        fits_path (str): FITS image path where aperture will be measured.
        inner_aper_radius (float): internal annulus aperture radius in pixels.
        outer_aper_radius (float): external annulus aperture radius in pixels. 
            Outer radius should be greater than inner one.
    
    Returns:
        tuple: (list(annulus_fluxes), list(annulus_areas_in_pixels))
    """
    
    positions = [(x, y) for x, y in zip(list(x_pix), list(y_pix))]
    annulus_aperture = CircularAnnulus(positions, r_in=inner_aper_radius, \
        r_out=outer_aper_radius)

    i_fits = mcFits( fits_path) 
    data = i_fits.data 

    phot_table = aperture_photometry(data, annulus_aperture)

    bkg = phot_table['aperture_sum'].value
    bkg_mean = bkg / annulus_aperture.area

    return bkg, bkg_mean

def aperture_flux(x_pix, y_pix, fits_path, aper_pix):
    """Compute aperture flux inside a circular region.

    Args:
        x_pix (float or iterable): x pixel coordinate/s.
        y_pix (float or iterable): x pixel coordinate/s. Same length than 'x_pix'.
        fits_path (str): FITS image path where aperture will be measured.
        aper_pix (float or iterable): aperture radius in pixels.
        sustract_background (bool, optional): If True, backgroun is computed and 
            sustracter form aperture flux. Defaults to False.
        inner_aper_annulus (float): Internal annulus aperture radius in pixels.
        outer_aper_annulus (float): Internal annulus aperture radius in pixels.
    
    Returns:
        tuple: (list(aperture_fluxes), list(areas_in_pixels))
    """
    positions = [(x, y) for x, y in zip(list(x_pix), list(y_pix))]
    
    i_fits = mcFits( fits_path) 
    data = i_fits.data 

    aperture = CircularAperture(positions, r=aper_pix)
    phot_table = aperture_photometry(data, aperture) 
    phot_table["aperture_sum"].info.format = "%.8g" 

    areas = [ap.area for ap in aperture]

    return list(phot_table["aperture_sum"].value), areas

def main():
    parser = argparse.ArgumentParser(prog='iop3_photometry.py', \
    conflict_handler='resolve',
    description='''Main program that perfoms input FITS aperture photometry. ''',
    epilog='''''')
    parser.add_argument("config_dir", help="Configuration parameter files directory")
    parser.add_argument("output_dir", help="Output base directory for FITS calibration")
    parser.add_argument("input_fits", help="Astrocalibrated input FITS file")
    parser.add_argument("--aper_pix",
       action="store",
       dest="aper_pix",
       type=float,
       default=None,
       help="Aperture in pixels for BLAZAR photometry measuring [default: %(default)s].")
    parser.add_argument("--blazars_info",
       action="store",
       dest="blazars_info",
       type=str,
       default='blazar_photo_calib_last.csv',
       help="File name (located in config_dir) with information about blazar/star targets [default: %(default)s].")
    parser.add_argument('--version', action='version', version='%(prog)s 1.0')
    parser.add_argument('-v', '--verbose', action='count', default=0,
        help="Show running and progress information [default: %(default)s].")
    args = parser.parse_args()

    # Checking input parameters
    if not os.path.exists(args.config_dir):
        str_err = 'ERROR: Config dir "{}" not available'
        print(str_err.format(args.config_dir))
        return 1

    if not os.path.isdir(args.output_dir):
        try:
            os.makedirs(args.output_dir)
        except IOError:
            str_err = 'ERROR: Could not create output directory "{}"'
            print(str_err.format(args.output_dir))
            return 2

    if not os.path.exists(args.input_fits):
        str_err = 'ERROR: Input FITS file "{}" not available'
        print(str_err.format(args.input_fits))
        return 3

    if args.aper_pix is None or math.isnan(args.aper_pix):
        print(f'PHOTOMETRY,ERROR,"Not valid {args.aper_pix} value for aperture."')
        return 4

    # date run info
    # Using input path for getting observation night date... (Is this the best way or should I read FITS header?)
    dt_run = re.findall('/(\d{6})/', args.input_fits)[0]
    date_run = f'20{dt_run[:2]}-{dt_run[2:4]}-{dt_run[-2:]}'

    input_fits = os.path.abspath(args.input_fits)
    os.chdir(args.output_dir)
    print(f"\nWorking directory set to '{args.output_dir}'\n")

    # Reading input fits header
    i_fits = mcFits(input_fits)
    header = i_fits.header

    text = 'OBJECT and Polarization angle = {}\nEXPTIME = {} s'
    print(text.format(header['OBJECT'], header['EXPTIME']))

    # ---------------------- MAPCAT sources info -----------------------
    blazar_path = os.path.join(args.config_dir, args.blazars_info)
    # center_fits = (header['CRVAL1'], header['CRVAL2'])
    nearest_blazar, min_dist_deg = closest_blazar(blazar_path, input_fits)
    
    print(f'Closest blazar distance = {min_dist_deg} (deg)')
    if min_dist_deg > 0.5: # distance in degrees
        print('!' * 100)
        print('ERROR: Not enough close blazar or HD star found (distance <= 0.5 deg)')
        print('!' * 100)
        return 5

    # closest blazar info
    print('Closest IOP3 blazar info')
    print(nearest_blazar)
  
    ################ WORKING ON ASTROCALIBRATED FITS ################
    
    # Getting MAPCAT sources in area covered by input_fits
    df_mc_o = get_mapcat_sources(input_fits, blazar_path)
    
    # print("MAPCAT filtered info...")
    print(df_mc_o.info())
    print(f'Number of MAPCAT sources inside FITS sky area = {len(df_mc_o.index)}')

    root, ext = os.path.splitext(input_fits)
    cat = f'{root}_photocal.cat'
    sext_conf = os.path.join(args.config_dir, 'sex.conf')
    # dir_out = os.path.split(cat)[0]
    
    # Setting aperture for photometry
    mc_aper = float(args.aper_pix)
    # if not mc_aper or math.isnan(mc_aper):
    #     mc_aper = nearest_blazar['aper_mc'].iloc[0]
    #     if np.isnan(np.array([mc_aper])[0]):
    #         mc_aper = header['FWHM']
    # Round to 1 decimal digit
    mc_aper = round(mc_aper, 1)

    # Using SExtractor for detecting sources in FITS
    a_params = sext_params_detection(input_fits)
    a_params['PARAMETERS_NAME'] = os.path.join(args.config_dir, 'apertures.param')

    print('----------- ADDITIONAL SExtractor input parameters --------')
    print(f'additional_params={a_params}')
    print(f'cat={cat}')
    print(f'mc_aper={mc_aper}')
    print(f"mag_zeropoint={header['MAGZPT']}")
    res = i_fits.detect_sources(sext_conf, cat, additional_params=a_params, \
        photo_aper=mc_aper, aper_image=True, mag_zeropoint=header['MAGZPT'])
    if res:
        print('PHOTOMETRY,ERROR,"SExtractor did not work properly"')
        return 6

    sources_sext_png = f'{root}_sextractor_sources.png'
    if plot_cat(input_fits, sources_sext_png, cat, astro_coords=True, cat_format='FITS_LDAC'):
        print(f'PHOTOMETRY,ERROR,"Could not plot {sources_sext_png}"')
        return 7
    print('Out PNG ->', sources_sext_png)

    # Merging data: MAPCAT & SExtractor
    df_sext = read_sext_catalog(cat, format='FITS_LDAC')
    data_matched = merge_mapcat_sextractor(df_sext, df_mc_o, input_fits, max_deg_dist=0.006)

    try:
        source_problem = data_matched['IAU_name_mc_O'].str.len() > 0
    except TypeError:
        return 8

    if source_problem.sum() == 1:
            info_target = data_matched[source_problem]
            info_stars = data_matched[~source_problem]
    else:
        print(f'ASTROCALIBRATION,ERROR,"No target source found."')
        return 9

    ra_o, dec_o = info_target['ALPHA_J2000_O'].values[0], info_target['DELTA_J2000_O'].values[0]
    ra_e, dec_e = info_target['ALPHA_J2000_E'].values[0], info_target['DELTA_J2000_E'].values[0]
    ra_stars, dec_stars = info_stars['ALPHA_J2000_O'].values[0], info_stars['DELTA_J2000_O'].values[0]

    if len(source_problem)>1:
        is_blz=True
        if is_blz:
            ra_blz=ra_o
            dec_blz=dec_o
                
            dist=np.sqrt((ra_blz-ra_stars)**2+(dec_blz-dec_stars)**2)
            ref_idx=np.argmin(dist)+1
            source_problem[ref_idx]=True
            refstar_Rmag=info_stars['Rmag_mc_O'].values[0]
    
    info_target = data_matched[source_problem]
    
    # Geting X,Y coordinates
    x_o, y_o = info_target['X_IMAGE_O'].values[0], info_target['Y_IMAGE_O'].values[0]
    x_e, y_e = info_target['X_IMAGE_E'].values[0], info_target['Y_IMAGE_E'].values[0]

    # COMPUTING APERTURE FLUXES. Now we have MAG_ZEROPOINT-------------------
    # Loading FITS_LDAC format SExtractor catalog
    data = read_sext_catalog(cat, format='FITS_LDAC')
    
    
    # root, ext = os.path.splitext(input_fits)
    # fits_name = os.path.split(root)[1]
    
    pair_params = defaultdict(list)

    pair_params['ID-MC'] = [info_target['id_mc_O'].iloc[0]]
    pair_params['ID-BLAZAR-MC'] = [info_target['id_blazar_mc_O'].values[0]]
    # pair_params['TYPE'] = ['O', 'E']
    if 'INSPOROT' in header:
        angle = float(header['INSPOROT'])
    else:
        if header['FILTER']=='R':
            angle = -999.0
        elif header['FILTER']=='R_45':
            angle = float(-45)
        else:
            angle = float(header['FILTER'].replace('R',''))
            
    pair_params['ANGLE'] = [round(angle, ndigits=1)]
    pair_params['OBJECT'] = [header['OBJECT']]
<<<<<<< HEAD
    if 'MJD-OBS' in header:
        pair_params['MJD-OBS'] = header['MJD-OBS']
        pair_params['RJD-50000'] = [header['MJD-OBS'] - 50000 + 0.5]
    else:
        pair_params['MJD-OBS'] = header['JD'] - 2400000.5
        pair_params['RJD-50000'] = [header['JD'] - 2400000.5 - 50000 + 0.5]
=======
    d_obs = Time(header['DATE-OBS'])
    pair_params['MJD-OBS'] = [d_obs.mjd]
>>>>>>> 288a655d
    pair_params['DATE-OBS'] = ['']
    if 'DATE-OBS' in header:
        pair_params['DATE-OBS'] = [header['DATE-OBS']]
    else:
        pair_params['DATE-OBS'] = [header['DATE']]
    mc_name = info_target['name_mc_O'].values[0]
    mc_iau_name = info_target['IAU_name_mc_O'].values[0]
    pair_params['MC-NAME'] = [mc_name]
    pair_params['MC-IAU-NAME'] = [mc_iau_name]
    pair_params['MAGZPT'] = [header['MAGZPT']]
    pair_params['RUN_DATE'] = [date_run]
    pair_params['EXPTIME'] = [header['EXPTIME']]
    pair_params['APERPIX'] = [mc_aper]
<<<<<<< HEAD
    
=======
    pair_params['RJD-50000'] = [d_obs.mjd - 50000 + 0.5]
>>>>>>> 288a655d
    pair_params['FWHM'] = [header['FWHM']]

    # Transforming from degrees coordinates (ra, dec) to ("hh mm ss.ssss", "[sign]dd mm ss.sss") representation
    print('----------- INFO TARGET ----------')
    print(info_target)
    # Ordinary
    #coordinates_O=np.array([])
    info_target['RA_J2000_O']=info_target['ALPHA_J2000_O'] #To get the same shape
    info_target['DEC_J2000_O']=info_target['DELTA_J2000_O'] #To get the same shape
   
    info_target['RA_J2000_E']=info_target['ALPHA_J2000_E'] #To get the same shape
    info_target['DEC_J2000_E']=info_target['DELTA_J2000_E'] #To get the same shape
    
    for i in range(0,info_target.shape[0]):
        coo_O = f"{info_target['ALPHA_J2000_O'].values[i]} {info_target['DELTA_J2000_O'].values[i]}"
        coordinates_O = SkyCoord(coo_O, frame=FK5, unit=(u.deg, u.deg), obstime="J2000")

        coo_E = f"{info_target['ALPHA_J2000_E'].values[i]} {info_target['DELTA_J2000_E'].values[i]}"
        coordinates_E = SkyCoord(coo_E, frame=FK5, unit=(u.deg, u.deg), obstime="J2000")
        

        #Ordinary
        info_target['RA_J2000_O'][i] = [coordinates_O.ra.to_string(unit=u.hourangle, sep=' ', \
                                                                    precision=4, pad=True)]
        info_target['DEC_J2000_O'][i] = [coordinates_O.dec.to_string(unit=u.deg, sep=' ', \
                                                                      precision=4, alwayssign=True, pad=True)]

        #Extraordinary
        info_target['RA_J2000_E'][i] = [coordinates_E.ra.to_string(unit=u.hourangle, sep=' ', \
                                                                    precision=4, pad=True)]
        info_target['DEC_J2000_E'][i] = [coordinates_E.dec.to_string(unit=u.deg, sep=' ', \
                                                                      precision=4, alwayssign=True, pad=True)]
    

    # Adding aperture (in pixels)
    print([mc_aper])
    info_target['APERPIX'] = [[mc_aper]] * info_target.shape[0]
    info_target['FWHM'] = [i_fits.header['FWHM']] * info_target.shape[0]
    if 'SECPIX' in i_fits.header:
        info_target['SECPIX'] = [i_fits.header['SECPIX']] * info_target.shape[0]
    else:
        mean_secpix = np.nanmean(np.array([i_fits.header['SECPIX1'], i_fits.header['SECPIX2']]))
<<<<<<< HEAD
        info_target['SECPIX'] = [round(mean_secpix, 2)] * info_target.shape[0]
    info_target['DATE-OBS'] = [i_fits.header['DATE-OBS']] * info_target.shape[0]
    info_target['MJD-OBS'] = [pair_params['MJD-OBS']] * info_target.shape[0]
    info_target['RJD-50000'] = [pair_params['MJD-OBS'] - 50000 + 0.5] * info_target.shape[0]
    info_target['EXPTIME'] = [i_fits.header['EXPTIME']] * info_target.shape[0]
    info_target['ANGLE'] = [round(angle, ndigits=1)] * info_target.shape[0]
    info_target['MAGZPT'] = [round(header['MAGZPT'], 2)] * info_target.shape[0]
=======
        info_target['SECPIX'] = [round(mean_secpix, 2)]
    info_target['DATE-OBS'] = [i_fits.header['DATE-OBS']]
    info_target['MJD-OBS'] = [Time(i_fits.header['DATE-OBS']).mjd]
    info_target['RJD-50000'] = [Time(i_fits.header['DATE-OBS']).mjd - 50000 + 0.5]
    info_target['EXPTIME'] = [i_fits.header['EXPTIME']]
    info_target['ANGLE'] = [round(angle, ndigits=1)]
    info_target['MAGZPT'] = [round(header['MAGZPT'], 2)]
>>>>>>> 288a655d

    # df = pd.DataFrame(pair_params)
    csv_out = f'{root}_photometry.csv'
    info_target.to_csv(csv_out, index=False)

    # Imprimo el contenido del fichero
    print('Useful parameters for polarimetric computations:')
    print(info_target.keys())
    for a in info_target.values:
        print(a)
    
    # Write aperture in input FITS header
    # In any case, aperture is written in FITS header as APERPIX keyword
    new_card = [('APERPIX', round(args.aper_pix, 1), 'Aperture (pix) used in photometry')]
    i_fits.update_header(cards=new_card)
    

    return 0

# -------------------------------------
if __name__ == '__main__':
    print(main())<|MERGE_RESOLUTION|>--- conflicted
+++ resolved
@@ -983,17 +983,10 @@
             
     pair_params['ANGLE'] = [round(angle, ndigits=1)]
     pair_params['OBJECT'] = [header['OBJECT']]
-<<<<<<< HEAD
-    if 'MJD-OBS' in header:
-        pair_params['MJD-OBS'] = header['MJD-OBS']
-        pair_params['RJD-50000'] = [header['MJD-OBS'] - 50000 + 0.5]
-    else:
-        pair_params['MJD-OBS'] = header['JD'] - 2400000.5
-        pair_params['RJD-50000'] = [header['JD'] - 2400000.5 - 50000 + 0.5]
-=======
-    d_obs = Time(header['DATE-OBS'])
+    
+    d_obs = Time(header['DATE-OBS'])    
     pair_params['MJD-OBS'] = [d_obs.mjd]
->>>>>>> 288a655d
+    pair_params['RJD-50000'] = [d_obs.mjd - 50000 + 0.5]
     pair_params['DATE-OBS'] = ['']
     if 'DATE-OBS' in header:
         pair_params['DATE-OBS'] = [header['DATE-OBS']]
@@ -1007,11 +1000,7 @@
     pair_params['RUN_DATE'] = [date_run]
     pair_params['EXPTIME'] = [header['EXPTIME']]
     pair_params['APERPIX'] = [mc_aper]
-<<<<<<< HEAD
-    
-=======
-    pair_params['RJD-50000'] = [d_obs.mjd - 50000 + 0.5]
->>>>>>> 288a655d
+
     pair_params['FWHM'] = [header['FWHM']]
 
     # Transforming from degrees coordinates (ra, dec) to ("hh mm ss.ssss", "[sign]dd mm ss.sss") representation
@@ -1054,23 +1043,23 @@
         info_target['SECPIX'] = [i_fits.header['SECPIX']] * info_target.shape[0]
     else:
         mean_secpix = np.nanmean(np.array([i_fits.header['SECPIX1'], i_fits.header['SECPIX2']]))
-<<<<<<< HEAD
-        info_target['SECPIX'] = [round(mean_secpix, 2)] * info_target.shape[0]
-    info_target['DATE-OBS'] = [i_fits.header['DATE-OBS']] * info_target.shape[0]
-    info_target['MJD-OBS'] = [pair_params['MJD-OBS']] * info_target.shape[0]
-    info_target['RJD-50000'] = [pair_params['MJD-OBS'] - 50000 + 0.5] * info_target.shape[0]
-    info_target['EXPTIME'] = [i_fits.header['EXPTIME']] * info_target.shape[0]
-    info_target['ANGLE'] = [round(angle, ndigits=1)] * info_target.shape[0]
-    info_target['MAGZPT'] = [round(header['MAGZPT'], 2)] * info_target.shape[0]
-=======
-        info_target['SECPIX'] = [round(mean_secpix, 2)]
+
+    #info_target['SECPIX'] = [round(mean_secpix, 2)] * info_target.shape[0]
+    #info_target['DATE-OBS'] = [i_fits.header['DATE-OBS']] * info_target.shape[0]
+    #info_target['MJD-OBS'] = [pair_params['MJD-OBS']] * info_target.shape[0]
+    #info_target['RJD-50000'] = [pair_params['MJD-OBS'] - 50000 + 0.5] * info_target.shape[0]
+    #info_target['EXPTIME'] = [i_fits.header['EXPTIME']] * info_target.shape[0]
+    #info_target['ANGLE'] = [round(angle, ndigits=1)] * info_target.shape[0]
+    #info_target['MAGZPT'] = [round(header['MAGZPT'], 2)] * info_target.shape[0]
+
+    info_target['SECPIX'] = [round(mean_secpix, 2)]
     info_target['DATE-OBS'] = [i_fits.header['DATE-OBS']]
     info_target['MJD-OBS'] = [Time(i_fits.header['DATE-OBS']).mjd]
     info_target['RJD-50000'] = [Time(i_fits.header['DATE-OBS']).mjd - 50000 + 0.5]
     info_target['EXPTIME'] = [i_fits.header['EXPTIME']]
     info_target['ANGLE'] = [round(angle, ndigits=1)]
     info_target['MAGZPT'] = [round(header['MAGZPT'], 2)]
->>>>>>> 288a655d
+
 
     # df = pd.DataFrame(pair_params)
     csv_out = f'{root}_photometry.csv'
