#!/usr/bin/env python3
# -*- coding: utf-8 -*-
"""
Created on Thu April 15 17:38:23 2021

___e-mail__ = cesar_husillos@tutanota.com
__author__ = 'Cesar Husillos'

VERSION:
    0.1 Initial version, based on CAFOS_wcstools_perfect_pruebas_revision_HD.ipynb
    0.2 (Sat April 17, 2021) MAPCAT apertures are considered.
    0.9 (Sat March 12, 2022) Major refactoring.
"""


# ---------------------- IMPORT SECTION ----------------------
from ast import Try
from ssl import ALERT_DESCRIPTION_BAD_RECORD_MAC
# from cmath import isnan
from dataclasses import replace
import os
import glob
import argparse
import subprocess
import re
import math
from collections import defaultdict
from collections import OrderedDict
import matplotlib
matplotlib.use('Agg')

# Data structures libraries
import numpy as np
import pandas as pd
from matplotlib import pyplot as plt


#import seaborn
import aplpy # FITS plotting library

from astropy.io import fits # FITS library
import astropy.wcs as wcs

# Coordinate system transformation package and modules
from astropy.coordinates import SkyCoord  # High-level coordinates
from astropy.coordinates import match_coordinates_sky  # Used for searching sources in catalog
from astropy.coordinates import FK5  # Low-level frames
import astropy.coordinates as coord
import astropy.units as u
from astropy.time import Time


from mcFits import mcFits

# HTML ouput template
import jinja2


# Photutils (aperture flux measurements)
from photutils.aperture import aperture_photometry, CircularAperture, CircularAnnulus

# =================================
from astropy.utils.exceptions import AstropyWarning, AstropyDeprecationWarning
import warnings

# Ignore too many FITSFixedWarnings
warnings.simplefilter('ignore', category=AstropyWarning)
warnings.simplefilter('ignore', category=AstropyDeprecationWarning)

# =================================

def read_sext_catalog(path, format='ASCII', verbose=False):
    """
    Read SExtractor output catalog given by 'path'.
    
    Args:
        path (str): SExtractor catalog path
        format (str): 'ASCII' or 'FTIS_LDAC' output SExtractor formats.
        verbose (bool): IT True, it prints process info.
        
    Returns:
        pd.DataFrame: Data from SExtractor output catalog.
    """
    if format == 'ASCII':
        cat = ''
        with open(path) as fin:
            cat = fin.read()
        campos = re.findall(r'#\s+\d+\s+([\w_]*)', cat)
        if verbose:
            print(f'Header catalog keywords = {campos}')

        data_sext = np.genfromtxt(path, names=campos)
        
        # Working with pandas DataFrame
        # data_sext = pd.DataFrame({k:np.atleast_1d(data_sext[k]) for k in campos})
    else:
        sext = fits.open(path)
        data_sext = sext[2].data
        campos = data_sext.columns.names
    
    data_sext = {k:list(data_sext[k]) for k in campos}
    data_sext = pd.DataFrame(data_sext)

    return data_sext

def execute_command(cmd, out=subprocess.PIPE, err=subprocess.PIPE, shell=True):
    """It executes command and wait for results.

    Args:
        cmd (str or list): Command to be executed.
        out (file object, optional): Standar output file for messages produced by 
            command execution. Defaults to subprocess.PIPE.
        err (file object, optional): Standar error file for messages produced by 
            command execution. Defaults to subprocess.PIPE.
        shell (bool, optional): If True, 'cmd' is a string. Else 'cmd' is a list. Defaults to True.

    Returns:
        CompletedProcess instance: It respresents a process that has finished.
            (https://docs.python.org/3/library/subprocess.html#subprocess.CompletedProcess)
    """
    
    result = subprocess.run(cmd, stdout=out, stderr=err, shell=shell, check=True)
    
    return result

def statistics(path_fits, border=15, sat_threshold=50000):
    input_fits = mcFits(path_fits, border=border)
    head = input_fits.header
    data = input_fits.data + 0.0

    new_data = data
    if border > 0:
        new_data = data[border:-border, border:-border]
    
    dictStats = {}
    
    dictStats['MINIMUM'] = new_data.min()
    dictStats['MAXIMUM'] = new_data.max()
    dictStats['MEAN'] = new_data.mean()
    dictStats['STD'] = new_data.std()
    dictStats['MEDIAN'] = np.median(new_data)

    dictStats['NPIX'] = head['NAXIS1'] * head['NAXIS2']
    dictStats['NSAT'] = (new_data >= sat_threshold).sum()
    dictStats['EXPTIME'] = head['EXPTIME']
    dictStats['FILENAME'] = os.path.split(path_fits)[1]
    dictStats['STD/MEAN'] = dictStats['STD'] / dictStats['MEAN']
    mean = dictStats['MEAN']
    median = dictStats['MEDIAN']
    dictStats['MEAN_MEDIAN'] = np.round((mean - median) / (mean + median) * 100, 3)

    return dictStats


def sext_params_detection(path_fits, border=15, sat_threshold=45000):
    """
    It analyzes FITS data and return best input parameters for maximize detection.
    
    Args:
        path_fits (str): Path to FITS file.
        border (int): Border size. It won't be used in statistics computation.
        sat_threshold (int): threshold pixel value considered as saturated.
        
    Returns:
        dict: Dictionary with best detection parameters for SExtractor.
    """    
    params = {}
    # default values
    params['FILTER'] = 'N'
    params['CLEAN'] = 'N'
    params['DETECT_MINAREA'] = 15
    params['ANALYSIS_THRESH'] = 1.0
    params['DETECT_THRESH'] = 1.0
    params['DEBLEND_MINCONT'] = 0.005

    fits = mcFits(path_fits)
    if 'CCDGAIN' in fits.header:
        params['GAIN'] = fits.header['CCDGAIN']

    # getting info about FITS
    dt = statistics(path_fits, border=border, sat_threshold=sat_threshold)

    if dt['EXPTIME'] > 1:
        params['FILTER'] = 'Y'
        params['CLEAN'] = 'Y'
        # params['FILTER_NAME'] = '/home/cesar/desarrollos/Ivan_Agudo/code/iop3/conf/filters_sext/mexhat_5.0_11x11.conv'
        # params['FILTER_NAME'] = '/home/cesar/desarrollos/Ivan_Agudo/code/iop3/conf/filters_sext/gauss_5.0_9x9.conv'
        params['FILTER_NAME'] = '/home/users/dreg/misabelber/GitHub/iop3/conf/filters_sext/tophat_5.0_5x5.conv'
    
    if dt['STD/MEAN'] > 2: # noisy
        params['ANALYSIS_THRESH'] = 1.5
        params['DETECT_THRESH'] = 1.5
    # elif dt['STD/MEAN'] > 5: # very noisy
    #     params['ANALYSIS_THRESH'] = 2.5
    #     params['DETECT_THRESH'] = 2.5


    return params

def plot_cat(path_fits, plot_out_path, cat, astro_coords=False, cat_format='ASCII', \
    color='red', title=None, border=15, sat_threshold=45000):
    """Plot data given by 'cat' over 'path_fits'

    Args:
        path_fits (str): _description_
        plot_out_path (str): _description_
        cat (str): _description_
        astro_coords (bool): If True, (ALPHA_J2000, DELTA_J2000) coordinates 
            are plotted. Else (X_IMAGE, Y_IMAGE). Defaults to False.
        cat_format (str, optional): Output SExtractor valid format ('ASCII' or 'FITS_LDAC'). Defaults to 'ASCII'.
    
    Returns:
        int: 0, if everything was fine.
    """
    # Read input FITS
    i_fits = mcFits(path_fits)
    fits_par = i_fits.get_data(keywords=['INSTRSCL', 'FWHM', 'EXPTIME', 'OBJECT', 'DATE-OBS'])
    
    # Plotting detections
    data_cat = read_sext_catalog(cat, format=cat_format)
    
    coords = [data_cat['X_IMAGE'], data_cat['Y_IMAGE']] 
    ref_coords = 'pixel'
    astrocal = False
    if astro_coords:
        coords = [data_cat['ALPHA_J2000'], data_cat['DELTA_J2000']] 
        ref_coords = 'world'
        astrocal = True
    
    stats = statistics(path_fits, border=border, sat_threshold=sat_threshold)

    if not title:
        title = f"{fits_par['OBJECT']}, {fits_par['DATE-OBS']} ({fits_par['EXPTIME']} s, STD/MEAN = {round(stats['STD/MEAN'], 3)})"
    
    i_fits.plot(plot_out_path, title=title, coords=coords, \
        ref_coords=ref_coords, astroCal=astrocal, color=color, \
        dictParams={'aspect':'auto', 'vmin': 1, 'stretch': 'power', 'invert': True})    
        # dictParams={'aspect':'auto', 'vmin': 1, 'invert': True}, format='png')

    return 0

def get_radec_limits(path_fits):
    """It computes alpha_J2000, delta_J2000 limits for astrometric calibrated FITS. 
    
    Args:
        path_fits (str): FITS path.

    Returns:
        dict: dictionary with keywords 'ra_min', 'ra_max', 'dec_min', dec_max' in degrees.
    """
    fits = mcFits(path_fits)
    com1 = f'xy2sky -d {path_fits} 0 0'
    com2 = f'xy2sky -d {path_fits} {fits.header["NAXIS1"]} {fits.header["NAXIS2"]}'

    print(f'{com1}')
    proc1 = subprocess.Popen(com1, shell=True, stdout=subprocess.PIPE)
    out1 = proc1.stdout.read().decode('utf-8')[:-2]
    data1 = [float(d) for d in out1.split()[:2]]
    print(f'data1 = {data1}')
   
    print(f'{com2}')
    proc2 = subprocess.Popen(com2, shell=True, stdout=subprocess.PIPE)
    out2 = proc2.stdout.read().decode('utf-8')[:-2]
    data2 = [float(d) for d in out2.split()[:2]]
    print(f'data2 = {data2}')
   

    ras = [data1[0], data2[0]]
    decs = [data1[1], data2[1]]

    return {'ra_min': min(ras), 'ra_max': max(ras), 'dec_min': min(decs), 'dec_max': max(decs)}

def read_blazar_file(path, verbose=False):
    """It reads blazars info from file given by 'path'.
    
    It computes (ra, dec) blazar coordinates in degrees also.
    
    Args:
        path (str): path to blazars info CSV file.
        verbose (bool): If True, read info is plotted in stdout.
        
    Returns: 
        pandas.DataFrame: Information about IOP3 blazars.
    """
    df = pd.read_csv(path, comment='#')
    
    if verbose:
        print(df.info())
        
    # Getting sky coordinates in degrees
    c  = []
    for ra, dec in zip(df['ra2000_mc'], df['dec2000_mc']):
        c.append("{} {}".format(ra, dec))

    mapcat_coords = SkyCoord(c, frame=FK5, unit=(u.hourangle, u.deg), \
    obstime="J2000")
    df['ra2000_mc_deg'] = mapcat_coords.ra.deg
    df['dec2000_mc_deg'] = mapcat_coords.dec.deg
    
    return df

def closest_blazar(blazar_path, path_fits):
    """"""
    # Getting header informacion
    i_fits = mcFits(path_fits)
    input_head = i_fits.header
    
    # Central FITS coordinates
    icoords = "{} {}".format(input_head['CRVAL1'], input_head['CRVAL2'])
    input_coords = SkyCoord(icoords, frame=FK5, unit=(u.deg, u.deg), \
    obstime="J2000")

    blazar_data = read_blazar_file(blazar_path)
    # Blazars subset...
    df_blazars = blazar_data[blazar_data['IAU_name_mc'].str.len() > 0]
    c  = []
    for ra, dec in zip(df_blazars['ra2000_mc_deg'], df_blazars['dec2000_mc_deg']):
        c.append("{} {}".format(ra, dec))
    blazar_coords = SkyCoord(c, frame=FK5, unit=(u.deg, u.deg), \
        obstime="J2000")
    
    # Closest MAPCAT source to FITS central coordinates
    # Distance between this center FITS and MAPCAT targets (in degrees)
    distances = input_coords.separation(blazar_coords)
    
    # Closest source in complete set...
    i_min = distances.deg.argmin()
    
    return df_blazars.iloc[i_min], distances.deg[i_min]

# def closest_blazar(astronomical_deg_coords, blazar_path):
#     """
#     Get closest blazar to astronomical_deg_coords.
    
#     Args:
#         astronomical_deg_coords (tuple or list): Astronomical coordinates (ra, dec) in degrees.
#         blazar_path (str): path to blazars info file.
        
#     Returns:
#         pandas.DataFrame: Info about closest blazar/s.
#     """
#     # read blazars file
#     data = read_blazar_file(blazar_path)
    
#     icoords = "{} {}".format(*(astronomical_deg_coords)) # tuple/list expansion
#     input_coords = SkyCoord(icoords, frame=FK5, unit=(u.deg, u.deg), \
#     obstime="J2000")
    
#     # Blazars subset...
#     df_blazars = data[data['IAU_name_mc'].notna()]  # take target sources from data
#     c  = []
#     for ra, dec in zip(df_blazars['ra2000_mc'], df_blazars['dec2000_mc']):
#         c.append("{} {}".format(ra, dec))
#     blazar_coords = SkyCoord(c, frame=FK5, unit=(u.hourangle, u.deg), \
#     obstime="J2000")
    
#     # Closest MAPCAT source to FITS central coordinates
#     # Distance between this center FITS and MAPCAT targets
#     distances = input_coords.separation(blazar_coords)
    
#     # Closest source in complete set...
#     i_min = distances.deg.argmin()
    
#     blz_name = df_blazars['IAU_name_mc'].values[i_min]
#     # print(f"Blazar closest source name = {blz_name}")
#     cond = data['IAU_name_mc'] == blz_name
    
#     return data[cond], distances.deg.min()

def detections_inside(data, ra_limits, dec_limits, \
    keywords={'RA': 'ra2000_mc_deg', 'DEC': 'dec2000_mc_deg'}):
    """Filter sources given by 'data' inside rectangular limits given by
    ra_limits and dec_limits.

    Args:
        data (pd.DataFrame): source info DataFrame.
        ra_limits (tuple/list): (ra_min, ra_max) in degrees.
        dec_limits (tuple/list): (dec_min, dec_max) in degrees.
        keywords (dict): 'RA', 'DEC' keywords for 'data' sky coordinates.
    Returns:
        pd.DataFrame: DataFrame with sources inside sky limits.
    """
    ##### ------ Searching for MAPCAT sources inside limits FITS coordinates ---- #####
    ra_min, ra_max = ra_limits[0], ra_limits[1]
    dec_min, dec_max = dec_limits[0], dec_limits[1]

    ra = keywords['RA']
    dec = keywords['DEC']
    dt = data.loc[data[ra] > ra_min]
    dt = dt.loc[dt[ra] < ra_max]
    dt = dt.loc[dt[dec] > dec_min]
    dt = dt.loc[dt[dec] < dec_max]
    
    return dt

def match_sources(ra1, dec1, ra2, dec2, num_close=1):
    """
    It matches catalog1 and catalog2. Coordinates for astrometric sky coordinates are given 
    by key_coord dictionaries (keywords 'RA' and 'DEC'). It returns num_close closest sources 
    in cat2 for each source in cat1.
    
    Args:
        ra1 (np.array): First catalog 'RA' coordinates (in degrees).
        dec1 (np.array): First catalog 'DEC' coordinates (in degrees).
        ra2 (np.array): Second catalog 'RA' coordinates (in degrees).
        dec2 (np.array): Second catalog 'DEC' coordinates (in degrees).
        num_close (int, optional): Number of closest sources in second set of coordinates 
            for each source first set of coordinates. Default: 1.
        
    Returns:
        tuple of tuples: (index/es in cat2 closest to cat1 ones, 2D-distances, 3d-distances).
            Each element is a tuple. Their len is given by cat1 sources.
    """
    c1 = SkyCoord(ra = ra1 * u.degree, dec = dec1 * u.degree)
    # sextractor catalog
    c2 = SkyCoord(ra = ra2 * u.degree, dec = dec2 * u.degree)

    return match_coordinates_sky(c1, c2, nthneighbor=num_close)

def check_saturation(sext_flags):
    """Check for saturated SExtractor FLAGS in 'sext_flags'.
    
    As SExtractor manual says, if some source pixel si saturated then FLAGS take
    3th bit of FLAG to 1. That is, value 4 = 2^2 (3th bit) is activated
    
    Args:
        sext_flags (np.array): SExtractor FLAGS array.
        
    Returns:
        np.array of booleans: True means saturated FLAG.
    """
    # Binary codification and bit check
    bin_code = np.array([f"{format(int(flag), 'b') :0>8}"[-3] == '1' for flag in sext_flags], dtype=bool)
    
    return bin_code

def compute_zeropoint(input_fits, merged_data, output_png=None):
    """Compute zeropoint and plots saturated and not-saturated calibrators location.

    Args:
        input_fits (str): FITS path.
        merged_data (pd.DataFrame): Blazar and SExtractor closest detection info.

    Returns:
        tuple: (mag_zeropoint, magerr_zeropoint, num_non-saturated_calibrators)
    """ 
    i_fits = mcFits(input_fits)
     
    # checking for non-saturated calibrators
    print("checking Saturation")
    print(merged_data[['IAU_name_mc_O', 'DISTANCE_DEG_O', 'FLUX_APER_O', 'FLAGS_O', 'DISTANCE_DEG_E', 'FLUX_APER_E', 'FLAGS_E']])

    # filtering nan values
    flags_nan = np.isnan(merged_data['FLAGS_O'].values) | np.isnan(merged_data['FLAGS_E'].values)
    merged_data = merged_data[~flags_nan]
    ord_sat = check_saturation(merged_data['FLAGS_O'].values)
    ext_sat = check_saturation(merged_data['FLAGS_E'].values)
    
    # If ordinary or extraordinary counterpart is saturated, source 
    # is considered as saturated.
    sat_calibrator = np.logical_or(ord_sat, ext_sat)
    num_sat = sat_calibrator.sum()
    
    print(f'********************** {num_sat} calibrators is/are saturated. *********')
    if num_sat == ord_sat.size:
        # all calibrators are saturated, so no filtering operation will be applied
        print("----------- All calibrators are saturated. Non-saturation filter will not be applied --------------------")
        return None, None, 0

    # Getting coordinates
    non_sat_o_coords = [merged_data['ALPHA_J2000_O'][~sat_calibrator], \
        merged_data['DELTA_J2000_O'][~sat_calibrator]]
    non_sat_e_coords = [merged_data['ALPHA_J2000_E'][~sat_calibrator], \
        merged_data['DELTA_J2000_E'][~sat_calibrator]]
    sat_o_coords = [merged_data['ALPHA_J2000_O'][sat_calibrator], \
        merged_data['DELTA_J2000_O'][sat_calibrator]]
    sat_e_coords = [merged_data['ALPHA_J2000_E'][sat_calibrator], \
        merged_data['DELTA_J2000_E'][sat_calibrator]]
    
    coords = [non_sat_o_coords, non_sat_e_coords, sat_o_coords, sat_e_coords]
    
    # plotting saturated and non-saturated calibrators
    if not output_png:
        root, ext = os.path.splitext(input_fits)
        output_png = root + '_photo-calibrators.png'
        
    title_temp = "Photo-calibrators in {}, {} : used (green) and rejected (red)"
    header_data = i_fits.get_data(keywords=['OBJECT', 'DATE-OBS'])
    title = title_temp.format(i_fits.header['OBJECT'], i_fits.header['DATE-OBS'])
    print(f'output_png = {output_png}')
    i_fits.plot(output_png, title=title, \
        colorBar=True, ref_coords='world', astroCal=True, \
        color=['green', 'green', 'red', 'red'], coords=coords, \
        dictParams={'invert':'True'})

    # non-saturated calibrators total flux (Ordinary + Extraordinary)
    # Using SExtractor AUTO measures (not APER)
    if 'MAPCAT' in input_fits:
        calibrators_total_flux = (merged_data['FLUX_AUTO_O'] + \
                                      merged_data['FLUX_AUTO_E'])[~sat_calibrator]
    else:
        calibrators_total_flux = merged_data['FLUX_AUTO_O'][~sat_calibrator]
    
    # Computing ZEROPOINT using non-saturated calibrators (or all of them if 
    # they are all saturated)
    zps = merged_data['Rmag_mc_O'][~sat_calibrator].values + 2.5 * np.log10(calibrators_total_flux.values)
    
    return zps.mean(), zps.std(), len(zps)

def get_mapcat_sources(input_fits, blazar_path):
    """Search for MAPCAT sources included in area covered by FITS.

    Args:
        input_fits (str): FITS fille path.
        blazar_path (str): Path of file that contains MAPCAT sources.

    Returns:
        pd.DataFrame: It contains MAPCAT info provided by 'balazar_path'
            about sources in sky 'input_fits' area.
    """
    # RA,DEC limits...
    sky_limits = get_radec_limits(input_fits)
    
    # getting blazars info inside FITS sky area
    blazars_data = read_blazar_file(blazar_path)
    df_mc = detections_inside(blazars_data, \
        (sky_limits['ra_min'], sky_limits['ra_max']), \
        (sky_limits['dec_min'], sky_limits['dec_max']))
    
    return df_mc

def assoc_sources(df_sext, df_mapcat, max_deg_dist=0.006, suffix='O'):
    """_summary_

    Args:
        df_sext (pd.DataFrame): SExtractor detections Pandas DataFrame
        df_mapcat (pd.DataFrame): IOP3 sources Pandas DataFrame
        max_deg_dist (float, optional): Maximum distance in arcs between IOP3 source coordinades and SExtractor detection. Defaults to 0.006.
        suffix (str, optional): Suffix to associated field name catalogs. Defaults to 'O'.

    Returns:
        pd.DataFrame: Information from both entries (IOP3 and SExtractor sources) associated following closest distance criterium.
    """
    df_mapcat = df_mapcat.reset_index()

    # Matching SExtractor detections with closest ORDINARY MAPCAT sources: 
    # Values returned: matched source indexes, 2D-distances, 3D-distances
    ra1 = df_mapcat['ra2000_mc_deg'].values
    dec1 = df_mapcat['dec2000_mc_deg'].values
    ra2 = df_sext['ALPHA_J2000'].values
    dec2 = df_sext['DELTA_J2000'].values
    idx, d2d, d3d = match_sources(ra1, dec1, ra2, dec2, num_close=1)

    # Selecting SExtractor closest sources
    df_sext = df_sext.iloc[idx]
    df_sext = df_sext.reset_index()

    # matching catalog sources
    df_sext['DISTANCE_DEG'] = list(d2d.deg)

    # Concatenating
    df_merge = pd.concat([df_mapcat, df_sext], axis=1)
    print(f'(suffix, distances) =({suffix}, {d2d.deg})')
    # getting close enough matches
    fboo = df_merge['DISTANCE_DEG'] < max_deg_dist
    if fboo.sum() == 0:  # no near sources
        print('Merged catalogs')
        print(df_merge[['IAU_name_mc', 'ra2000_mc_deg', 'dec2000_mc_deg', \
            'ALPHA_J2000', 'DELTA_J2000', 'DISTANCE_DEG']])
    df_merge = df_merge[fboo]


    # renaming columns
    cols = {k: f'{k}_{suffix}' for k in df_merge.columns.values}
    df_merge.rename(columns = cols, inplace = True)

    # print(f' --------- Columnas para el merge del tipo {suffix} = {df_merge.columns.values}')

    return df_merge


# def merge_mapcat_sextractor(cat, df_mc, input_fits, max_deg_dist=0.0006):
#     """_summary_

#     Args:
#         cat (_type_): _description_
#         df_mc_o (_type_): _description_
#         input_fits (_type_): _description_
#         max_deg_dist (float, optional): _description_. Defaults to 0.006.

#     Returns:
#         _type_: _description_
#     """
#     root, ext = os.path.splitext(input_fits) 
#     i_fits = mcFits(input_fits)
#     header = i_fits.header

#     data_match_o = assoc_sources(cat, df_mc, max_deg_dist=max_deg_dist, suffix='O')

#     try:
#         f_source = data_match_o['IAU_name_mc_O'].str.len() > 0
#     except TypeError:
#         print('PHOTOCALIBRATION,ERROR,"SExtractor has not detected close source to target IOP3."')
#         return 1 
#     # if len(df_mapcat[f_source].index) == 0:
#     if f_source.sum() == 0:
#         print(data_match_o[['id_mc_O', 'IAU_name_mc_O', 'DISTANCE_DEG_O']])
#         print('PHOTOCALIBRATION,ERROR,"SExtractor has not detected close source to target IOP3."')
#         return 2 
#     else:
#         print(f'Target = {data_match_o[f_source]}') 
    
#     # Plotting MAPCAT sources
#     if len(df_mc.index) > 0:
#         mc_ra = data_match_o['ra2000_mc_deg_O'].values
#         mc_dec = data_match_o['dec2000_mc_deg_O'].values 
#         sources_mapcat_png = f'{root}_mapcat_sources.png'
#         title_temp = "{}, {} ({} s)"
#         title = title_temp.format(header['OBJECT'], header['DATE-OBS'], header['EXPTIME'])
#         i_fits.plot(sources_mapcat_png, title=title, astroCal=True, color='magenta', \
#             coords=(mc_ra, mc_dec), dictParams={'aspect':'auto', 'invert':'True'})
#         print('Out PNG ->', sources_mapcat_png)
#     else:
#         print(f'ERROR: No closer enough MAPCAT sources found for this input FITS: {input_fits}')
#         return 3
    
#     # Printing info about MAPCAT-SExtractor sources
#     # str_match_mapcat = " MAPCAT (name, ra, dec, Rmag, Rmagerr) = ({}, {}, {}, {}, {})"
#     # str_match_sext = "SExtractor (ra, dec, mag_auto, magerr_auto) = ({}, {}, {}, {})"
#     # str_dist = "Distance = {}\n-----------------------"
#     # for j, row in data_match_o.iterrows():
#     #     print(str_match_mapcat.format(row['name_mc_O'], row['ra2000_mc_deg_O'], row['dec2000_mc_deg_O'], \
#     #         row['Rmag_mc_O'], row['Rmagerr_mc_O']))
#     #     print(str_match_sext.format(row['ALPHA_J2000_O'], row['DELTA_J2000_O'], \
#     #         row['MAG_AUTO_O'], row['MAGERR_AUTO_O']))
#     #     print(str_dist.format(row['DISTANCE_DEG_O']))

#     # Extraordinary counterparts location
#     # rough coordinates (relative to ordinary source locations)
#     df_mc_e = df_mc.copy()
#     df_mc_e['dec2000_mc_deg'] = df_mc['dec2000_mc_deg'] - 0.0052
#     data_match_e = assoc_sources(cat, df_mc_e, max_deg_dist=max_deg_dist, suffix='E')

#     if len(data_match_e.index) != len(data_match_o.index):
#         print(f'(len(data_match_e), len(data_match_o)) = ({len(data_match_e.index)}, {len(data_match_o.index)})')
#         print('PHOTOMETRY,ERROR,"Different number of ORDINARY and EXTRAORDINARY sources."')
#         return 4

#     data_matched = pd.concat([data_match_o, data_match_e], axis=1)

#     return data_matched

def merge_mapcat_sextractor(df_sext, df_mc, input_fits, max_deg_dist=0.006):
    """_summary_

    Args:
        def_sext (pd.DataFrame): SExtractor output catalog.
        df_mc (pd.DataFrame): Blazar IOP3 sources info.
        input_fits (str): FITS path.
        max_deg_dist (float, optional): MAx distance between matched sources. Defaults to 0.0006.

    Returns:
        pd.DataFrame: Output merged catalog.
    """
    root, ext = os.path.splitext(input_fits) 
    i_fits = mcFits(input_fits)
    header = i_fits.header

    data_match_o = assoc_sources(df_sext, df_mc, max_deg_dist=max_deg_dist, suffix='O')

    print('-----ORD. DATA ASSOC-----')
    print(data_match_o)
    try:
        f_source = data_match_o['IAU_name_mc_O'].str.len() > 0
    except TypeError:
        print('PHOTOCALIBRATION,ERROR,"SExtractor has not detected close source to target IOP3."')
        return 1 
    # if len(df_mapcat[f_source].index) == 0:
    if f_source.sum() == 0:
        print(data_match_o[['id_mc_O', 'IAU_name_mc_O', 'DISTANCE_DEG_O']])
        print('PHOTOCALIBRATION,ERROR,"SExtractor has not detected close source to target IOP3."')
        return 2 
    else:
        print(f'Target = {data_match_o[f_source]}') 
    
    print('-------- ORD. DATA MATCHED ----------')
    print(data_match_o.info())
    # Plotting MAPCAT sources
    if len(df_mc.index) > 0:
        mc_ra = data_match_o['ra2000_mc_deg_O'].values
        mc_dec = data_match_o['dec2000_mc_deg_O'].values 
        sources_mapcat_png = f'{root}_mapcat_sources.png'
        title_temp = "{}, {} ({} s)"
        title = title_temp.format(header['OBJECT'], header['DATE-OBS'], header['EXPTIME'])
        i_fits.plot(sources_mapcat_png, title=title, astroCal=True, color='magenta', \
            coords=(mc_ra, mc_dec), dictParams={'aspect':'auto', 'invert':'True'})
        print('Out PNG ->', sources_mapcat_png)
    else:
        print(f'ERROR: No closer enough MAPCAT sources found for this input FITS: {input_fits}')
        return 3
    
    # Printing info about MAPCAT-SExtractor sources
    str_match_mapcat = " MAPCAT (name, ra, dec, Rmag, Rmagerr) = ({}, {}, {}, {}, {})"
    str_match_sext = "SExtractor (ra, dec, mag_auto, magerr_auto) = ({}, {}, {}, {})"
    str_dist = "Distance = {}\n-----------------------"
    for j, row in data_match_o.iterrows():
        print(str_match_mapcat.format(row['name_mc_O'], row['ra2000_mc_deg_O'], row['dec2000_mc_deg_O'], \
            row['Rmag_mc_O'], row['Rmagerr_mc_O']))
        print(str_match_sext.format(row['ALPHA_J2000_O'], row['DELTA_J2000_O'], \
            row['MAG_AUTO_O'], row['MAGERR_AUTO_O']))
        print(str_dist.format(row['DISTANCE_DEG_O']))

    # Extraordinary counterparts location
    # rough coordinates (relative to ordinary source locations)
    df_mc_e = df_mc.copy()
    if 'MAPCAT' in input_fits:
        df_mc_e['dec2000_mc_deg'] = df_mc['dec2000_mc_deg'] - 0.0052
    else:
        df_mc_e['dec2000_mc_deg'] = df_mc['dec2000_mc_deg']
    data_match_e = assoc_sources(df_sext, df_mc_e, max_deg_dist=max_deg_dist, suffix='E')

    print('-----EXTRAORD. DATA ASSOC-----')
    print(data_match_e)

    print(type(data_match_o.index.values[0]))
    # getting common sources
    common_indexes = np.array(list(set(data_match_o.index.values).intersection(set(data_match_e.index.values))))
    if len(common_indexes) == 0:
        print(f'(len(data_match_e), len(data_match_o)) = ({len(data_match_e.index.values)}, {len(data_match_o.index.values)})')
        print('PHOTOMETRY,ERROR,"Different number of ORDINARY and EXTRAORDINARY sources."')
        return 4
    print(f'Common indexes = {common_indexes}')
    print(data_match_o.loc[common_indexes])
    print(f'indexes (data_match_o, data_match_e) = ({data_match_o.index.values}, {data_match_e.index.values})')
    data_matched = pd.concat([data_match_o.loc[common_indexes], data_match_e.loc[common_indexes]], axis=1)

    return data_matched

def background_flux(x_pix, y_pix, fits_path, \
    inner_aper_radius=10., outer_aper_radius=12.):
    """Compute background noise in annular areas
    given by one or more pair of (x, y) pixel coordinates and
    anular areas given by inner and outer radius (again in pixels).

    Args:
        x_pix (float or iterable): x pixel coordinate/s.
        y_pix (float or iterable): x pixel coordinate/s. Same length than 'x_pix'.
        fits_path (str): FITS image path where aperture will be measured.
        inner_aper_radius (float): internal annulus aperture radius in pixels.
        outer_aper_radius (float): external annulus aperture radius in pixels. 
            Outer radius should be greater than inner one.
    
    Returns:
        tuple: (list(annulus_fluxes), list(annulus_areas_in_pixels))
    """
    
    positions = [(x, y) for x, y in zip(list(x_pix), list(y_pix))]
    annulus_aperture = CircularAnnulus(positions, r_in=inner_aper_radius, \
        r_out=outer_aper_radius)

    i_fits = mcFits( fits_path) 
    data = i_fits.data 

    phot_table = aperture_photometry(data, annulus_aperture)

    bkg = phot_table['aperture_sum'].value
    bkg_mean = bkg / annulus_aperture.area

    return bkg, bkg_mean

def aperture_flux(x_pix, y_pix, fits_path, aper_pix):
    """Compute aperture flux inside a circular region.

    Args:
        x_pix (float or iterable): x pixel coordinate/s.
        y_pix (float or iterable): x pixel coordinate/s. Same length than 'x_pix'.
        fits_path (str): FITS image path where aperture will be measured.
        aper_pix (float or iterable): aperture radius in pixels.
        sustract_background (bool, optional): If True, backgroun is computed and 
            sustracter form aperture flux. Defaults to False.
        inner_aper_annulus (float): Internal annulus aperture radius in pixels.
        outer_aper_annulus (float): Internal annulus aperture radius in pixels.
    
    Returns:
        tuple: (list(aperture_fluxes), list(areas_in_pixels))
    """
    positions = [(x, y) for x, y in zip(list(x_pix), list(y_pix))]
    
    i_fits = mcFits( fits_path) 
    data = i_fits.data 

    aperture = CircularAperture(positions, r=aper_pix)
    phot_table = aperture_photometry(data, aperture) 
    phot_table["aperture_sum"].info.format = "%.8g" 

    areas = [ap.area for ap in aperture]

    return list(phot_table["aperture_sum"].value), areas

def main():
    parser = argparse.ArgumentParser(prog='iop3_photometry.py', \
    conflict_handler='resolve',
    description='''Main program that perfoms input FITS aperture photometry. ''',
    epilog=''' ''')
    parser.add_argument("config_dir", help="Configuration parameter files directory")
    parser.add_argument("output_dir", help="Output base directory for FITS calibration")
    parser.add_argument("input_fits", help="Astrocalibrated input FITS file")
    parser.add_argument("--aper_pix",
       action="store",
       dest="aper_pix",
       type=float,
       default=None,
       help="Aperture in pixels for BLAZAR photometry measuring [default: %(default)s].")
    parser.add_argument("--blazars_info",
       action="store",
       dest="blazars_info",
       type=str,
       default='blazar_photo_calib_last.csv',
       help="File name (located in config_dir) with information about blazar/star targets [default: %(default)s].")
    parser.add_argument('--version', action='version', version='%(prog)s 1.0')
    parser.add_argument('-v', '--verbose', action='count', default=0,
        help="Show running and progress information [default: %(default)s].")
    args = parser.parse_args()

    # Checking input parameters
    if not os.path.exists(args.config_dir):
        print('ERROR: Config dir "{args.config_dir}" not available')
        return 1

    if not os.path.isdir(args.output_dir):
        try:
            os.makedirs(args.output_dir)
        except IOError:
            print('ERROR: Could not create output directory "{args.output_dir}"')
            return 2

    if not os.path.exists(args.input_fits):
        print('ERROR: Input FITS file "{args.input_fits}" not available')
        return 3

    if args.aper_pix is None or math.isnan(args.aper_pix):
        print(f'PHOTOMETRY,ERROR,"Not valid {args.aper_pix} value for aperture."')
        return 4

    # date run info
    # Using input path for getting observation night date... (Is this the best way or should I read FITS header?)
    dt_run = re.findall('/(\d{6})/', args.input_fits)[0]
    date_run = f'20{dt_run[:2]}-{dt_run[2:4]}-{dt_run[-2:]}'

    input_fits = os.path.abspath(args.input_fits)
    os.chdir(args.output_dir)
    print(f"\nWorking directory set to '{args.output_dir}'\n")

    # Reading input fits header
    i_fits = mcFits(input_fits)
    header = i_fits.header

    text = 'OBJECT and Polarization angle = {}\nEXPTIME = {} s'
    print(text.format(header['OBJECT'], header['EXPTIME']))

    # ---------------------- MAPCAT sources info -----------------------
    blazar_path = os.path.join(args.config_dir, args.blazars_info)
    # center_fits = (header['CRVAL1'], header['CRVAL2'])
    nearest_blazar, min_dist_deg = closest_blazar(blazar_path, input_fits)
    
    print(f'Closest blazar distance = {min_dist_deg} (deg)')
    if min_dist_deg > 0.5: # distance in degrees
        print('!' * 100)
        print('ERROR: Not enough close blazar or HD star found (distance <= 0.5 deg)')
        print('!' * 100)
        return 5

    # closest blazar info
    print('Closest IOP3 blazar info')
    print(nearest_blazar)
  
    ################ WORKING ON ASTROCALIBRATED FITS ################
    
    # Getting MAPCAT sources in area covered by input_fits
    df_mc_o = get_mapcat_sources(input_fits, blazar_path)
    
    # print("MAPCAT filtered info...")
    print(df_mc_o.info())
    print(f'Number of MAPCAT sources inside FITS sky area = {len(df_mc_o.index)}')

    root, ext = os.path.splitext(input_fits)
    cat = f'{root}_photocal.cat'
    sext_conf = os.path.join(args.config_dir, 'sex.conf')
    # dir_out = os.path.split(cat)[0]
    
    # Setting aperture for photometry
    mc_aper = float(args.aper_pix)
    # if not mc_aper or math.isnan(mc_aper):
    #     mc_aper = nearest_blazar['aper_mc'].iloc[0]
    #     if np.isnan(np.array([mc_aper])[0]):
    #         mc_aper = header['FWHM']
    # Round to 1 decimal digit
    mc_aper = round(mc_aper, 1)

    # Using SExtractor for detecting sources in FITS
    a_params = sext_params_detection(input_fits)
    a_params['PARAMETERS_NAME'] = os.path.join(args.config_dir, 'apertures.param')

    print('----------- ADDITIONAL SExtractor input parameters --------')
    print(f'additional_params={a_params}')
    print(f'cat={cat}')
    print(f'mc_aper={mc_aper}')
    print(f"mag_zeropoint={header['MAGZPT']}")
    res = i_fits.detect_sources(sext_conf, cat, additional_params=a_params, \
        photo_aper=mc_aper, aper_image=True, mag_zeropoint=header['MAGZPT'])
    if res:
        print('PHOTOMETRY,ERROR,"SExtractor did not work properly"')
        return 6

    sources_sext_png = f'{root}_sextractor_sources.png'
    if plot_cat(input_fits, sources_sext_png, cat, astro_coords=True, cat_format='FITS_LDAC'):
        print(f'PHOTOMETRY,ERROR,"Could not plot {sources_sext_png}"')
        return 7
    print('Out PNG ->', sources_sext_png)

    # Merging data: MAPCAT & SExtractor
    df_sext = read_sext_catalog(cat, format='FITS_LDAC')
    data_matched = merge_mapcat_sextractor(df_sext, df_mc_o, input_fits, max_deg_dist=0.006)

    try:
        source_problem = data_matched['IAU_name_mc_O'].str.len() > 0
    except TypeError:
        return 8

    if source_problem.sum() == 1:
            info_target = data_matched[source_problem]

    else:
        print(f'ASTROCALIBRATION,ERROR,"No target source found."')
        return 9

    ra_o, dec_o = info_target['ALPHA_J2000_O'].values[0], info_target['DELTA_J2000_O'].values[0]
    ra_e, dec_e = info_target['ALPHA_J2000_E'].values[0], info_target['DELTA_J2000_E'].values[0]
    

    is_blz=False
    if len(source_problem)>1:
        is_blz=True
        if is_blz:
            info_stars = data_matched[~source_problem]
            ra_stars, dec_stars = info_stars['ALPHA_J2000_O'].values[0], info_stars['DELTA_J2000_O'].values[0]
            ra_blz=ra_o
            dec_blz=dec_o
                
            dist=np.sqrt((ra_blz-ra_stars)**2+(dec_blz-dec_stars)**2)
            ref_idx=np.argmin(dist)+1
            source_problem[ref_idx]=True
            refstar_Rmag=info_stars['Rmag_mc_O'].values[0]
    
    info_target = data_matched[source_problem]
    
    # Geting X,Y coordinates
    x_o, y_o = info_target['X_IMAGE_O'].values[0], info_target['Y_IMAGE_O'].values[0]
    x_e, y_e = info_target['X_IMAGE_E'].values[0], info_target['Y_IMAGE_E'].values[0]

    # COMPUTING APERTURE FLUXES. Now we have MAG_ZEROPOINT-------------------
    # Loading FITS_LDAC format SExtractor catalog
    data = read_sext_catalog(cat, format='FITS_LDAC')
    
    
    # root, ext = os.path.splitext(input_fits)
    # fits_name = os.path.split(root)[1]
    
    pair_params = defaultdict(list)

    pair_params['ID-MC'] = [info_target['id_mc_O'].iloc[0]]
    pair_params['ID-BLAZAR-MC'] = [info_target['id_blazar_mc_O'].values[0]]
    # pair_params['TYPE'] = ['O', 'E']
    if 'INSPOROT' in header:
        angle = float(header['INSPOROT'])
    else:
        if header['FILTER']=='R':
            angle = -999.0
        elif header['FILTER']=='R_45':
            angle = float(-45)
        else:
            angle = float(header['FILTER'].replace('R',''))
            
    pair_params['ANGLE'] = [round(angle, ndigits=1)]
    pair_params['OBJECT'] = [header['OBJECT']]
    
    d_obs = Time(header['DATE-OBS'])    
    pair_params['MJD-OBS'] = [d_obs.mjd]
    pair_params['RJD-50000'] = [d_obs.mjd - 50000 + 0.5]
    pair_params['DATE-OBS'] = ['']
    if 'DATE-OBS' in header:
        pair_params['DATE-OBS'] = [header['DATE-OBS']]
    else:
        pair_params['DATE-OBS'] = [header['DATE']]
    mc_name = info_target['name_mc_O'].values[0]
    mc_iau_name = info_target['IAU_name_mc_O'].values[0]
    pair_params['MC-NAME'] = [mc_name]
    pair_params['MC-IAU-NAME'] = [mc_iau_name]
    pair_params['MAGZPT'] = [header['MAGZPT']]
    pair_params['RUN_DATE'] = [date_run]
    pair_params['EXPTIME'] = [header['EXPTIME']]
    pair_params['APERPIX'] = [mc_aper]
<<<<<<< HEAD

    pair_params['FWHM'] = [header['FWHM']]
=======
    pair_params['RJD-50000'] = [d_obs.mjd - 50000 + 0.5]
    pair_params['FWHM'] = [header.get('FWHM', -99)]
    # if 'FWHM' in header:
    #     pair_params['FWHM'] = [header['FWHM']]
    # else:
    #     pair_params['FWHM'] = [-99]
>>>>>>> e8a48abc

    # Transforming from degrees coordinates (ra, dec) to ("hh mm ss.ssss", "[sign]dd mm ss.sss") representation
    print('----------- INFO TARGET ----------')
    print(info_target)
    # Ordinary
    #coordinates_O=np.array([])
    info_target['RA_J2000_O']=info_target['ALPHA_J2000_O'] #To get the same shape
    info_target['DEC_J2000_O']=info_target['DELTA_J2000_O'] #To get the same shape
   
    info_target['RA_J2000_E']=info_target['ALPHA_J2000_E'] #To get the same shape
    info_target['DEC_J2000_E']=info_target['DELTA_J2000_E'] #To get the same shape
    
    for i in range(0,info_target.shape[0]):
        coo_O = f"{info_target['ALPHA_J2000_O'].values[i]} {info_target['DELTA_J2000_O'].values[i]}"
        coordinates_O = SkyCoord(coo_O, frame=FK5, unit=(u.deg, u.deg), obstime="J2000")

        coo_E = f"{info_target['ALPHA_J2000_E'].values[i]} {info_target['DELTA_J2000_E'].values[i]}"
        coordinates_E = SkyCoord(coo_E, frame=FK5, unit=(u.deg, u.deg), obstime="J2000")
        

        #Ordinary
        info_target['RA_J2000_O'][i] = [coordinates_O.ra.to_string(unit=u.hourangle, sep=' ', \
                                                                    precision=4, pad=True)]
        info_target['DEC_J2000_O'][i] = [coordinates_O.dec.to_string(unit=u.deg, sep=' ', \
                                                                      precision=4, alwayssign=True, pad=True)]

        #Extraordinary
        info_target['RA_J2000_E'][i] = [coordinates_E.ra.to_string(unit=u.hourangle, sep=' ', \
                                                                    precision=4, pad=True)]
        info_target['DEC_J2000_E'][i] = [coordinates_E.dec.to_string(unit=u.deg, sep=' ', \
                                                                      precision=4, alwayssign=True, pad=True)]
    

    # Adding aperture (in pixels)
<<<<<<< HEAD
    print([mc_aper])
    info_target['APERPIX'] = [mc_aper] * info_target.shape[0]
    info_target['FWHM'] = [i_fits.header['FWHM']] * info_target.shape[0]
=======
    info_target['APERPIX'] = [mc_aper]
    if 'FWHM' in i_fits.header:
        info_target['FWHM'] = [i_fits.header['FWHM']]
    else:
        info_target['FWHM'] = [-99]
>>>>>>> e8a48abc
    if 'SECPIX' in i_fits.header:
        info_target['SECPIX'] = [i_fits.header['SECPIX']] * info_target.shape[0]
    else:
        mean_secpix = np.nanmean(np.array([i_fits.header['SECPIX1'], i_fits.header['SECPIX2']]))
        info_target['SECPIX'] = [round(mean_secpix, 2)] * info_target.shape[0]
    info_target['DATE-OBS'] = [i_fits.header['DATE-OBS']] * info_target.shape[0]
    info_target['MJD-OBS'] = [Time(i_fits.header['DATE-OBS']).mjd] * info_target.shape[0]
    info_target['RJD-50000'] = [Time(i_fits.header['DATE-OBS']).mjd - 50000 + 0.5] * info_target.shape[0]
    info_target['EXPTIME'] = [i_fits.header['EXPTIME']] * info_target.shape[0]
    info_target['ANGLE'] = [round(angle, ndigits=1)] * info_target.shape[0]
    info_target['MAGZPT'] = [round(header['MAGZPT'], 2)] * info_target.shape[0]


    # df = pd.DataFrame(pair_params)
    csv_out = f'{root}_photometry.csv'
    info_target.to_csv(csv_out, index=False)

    # Imprimo el contenido del fichero
    print('Useful parameters for polarimetric computations:')
    print(info_target.keys())
    for a in info_target.values:
        print(a)
    
    # Write aperture in input FITS header
    # In any case, aperture is written in FITS header as APERPIX keyword
    new_card = [('APERPIX', round(args.aper_pix, 1), 'Aperture (pix) used in photometry')]
    i_fits.update_header(cards=new_card)
    

    return 0

# -------------------------------------
if __name__ == '__main__':
    print(main())<|MERGE_RESOLUTION|>--- conflicted
+++ resolved
@@ -1000,17 +1000,12 @@
     pair_params['RUN_DATE'] = [date_run]
     pair_params['EXPTIME'] = [header['EXPTIME']]
     pair_params['APERPIX'] = [mc_aper]
-<<<<<<< HEAD
-
-    pair_params['FWHM'] = [header['FWHM']]
-=======
     pair_params['RJD-50000'] = [d_obs.mjd - 50000 + 0.5]
     pair_params['FWHM'] = [header.get('FWHM', -99)]
     # if 'FWHM' in header:
     #     pair_params['FWHM'] = [header['FWHM']]
     # else:
     #     pair_params['FWHM'] = [-99]
->>>>>>> e8a48abc
 
     # Transforming from degrees coordinates (ra, dec) to ("hh mm ss.ssss", "[sign]dd mm ss.sss") representation
     print('----------- INFO TARGET ----------')
@@ -1045,17 +1040,12 @@
     
 
     # Adding aperture (in pixels)
-<<<<<<< HEAD
-    print([mc_aper])
     info_target['APERPIX'] = [mc_aper] * info_target.shape[0]
-    info_target['FWHM'] = [i_fits.header['FWHM']] * info_target.shape[0]
-=======
-    info_target['APERPIX'] = [mc_aper]
     if 'FWHM' in i_fits.header:
-        info_target['FWHM'] = [i_fits.header['FWHM']]
+        info_target['FWHM'] = [i_fits.header['FWHM']] * info_target.shape[0]
     else:
-        info_target['FWHM'] = [-99]
->>>>>>> e8a48abc
+        info_target['FWHM'] = [-99] * info_target.shape[0]
+
     if 'SECPIX' in i_fits.header:
         info_target['SECPIX'] = [i_fits.header['SECPIX']] * info_target.shape[0]
     else:
