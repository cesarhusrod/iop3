#!/usr/bin/env python3
# -*- coding: utf-8 -*-
"""
Created on Thu April 15 17:38:23 2021

___e-mail__ = cesar_husillos@tutanota.com
__author__ = 'Cesar Husillos'

VERSION:
    0.1 Initial version, based on CAFOS_wcstools_perfect_pruebas_revision_HD.ipynb
    0.2 (Sat April 17, 2021) MAPCAT apertures are considered.
    0.9 (Sat March 12, 2022) Major refactoring.
"""


# ---------------------- IMPORT SECTION ----------------------
from ast import Try
from ssl import ALERT_DESCRIPTION_BAD_RECORD_MAC
# from cmath import isnan
from dataclasses import replace
import os
import glob
import argparse
import subprocess
import re
import math
from datetime import datetime,timedelta
from collections import defaultdict
from collections import OrderedDict
import matplotlib
matplotlib.use('Agg')

# Data structures libraries
import numpy as np
import pandas as pd
from matplotlib import pyplot as plt


#import seaborn
import aplpy # FITS plotting library

from astropy.io import fits # FITS library
from astropy.time import Time
import astropy.wcs as wcs

# Coordinate system transformation package and modules
from astropy.coordinates import SkyCoord  # High-level coordinates
from astropy.coordinates import match_coordinates_sky  # Used for searching sources in catalog
from astropy.coordinates import FK5  # Low-level frames
import astropy.coordinates as coord
import astropy.units as u


from mcFits import mcFits

# HTML ouput template
import jinja2


# Photutils (aperture flux measurements)
# from photutils.aperture import aperture_photometry, CircularAperture, CircularAnnulus

# =================================
from astropy.utils.exceptions import AstropyWarning, AstropyDeprecationWarning
import warnings

# Ignore too many FITSFixedWarnings
warnings.simplefilter('ignore', category=AstropyWarning)
warnings.simplefilter('ignore', category=AstropyDeprecationWarning)

# =================================

def read_sext_catalog(path, format='ASCII', verbose=False):
    """
    Read SExtractor output catalog given by 'path'.
    
    Args:
        path (str): SExtractor catalog path
        format (str): 'ASCII' or 'FTIS_LDAC' output SExtractor formats.
        verbose (bool): IT True, it prints process info.
        
    Returns:
        pd.DataFrame: Data from SExtractor output catalog.
    """
    if format == 'ASCII':
        cat = ''
        with open(path) as fin:
            cat = fin.read()
        campos = re.findall(r'#\s+\d+\s+([\w_]*)', cat)
        if verbose:
            print(f'Header catalog keywords = {campos}')

        data_sext = np.genfromtxt(path, names=campos)
        
        # Working with pandas DataFrame
        # data_sext = pd.DataFrame({k:np.atleast_1d(data_sext[k]) for k in campos})
    else:
        sext = fits.open(path)
        data_sext = sext[2].data
        campos = data_sext.columns.names
    
    data_sext = {k:list(data_sext[k]) for k in campos}
    data_sext = pd.DataFrame(data_sext)

    return data_sext

def execute_command(cmd, out=subprocess.PIPE, err=subprocess.PIPE, shell=True):
    """It executes command and wait for results.

    Args:
        cmd (str or list): Command to be executed.
        out (file object, optional): Standar output file for messages produced by 
            command execution. Defaults to subprocess.PIPE.
        err (file object, optional): Standar error file for messages produced by 
            command execution. Defaults to subprocess.PIPE.
        shell (bool, optional): If True, 'cmd' is a string. Else 'cmd' is a list. Defaults to True.

    Returns:
        CompletedProcess instance: It respresents a process that has finished.
            (https://docs.python.org/3/library/subprocess.html#subprocess.CompletedProcess)
    """
    
    result = subprocess.run(cmd, stdout=out, stderr=err, shell=shell, check=True)
    
    return result

def statistics(path_fits, border=15, sat_threshold=50000):
    input_fits = mcFits(path_fits, border=border)
    head = input_fits.header
    data = input_fits.data + 0.0

    new_data = data
    if border > 0:
        new_data = data[border:-border, border:-border]
    
    dictStats = {}
    
    dictStats['MINIMUM'] = new_data.min()
    dictStats['MAXIMUM'] = new_data.max()
    dictStats['MEAN'] = new_data.mean()
    dictStats['STD'] = new_data.std()
    dictStats['MEDIAN'] = np.median(new_data)

    dictStats['NPIX'] = head['NAXIS1'] * head['NAXIS2']
    dictStats['NSAT'] = (new_data >= sat_threshold).sum()
    dictStats['EXPTIME'] = head['EXPTIME']
    dictStats['FILENAME'] = os.path.split(path_fits)[1]
    dictStats['STD/MEAN'] = dictStats['STD'] / dictStats['MEAN']
    mean = dictStats['MEAN']
    median = dictStats['MEDIAN']
    dictStats['MEAN_MEDIAN'] = np.round((mean - median) / (mean + median) * 100, 3)

    return dictStats


def sext_params_detection(path_fits, border=15, sat_threshold=45000):
    """
    It analyzes FITS data and return best input parameters for maximize detection.
    
    Args:
        path_fits (str): Path to FITS file.
        border (int): Border size. It won't be used in statistics computation.
        sat_threshold (int): threshold pixel value considered as saturated.
        
    Returns:
        dict: Dictionary with best detection parameters for SExtractor.
    """    
    params = {}
    # default values
    params['FILTER'] = 'N'
    params['CLEAN'] = 'N'
    params['DETECT_MINAREA'] = 15
    params['ANALYSIS_THRESH'] = 1.0
    params['DETECT_THRESH'] = 1.0
    params['DEBLEND_MINCONT'] = 0.005

    fits = mcFits(path_fits)
    if 'CCDGAIN' in fits.header:
        params['GAIN'] = fits.header['CCDGAIN']

    # getting info about FITS
    dt = statistics(path_fits, border=border, sat_threshold=sat_threshold)

    if dt['EXPTIME'] > 1:
        params['FILTER'] = 'Y'
        params['CLEAN'] = 'Y'
        # params['FILTER_NAME'] = '/home/cesar/desarrollos/Ivan_Agudo/code/iop3/conf/filters_sext/mexhat_5.0_11x11.conv'
        # params['FILTER_NAME'] = '/home/cesar/desarrollos/Ivan_Agudo/code/iop3/conf/filters_sext/gauss_5.0_9x9.conv'
<<<<<<< HEAD
        #params['FILTER_NAME'] = '/home/cesar/desarrollos/Ivan_Agudo/code/iop3/conf/filters_sext/tophat_5.0_5x5.conv'
=======
        params['FILTER_NAME'] = '/home/users/dreg/misabelber/GitHub/iop3/conf/filters_sext/tophat_5.0_5x5.conv'
>>>>>>> 14a91621
    
    if dt['STD/MEAN'] > 2: # noisy
        params['ANALYSIS_THRESH'] = 1.5
        params['DETECT_THRESH'] = 1.5
    # elif dt['STD/MEAN'] > 5: # very noisy
    #     params['ANALYSIS_THRESH'] = 2.5
    #     params['DETECT_THRESH'] = 2.5


    return params

def plot_cat(path_fits, plot_out_path, cat, astro_coords=False, cat_format='ASCII', \
    color='red', title=None, border=15, sat_threshold=45000):
    """Plot data given by 'cat' over 'path_fits'

    Args:
        path_fits (str): _description_
        plot_out_path (str): _description_
        cat (str): _description_
        astro_coords (bool): If True, (ALPHA_J2000, DELTA_J2000) coordinates 
            are plotted. Else (X_IMAGE, Y_IMAGE). Defaults to False.
        cat_format (str, optional): Output SExtractor valid format ('ASCII' or 'FITS_LDAC'). Defaults to 'ASCII'.
    
    Returns:
        int: 0, if everything was fine.
    """
    # Read input FITS
    i_fits = mcFits(path_fits)
    if 'MAPCAT' in path_fits:
        fits_par = i_fits.get_data(keywords=['INSTRSCL', 'FWHM', 'EXPTIME', 'OBJECT', 'DATE-OBS'])
    else:
        fits_par = i_fits.get_data(keywords=['NAXIS1', 'FWHM', 'EXPTIME', 'OBJECT', 'DATE-OBS'])
    # Plotting detections
    data_cat = read_sext_catalog(cat, format=cat_format)
    
    coords = [data_cat['X_IMAGE'], data_cat['Y_IMAGE']] 
    ref_coords = 'pixel'
    astrocal = False
    if astro_coords:
        coords = [data_cat['ALPHA_J2000'], data_cat['DELTA_J2000']] 
        ref_coords = 'world'
        astrocal = True
    
    stats = statistics(path_fits, border=border, sat_threshold=sat_threshold)

    if not title:
        title = f"{fits_par['OBJECT']}, {fits_par['DATE-OBS']} ({fits_par['EXPTIME']} s, STD/MEAN = {round(stats['STD/MEAN'], 3)})"
    
    i_fits.plot(plot_out_path, title=title, coords=coords, \
        ref_coords=ref_coords, astroCal=astrocal, color=color, \
        dictParams={'aspect':'auto', 'vmin': 1, 'stretch': 'power', 'invert': True})    
        # dictParams={'aspect':'auto', 'vmin': 1, 'invert': True}, format='png')

    return 0

def get_radec_limits(path_fits):
    """It computes alpha_J2000, delta_J2000 limits for astrometric calibrated FITS. 
    
    Args:
        path_fits (str): FITS path.

    Returns:
        dict: dictionary with keywords 'ra_min', 'ra_max', 'dec_min', dec_max' in degrees.
    """
<<<<<<< HEAD
    # FITS statistic
    # First source extraction
    # masking sources and bkakground
    # second statistic over masked FITS
    # setting best extraction parameters
    # Second source extraction
    # adding data from masked sources
    # plotting
    
    o_fits = mcFits(path_fits, border=border)
    if 'MAPCAT' in path_fits:
        fits_par = o_fits.get_data(keywords=['INSTRSCL', 'FWHM', 'EXPTIME', 'OBJECT', 'DATE-OBS'])
        pixscale = fits_par['INSTRSCL']
    else:
        fits_par = o_fits.get_data(keywords=['NAXIS1', 'FWHM', 'EXPTIME', 'OBJECT', 'DATE-OBS'])
        if 'T090' in path_fits:
            pixscale = 0.387
            if fits_par['NAXIS1']==1024:
                pixscale=2*pixscale
        elif 'T150' in path_fits:
            pixscale = 0.232    
            if fits_par['NAXIS1']==1024:
                pixscale=2*pixscale
# exptime = fits_par['EXPTIME']
    fwhm_arcs = float(fits_par['FWHM']) * float(pixscale)
    
    # Adtitional ouput info
    if 'fits' in path_fits:
        back_path = path_fits.replace('.fits', '_back.fits')
        segm_path = path_fits.replace('.fits', '_segment.fits')
    else:
        back_path = path_fits.replace('.fit', '_back.fit')
        segm_path = path_fits.replace('.fit', '_segment.fit')
    # SExtractor parameters    
    params = {}
    if back_image and segment_image:
        params['CHECKIMAGE_TYPE'] = 'BACKGROUND,SEGMENTATION'
        params['CHECKIMAGE_NAME'] = f'{back_path},{segm_path}'
    elif back_image:
        params['CHECKIMAGE_TYPE'] = 'BACKGROUND'
        params['CHECKIMAGE_NAME'] = f'{back_path}'
    elif segment_image:
        params['CHECKIMAGE_TYPE'] = 'SEGMENTATION'
        params['CHECKIMAGE_NAME'] = f'{segm_path}'
    
    cmd = f"source-extractor -c {sext_conf} -CATALOG_NAME {cat_out} -PIXEL_SCALE {pixscale} -SEEING_FWHM {fwhm_arcs} "
    if photo_aper:
        cmd += f"-PHOT_APERTURES {photo_aper} "
    
    if mag_zeropoint:
        cmd += f"-MAG_ZEROPOINT {mag_zeropoint} "
    # Aditional parameters passed as arguments. They overwrite previous values
    s_params = sext_params_detection(path_fits, border, sat_threshold=sat_threshold)
    for k, v in s_params.items():
        params[k] = v
    
    for k, v in additional_params.items():
        params[k] = v
    
    # Formatting parameters to command line syntax
    com_params = [f'-{k} {v}' for k, v in params.items()]
    
    # adding parameters to command
    cmd = cmd + ' '.join(com_params)
    
    # last parameter for command
    cmd = cmd + f' {path_fits}'

    if verbose:
        print(cmd)
    
    res = execute_command(cmd)

    if res.returncode:
        print(res)
        return res.returncode

###############################################################################################

def get_radec_limits(path_fits):
    """Return alpha_J2000, delta_J2000 limits for astrometric calibrated FITS. 
    Output: dictionary with keywords 'ra_min', 'ra_max', 'dec_min', dec_max' in degrees."""
=======
>>>>>>> 14a91621
    fits = mcFits(path_fits)
    com1 = f'xy2sky -d {path_fits} 0 0'
    com2 = f'xy2sky -d {path_fits} {fits.header["NAXIS1"]} {fits.header["NAXIS2"]}'

    # print(f'{com1}')
    proc1 = subprocess.Popen(com1, shell=True, stdout=subprocess.PIPE)
    out1 = proc1.stdout.read().decode('utf-8')[:-2]
    data1 = [float(d) for d in out1.split()[:2]]
    # print(f'data1 = {data1}')
   
    # print(f'{com2}')
    proc2 = subprocess.Popen(com2, shell=True, stdout=subprocess.PIPE)
    out2 = proc2.stdout.read().decode('utf-8')[:-2]
    data2 = [float(d) for d in out2.split()[:2]]
    # print(f'data2 = {data2}')
   

    ras = [data1[0], data2[0]]
    decs = [data1[1], data2[1]]

    return {'ra_min': min(ras), 'ra_max': max(ras), 'dec_min': min(decs), 'dec_max': max(decs)}

def read_blazar_file(path, verbose=False):
    """It reads blazars info from file given by 'path'.
    
    It computes (ra, dec) blazar coordinates in degrees also.
    
    Args:
        path (str): path to blazars info CSV file.
        verbose (bool): If True, read info is plotted in stdout.
        
    Returns: 
        pandas.DataFrame: Information about IOP3 blazars.
    """
    df = pd.read_csv(path, comment='#')
    
    if verbose:
        print(df.info())
        
    # Getting sky coordinates in degrees
    c  = []
    for ra, dec in zip(df['ra2000_mc'], df['dec2000_mc']):
        c.append("{} {}".format(ra, dec))

    mapcat_coords = SkyCoord(c, frame=FK5, unit=(u.hourangle, u.deg), \
        obstime="J2000")
    df['ra2000_mc_deg'] = mapcat_coords.ra.deg
    df['dec2000_mc_deg'] = mapcat_coords.dec.deg
    
    return df

def closest_blazar(astronomical_deg_coords, blazar_path):
    """
    Get closest blazar to astronomical_deg_coords.
    
    Args:
        astronomical_deg_coords (tuple or list): Astronomical coordinates (ra, dec) in degrees.
        blazar_path (str): path to blazars info file.
        
    Returns:
        pandas.DataFrame: Info about closest blazar/s.
    """
    # read blazars file
    data = read_blazar_file(blazar_path)
    
    icoords = "{} {}".format(*(astronomical_deg_coords)) # tuple/list expansion
    input_coords = SkyCoord(icoords, frame=FK5, unit=(u.deg, u.deg), \
    obstime="J2000")
    
    # Blazars subset...
    df_blazars = data[data['IAU_name_mc'].notna()]  # take target sources from data
    c  = []
    for ra, dec in zip(df_blazars['ra2000_mc'], df_blazars['dec2000_mc']):
        c.append("{} {}".format(ra, dec))
    blazar_coords = SkyCoord(c, frame=FK5, unit=(u.hourangle, u.deg), \
    obstime="J2000")
    
    # Closest MAPCAT source to FITS central coordinates
    # Distance between this center FITS and MAPCAT targets
    distances = input_coords.separation(blazar_coords)
    
    # Closest source in complete set...
    i_min = distances.deg.argmin()
    
    blz_name = df_blazars['IAU_name_mc'].values[i_min]
    # print(f"Blazar closest source name = {blz_name}")
    cond = data['IAU_name_mc'] == blz_name
    
    return data[cond], distances.deg.min()

def detections_inside(data, ra_limits, dec_limits, \
    keywords={'RA': 'ra2000_mc_deg', 'DEC': 'dec2000_mc_deg'}):
    """Filter sources given by 'data' inside rectangular limits given by
    ra_limits and dec_limits.

    Args:
        data (pd.DataFrame): source info DataFrame.
        ra_limits (tuple/list): (ra_min, ra_max) in degrees.
        dec_limits (tuple/list): (dec_min, dec_max) in degrees.
        keywords (dict): 'RA', 'DEC' keywords for 'data' sky coordinates.
    Returns:
        pd.DataFrame: DataFrame with sources inside sky limits.
    """
    ##### ------ Searching for MAPCAT sources inside limits FITS coordinates ---- #####
    ra_min, ra_max = ra_limits[0], ra_limits[1]
    dec_min, dec_max = dec_limits[0], dec_limits[1]

    ra = keywords['RA']
    dec = keywords['DEC']
    dt = data.loc[data[ra] > ra_min]
    dt = dt.loc[dt[ra] < ra_max]
    dt = dt.loc[dt[dec] > dec_min]
    dt = dt.loc[dt[dec] < dec_max]
    
    return dt

def match_sources(ra1, dec1, ra2, dec2, num_close=1):
    """It matches catalog1 and catalog2. Coordinates for astrometric sky coordinates are given 
    by key_coord dictionaries (keywords 'RA' and 'DEC'). It returns num_close closest sources 
    in cat2 for each source in cat1.
    
    Args:
        ra1 (np.array): First catalog 'RA' coordinates (in degrees).
        dec1 (np.array): First catalog 'DEC' coordinates (in degrees).
        ra2 (np.array): Second catalog 'RA' coordinates (in degrees).
        dec2 (np.array): Second catalog 'DEC' coordinates (in degrees).
        num_close (int, optional): Number of closest sources in second set of coordinates 
            for each source first set of coordinates. Default: 1.
        
    Returns:
        tuple of tuples: (index/es in cat2 closest to cat1 ones, 2D-distances, 3d-distances).
            Each element is a tuple. Their len is given by cat1 sources.
    """
    # First catalog source sky coordinates
    c1 = SkyCoord(ra = ra1 * u.degree, dec = dec1 * u.degree)
    # Second catalog source sky coordinates
    c2 = SkyCoord(ra = ra2 * u.degree, dec = dec2 * u.degree)

    return match_coordinates_sky(c1, c2, nthneighbor=num_close)

def check_saturation(sext_flags):
    """Check for saturated SExtractor FLAGS in 'sext_flags'.
    
    As SExtractor manual says, if some source pixel si saturated then FLAGS take
    3th bit of FLAG to 1. That is, value 4 = 2^2 (3th bit) is activated
    
    Args:
        sext_flags (np.array): SExtractor FLAGS array.
        
    Returns:
        np.array of booleans: True means saturated FLAG.
    """
    # Binary codification and bit check
    bin_code = np.array([f"{format(int(flag), 'b') :0>8}"[-3] == '1' for flag in sext_flags], dtype=bool)
    
    return bin_code

def get_mapcat_sources(input_fits, blazar_path):
    """Search for MAPCAT sources included in area covered by FITS.

    Args:
        input_fits (str): FITS fille path.
        blazar_path (str): Path of file that contains MAPCAT sources.

    Returns:
        pd.DataFrame: It contains MAPCAT info provided by 'balazar_path'
            about sources in sky 'input_fits' area.
    """
    # RA,DEC limits...
    sky_limits = get_radec_limits(input_fits)
    
    # getting blazars info inside FITS sky area
    blazars_data = read_blazar_file(blazar_path)
    df_mc = detections_inside(blazars_data, \
        (sky_limits['ra_min'], sky_limits['ra_max']), \
        (sky_limits['dec_min'], sky_limits['dec_max']))
    
    return df_mc

def assoc_sources(catalog1, catalog2, max_deg_dist=0.0006, suffix='O'):
    """Match each source from 'catalog1' to closest one of 'catalog2'.

    Max matched distance betwwen sources is given by 'max_deg_dist' value.

    Args:
        catalog1 (pd.DataFrame): First catalog.
        catalog2 (pd.DataFrame): Second catalog.
        max_deg_dist (float, optional): Max distance between match sources in degrees. Defaults to 0.006.
        suffix (str, optional): Suffix to apply to output merged catalog. Defaults to 'O'.

    Returns:
        pd.DataFrame: Merged info from associated sources.
    """
    catalog2 = catalog2.reset_index()
    
      # Matching SExtractor detections with closest ORDINARY MAPCAT sources: 
    # Values returned: matched source indexes, 2D-distances, 3D-distances
    ra1 = catalog2['ra2000_mc_deg'].values
    dec1 = catalog2['dec2000_mc_deg'].values
    ra2 = catalog1['ALPHA_J2000'].values
    dec2 = catalog1['DELTA_J2000'].values
    idx, d2d, d3d = match_sources(ra1, dec1, ra2, dec2, num_close=1)

    # Selecting SExtractor closest sources
    data = catalog1.iloc[idx]
    data = data.reset_index()

    # matching catalog sources
    data['DISTANCE_DEG'] = list(d2d.deg)

    # Concatenating
    df_merge = pd.concat([catalog2, data], axis=1)
    print(f'(suffix, distances) =({suffix}, {d2d.deg})')
    # getting close enough matches
    fboo = df_merge['DISTANCE_DEG'] < max_deg_dist
    if fboo.sum() == 0:  # no near sources
        print('Merged catalogs')
        print(df_merge[['IAU_name_mc', 'ra2000_mc_deg', 'dec2000_mc_deg', \
            'ALPHA_J2000', 'DELTA_J2000', 'DISTANCE_DEG']])
    df_merge = df_merge[fboo]


    # renaming columns
    cols = {k: f'{k}_{suffix}' for k in df_merge.columns.values}
    df_merge.rename(columns = cols, inplace = True)

    # print(f' --------- Columnas para el merge del tipo {suffix} = {df_merge.columns.values}')

    return df_merge

def compute_zeropoint(input_fits, merged_data, output_png=None):
    """Compute zeropoint and plots saturated and not-saturated calibrators location.

    Args:
        input_fits (str): FITS path.
        merged_data (pd.DataFrame): Blazar and SExtractor closest detection info.

    Returns:
        tuple: (mag_zeropoint, magerr_zeropoint, num_non-saturated_calibrators)
    """ 
    i_fits = mcFits(input_fits)
     
    # checking for non-saturated calibrators
    print("checking Saturation")
    print(merged_data[['IAU_name_mc_O', 'DISTANCE_DEG_O', 'FLUX_APER_O', 'FLAGS_O', 'DISTANCE_DEG_E', 'FLUX_APER_E', 'FLAGS_E']])

    # filtering nan values
    flags_nan = np.isnan(merged_data['FLAGS_O'].values) | np.isnan(merged_data['FLAGS_E'].values)
    merged_data = merged_data[~flags_nan]
    ord_sat = check_saturation(merged_data['FLAGS_O'].values)
    ext_sat = check_saturation(merged_data['FLAGS_E'].values)
    
    # If ordinary or extraordinary counterpart is saturated, source 
    # is considered as saturated.
    sat_calibrator = np.logical_or(ord_sat, ext_sat)
    num_sat = sat_calibrator.sum()
    
    print(f'********************** {num_sat} calibrators is/are saturated. *********')
    if num_sat == ord_sat.size:
        # all calibrators are saturated, so no filtering operation will be applied
        print("----------- All calibrators are saturated. Non-saturation filter will not be applied --------------------")
        return None, None, 0

    # Getting coordinates
    non_sat_o_coords = [merged_data['ALPHA_J2000_O'][~sat_calibrator], \
        merged_data['DELTA_J2000_O'][~sat_calibrator]]
    non_sat_e_coords = [merged_data['ALPHA_J2000_E'][~sat_calibrator], \
        merged_data['DELTA_J2000_E'][~sat_calibrator]]
    sat_o_coords = [merged_data['ALPHA_J2000_O'][sat_calibrator], \
        merged_data['DELTA_J2000_O'][sat_calibrator]]
    sat_e_coords = [merged_data['ALPHA_J2000_E'][sat_calibrator], \
        merged_data['DELTA_J2000_E'][sat_calibrator]]
    
    coords = [non_sat_o_coords, non_sat_e_coords, sat_o_coords, sat_e_coords]
    
    # plotting saturated and non-saturated calibrators
    if not output_png:
        root, ext = os.path.splitext(input_fits)
        output_png = root + '_photo-calibrators.png'
        
    title_temp = "Photo-calibrators in {}, {} : used (green) and rejected (red)"
    header_data = i_fits.get_data(keywords=['OBJECT', 'DATE-OBS'])
    title = title_temp.format(i_fits.header['OBJECT'], i_fits.header['DATE-OBS'])
    print(f'output_png = {output_png}')
    i_fits.plot(output_png, title=title, \
        colorBar=True, ref_coords='world', astroCal=True, \
        color=['green', 'green', 'red', 'red'], coords=coords, \
        dictParams={'invert':'True'})

    # non-saturated calibrators total flux (Ordinary + Extraordinary)
<<<<<<< HEAD
    if 'MAPCAT' in input_fits:
        calibrators_total_flux = sextractor_ord_data['FLUX_APER'][~sat_calibrator] + \
            sextractor_ext_data['FLUX_APER'][~sat_calibrator]
    else:
        calibrators_total_flux = sextractor_ord_data['FLUX_APER'][~sat_calibrator]
=======
    # Using SExtractor AUTO measures (not APER)
    calibrators_total_flux = (merged_data['FLUX_AUTO_O'] + \
        merged_data['FLUX_AUTO_E'])[~sat_calibrator]
>>>>>>> 14a91621
    
    # Computing ZEROPOINT using non-saturated calibrators (or all of them if 
    # they are all saturated)
    zps = merged_data['Rmag_mc_O'][~sat_calibrator].values + 2.5 * np.log10(calibrators_total_flux.values)
    
    return zps.mean(), zps.std(), len(zps)


def merge_mapcat_sextractor(df_sext, df_mc, input_fits, max_deg_dist=0.0006):
    """_summary_

    Args:
        def_sext (pd.DataFrame): SExtractor output catalog.
        df_mc (pd.DataFrame): Blazar IOP3 sources info.
        input_fits (str): FITS path.
        max_deg_dist (float, optional): MAx distance between matched sources. Defaults to 0.0006.

    Returns:
        pd.DataFrame: Output merged catalog.
    """
    root, ext = os.path.splitext(input_fits) 
    i_fits = mcFits(input_fits)
    header = i_fits.header

    data_match_o = assoc_sources(df_sext, df_mc, max_deg_dist=max_deg_dist, suffix='O')

    print('-----ORD. DATA ASSOC-----')
    print(data_match_o)
    try:
        f_source = data_match_o['IAU_name_mc_O'].str.len() > 0
    except TypeError:
        print('PHOTOCALIBRATION,ERROR,"SExtractor has not detected close source to target IOP3."')
        return 1 
    # if len(df_mapcat[f_source].index) == 0:
    if f_source.sum() == 0:
        print(data_match_o[['id_mc_O', 'IAU_name_mc_O', 'DISTANCE_DEG_O']])
        print('PHOTOCALIBRATION,ERROR,"SExtractor has not detected close source to target IOP3."')
        return 2 
    else:
        print(f'Target = {data_match_o[f_source]}') 
    
    # Plotting MAPCAT sources
    if len(df_mc.index) > 0:
        mc_ra = data_match_o['ra2000_mc_deg_O'].values
        mc_dec = data_match_o['dec2000_mc_deg_O'].values 
        sources_mapcat_png = f'{root}_mapcat_sources.png'
        title_temp = "{}, {} ({} s)"
        title = title_temp.format(header['OBJECT'], header['DATE-OBS'], header['EXPTIME'])
        i_fits.plot(sources_mapcat_png, title=title, astroCal=True, color='magenta', \
            coords=(mc_ra, mc_dec), dictParams={'aspect':'auto', 'invert':'True'})
        print('Out PNG ->', sources_mapcat_png)
    else:
        print(f'ERROR: No closer enough MAPCAT sources found for this input FITS: {input_fits}')
        return 3
    
    # Printing info about MAPCAT-SExtractor sources
    str_match_mapcat = " MAPCAT (name, ra, dec, Rmag, Rmagerr) = ({}, {}, {}, {}, {})"
    str_match_sext = "SExtractor (ra, dec, mag_auto, magerr_auto) = ({}, {}, {}, {})"
    str_dist = "Distance = {}\n-----------------------"
    for j, row in data_match_o.iterrows():
        print(str_match_mapcat.format(row['name_mc_O'], row['ra2000_mc_deg_O'], row['dec2000_mc_deg_O'], \
            row['Rmag_mc_O'], row['Rmagerr_mc_O']))
        print(str_match_sext.format(row['ALPHA_J2000_O'], row['DELTA_J2000_O'], \
            row['MAG_AUTO_O'], row['MAGERR_AUTO_O']))
        print(str_dist.format(row['DISTANCE_DEG_O']))

    # Extraordinary counterparts location
    # rough coordinates (relative to ordinary source locations)
    df_mc_e = df_mc.copy()
    df_mc_e['dec2000_mc_deg'] = df_mc['dec2000_mc_deg'] - 0.0052
    data_match_e = assoc_sources(df_sext, df_mc_e, max_deg_dist=max_deg_dist, suffix='E')

    print('-----EXTRAORD. DATA ASSOC-----')
    print(data_match_e)

    print(type(data_match_o.index.values[0]))
    # getting common sources
    common_indexes = np.array(list(set(data_match_o.index.values).intersection(set(data_match_e.index.values))))
    if len(common_indexes) == 0:
        print(f'(len(data_match_e), len(data_match_o)) = ({len(data_match_e.index.values)}, {len(data_match_o.index.values)})')
        print('PHOTOMETRY,ERROR,"Different number of ORDINARY and EXTRAORDINARY sources."')
        return 4
    print(f'Common indexes = {common_indexes}')
    print(data_match_o.loc[common_indexes])
    print(f'indexes (data_match_o, data_match_e) = ({data_match_o.index.values}, {data_match_e.index.values})')
    data_matched = pd.concat([data_match_o.loc[common_indexes], data_match_e.loc[common_indexes]], axis=1)

    return data_matched

def main():
    parser = argparse.ArgumentParser(prog='iop3_photometric_calibration.py', \
    conflict_handler='resolve',
    description='''Main program that perfoms input FITS photometric calibration. ''',
    epilog='''''')
    parser.add_argument("config_dir", help="Configuration parameter files directory")
    parser.add_argument("output_dir", help="Output base directory for FITS calibration")
    parser.add_argument("input_fits", help="Astrocalibrated input FITS file")
    parser.add_argument("--border_image",
       action="store",
       dest="border_image",
       type=int,
       default=15,
       help="Number of pixels close to border. They will be ignored in computations [default: %(default)s].")
    parser.add_argument("--aper_pix",
       action="store",
       dest="aper_pix",
       type=float,
       default=None,
       help="FWHM for computing photometry [default: %(default)s].")
    parser.add_argument("--blazars_info",
       action="store",
       dest="blazars_info",
       type=str,
       default='blazar_photo_calib_last.csv',
       help="File name (located in config_dir) with information about blazar/star targets [default: %(default)s].")
    parser.add_argument('--version', action='version', version='%(prog)s 1.0')
    parser.add_argument("--overwrite", dest='overwrite', action='store_true', \
        help='Pipeline overwrite previous calibrations.')
    parser.add_argument("--use_mean_fwhm", dest='use_mean_fwhm', action='store_true', \
        help='For each consecutive OBJECT observations use mean FWHM for commputing aperture.')
    parser.add_argument('-v', '--verbose', action='count', default=0,
        help="Show running and progress information [default: %(default)s].")
    args = parser.parse_args()

    # Checking input parameters
    if not os.path.exists(args.config_dir):
        str_err = 'ERROR: Config dir "{}" not available'
        print(str_err.format(args.config_dir))
        return 1

    if not os.path.isdir(args.output_dir):
        try:
            os.makedirs(args.output_dir)
        except IOError:
            str_err = 'ERROR: Could not create output directory "{}"'
            print(str_err.format(args.output_dir))
            return 2

    if not os.path.exists(args.input_fits):
        str_err = 'ERROR: Input FITS file "{}" not available'
        print(str_err.format(args.input_fits))
        return 3

    input_fits = os.path.abspath(args.input_fits)
    os.chdir(args.output_dir)
    print(f"\nWorking directory set to '{args.output_dir}'\n")

    # Reading input fits header
    print(input_fits)
    i_fits = mcFits(input_fits)
    astro_header = i_fits.header

    # search for photometry results file
    photo_res_path = glob.glob(os.path.join(args.output_dir, '*photocal_res.csv'))

    # Check for previous photometric calibration
    if 'MAGZPT' in astro_header and len(photo_res_path) > 0 and not args.overwrite:
        print(f'Input file "{input_fits}" already photo-calibrated. Nothing was done!')
        return 4
    
    text = 'OBJECT and Polarization angle = {}\nEXPTIME = {} s'
    print(text.format(astro_header['OBJECT'], astro_header['EXPTIME']))

    # ---------------------- MAPCAT sources info -----------------------
<<<<<<< HEAD
    blazar_path = os.path.join(args.config_dir, 'blazar_photo_calib_last.csv')
    if 'MAPCAT' in input_fits:
        blazar_path = os.path.join(args.config_dir, 'blazar_photo_calib_MAPCAT.csv')

    #df_mapcat = read_blazar_file(blazar_path)
=======
    blazar_path = os.path.join(args.config_dir, args.blazars_info)
    # blazar_path = os.path.join(args.config_dir, 'blazar_photo_calib_last.csv')
    # df_mapcat = read_blazar_file(blazar_path)
>>>>>>> 14a91621
    center_fits = (astro_header['CRVAL1'], astro_header['CRVAL2'])
    print(f'center FITS coordinates = {center_fits}')
    nearest_blazar, min_dist_deg = closest_blazar(center_fits, blazar_path)
    
<<<<<<< HEAD
    print(f'Closest blazar distance = {min_dist_deg} (deg)')

=======
    print(f'Closest blazar distance to FITS\' center= {min_dist_deg} (deg)')
>>>>>>> 14a91621
    if min_dist_deg > 0.5: # distance in degrees
        print('!' * 100)
        print('ERROR: Not enough close blazar or HD star found (distance <= 0.5 deg)')
        print('!' * 100)
        return 5

    # closest blazar info
    print('Closest IOP3 blazar info')
    print(nearest_blazar)
  
    ################ WORKING ON ASTROCALIBRATED FITS ################
    
    print('*' * 50)
    message = "Number of sources used in astrometric calibration: {} (of {})"
    print(message.format(astro_header['WCSMATCH'], astro_header['WCSNREF']))
    print('*' * 50)

    # Getting MAPCAT sources in area covered by input_fits
    df_mc_o = get_mapcat_sources(input_fits, blazar_path)
    
    # print("MAPCAT filtered info...")
<<<<<<< HEAD
    print(df_mc.info())
    print(f'Number of MAPCAT sources= {len(df_mc.index)}')
    
    if 'fits' in input_fits:
        cat = input_fits.replace('.fits', '_photocal.cat')
    else:
        cat = input_fits.replace('.fit', '_photocal.cat')
=======
    print(df_mc_o.info())
    print(df_mc_o)
    print(f'Number of MAPCAT sources inside FITS sky area = {len(df_mc_o.index)}')

    root, ext = os.path.splitext(input_fits)
    cat = f'{root}_photocal.cat'
>>>>>>> 14a91621
    sext_conf = os.path.join(args.config_dir, 'sex.conf')
    # dir_out = os.path.split(cat)[0]
    
    # Using SExtractor for detecting sources in FITS
    mc_aper = args.aper_pix
    if not mc_aper or math.isnan(mc_aper):
        # mc_aper = nearest_blazar['aper_mc'].iloc[0]
        # if np.isnan(np.array([mc_aper])[0]):
        #     mc_aper = astro_header['FWHM']
        print(f'PHOTOCALIBRATION,ERROR,"{mc_aper} is not a valid value for Photometric APERTURE"')
        return -99
    
    # Round to 1 decimal digit
    mc_aper = round(mc_aper, 1)
    
    # Round to integer
    # mc_aper = round(mc_aper)

    res = i_fits.detect_sources(sext_conf, cat, \
        additional_params=sext_params_detection(input_fits), \
        photo_aper=mc_aper, aper_image=True, verbose=True)
    if res:
        print('PHOTOCALIBRATION,ERROR,"SExtractor did not work properly"')
        return 6

    sources_sext_png = f'{root}_sextractor_sources.png'
    if plot_cat(input_fits, sources_sext_png, cat, astro_coords=True, cat_format='FITS_LDAC'):
        print(f'PHOTOCALIBRATION,ERROR,"Could not plot {sources_sext_png}"')
        return 8
    print('Out PNG ->', sources_sext_png)

<<<<<<< HEAD
    # Plotting MAPCAT sources
    if len(df_mc.index) > 0:
        sources_mapcat_png = root + '_mapcat_sources.png'
        print('Out PNG ->', sources_mapcat_png)
        title_temp = "{}, {} ({} s)"
        info = i_fits.get_data(keywords=['OBJECT', 'DATE-OBS', 'EXPTIME'])
        title = title_temp.format(info['OBJECT'], info['DATE-OBS'], info['EXPTIME'])
        plotFits(input_fits, sources_mapcat_png, \
            title=title, colorBar=True, astroCal=True, color='magenta', \
            coords=(df_mc['ra2000_mc_deg'].values, df_mc['dec2000_mc_deg'].values), \
            dictParams={'aspect':'auto', 'invert':'True'})
    else:
        print(f'ERROR: No closer enough MAPCAT sources found for this input FITS: {input_fits}')
        return 6
    # # Matching SExtractor detections with closest ORDINARY MAPCAT sources: 
    # # Values returned: matched source indexes, 2D-distances, 3D-distances
    # ra1 = df_mc['ra2000_mc_deg'].values
    # dec1 = df_mc['dec2000_mc_deg'].values
    # ra2 = data['ALPHA_J2000']
    # dec2 =data['DELTA_J2000']
    # idx_o, d2d_o, d3d_o = match_sources(ra1, dec1, ra2, dec2, num_close=1)
    # data_o = data[idx_o]
    # # print(data_o)                

    # print(type(idx_o))
    #print(f'SExtractor closest ordinary detection indexes = {idx_o}')
    #print(f'SExtractor closest ordinary detection distances = {d2d_o}')

    # Printing info about MAPCAT-SExtractor sources
    str_match_mapcat = " MAPCAT (name, ra, dec, Rmag, Rmagerr) = ({}, {}, {}, {}, {})"
    str_match_sext = "SExtractor (ra, dec, mag_auto, magerr_auto) = ({}, {}, {}, {})"
    str_dist = "Distance = {}\n-----------------------"
    
    # Aliases
    name_mc = df_mc['name_mc'].values
    ra_mc = df_mc['ra2000_mc_deg'].values
    dec_mc = df_mc['dec2000_mc_deg'].values
    r_mc = df_mc['Rmag_mc'].values
    rErr_mc = df_mc['Rmagerr_mc'].values
    
    ra_se = data['ALPHA_J2000']
    dec_se = data['DELTA_J2000']
    mag_se = data['MAG_AUTO']
    magerr_se = data['MAGERR_AUTO']
    
    # filtering far IOP3 sources 
    for j in range(len(idx_o)):
        print(str_match_mapcat.format(name_mc[j], ra_mc[j], dec_mc[j], \
            r_mc[j], rErr_mc[j]))
        print(str_match_sext.format(ra_se[idx_o[j]], dec_se[idx_o[j]], \
            mag_se[idx_o[j]], magerr_se[idx_o[j]]))
        print(str_dist.format(d2d_o[j]))
 
    # if dist > 0.006: # aprox. 20 arcsec ~ 40 pixels
    #     print('PHOTOCALIBRATION,ERROR,"Distance too big for good astrocalibration"')
    #     return 7

    # Extraordinary counterparts location
    # rough coordinates (relative to ordinary source locations)
    #print(type(ra_se))
    ra_e = ra_se[idx_o]
    if 'MAPCAT' in input_fits:
        dec_e = dec_se[idx_o] - 0.0052 
    else:
        dec_e = dec_se[idx_o]
    # idx_e = []
    # d2d_e = []
    
    # for r, d in zip(ra_e, dec_e):
    #     print(f'E-coordinates = ({r}, {d})')
    #     print(f'Getting closest source from {(dec2 < (d + 0.002)).sum()}')
    #     ra2_mod = ra2[dec2 > (d + 0.002)]
    #     dec2_mod = dec2[dec2 > (d + 0.002)]
    #     ide, d2de, d3de = match_sources(r, d, ra2_mod, dec2_mod, num_close=1)    
    #     # print (type(ide[0]), type(d2de[0]))
    #     idx_e.append(ide[()]) # 0-d array index
    #     d2d_e.append(d2de[0].deg)
    
    # idx_e = np.array(idx_e)
    # d2d_e = np.array(d2d_e)
    # scatalog_e = SkyCoord(ra = ra_e * u.degree, dec = dec_e * u.degree)
    idx_e, d2d_e, d3d_e = match_sources(ra_e, dec_e, ra2, dec2, num_close=1)
    data_e = data[idx_e]
    # print(f"pcatalog = {pcatalog}")
    # print(f"scatalog_e = {scatalog_e}")

    print(f"SExtractor numbers for extraordinary counterparts = {idx_e}")
    print(f"Distances = {d2d_e}")

    # Source problem: boolena that identify target source in blazars inside FITS FOV.
    source_problem = None
    is_blz=False
    # If there is only one source and it has R magnitude measure -> HD star
    if len(df_mc.index) == 1:
        source_problem = np.ones(1, dtype=bool) # filter equals to True
    else:
        # Source problem has no R filter magnitude (asigned value equals to -99)
        source_problem = df_mc['Rmag_mc'].values < 0 # negative R-mag is the source problem
        is_blz=True

    print(f'source_problem = {source_problem}')

    print(type(idx_o), type(idx_e))
    

    # Printing SExtractor indexes
    indexes_target = [idx_o[source_problem][0], idx_e[source_problem][0]]
    print(f'[Ordinary, Extraordinary] SExtractor indexes = {indexes_target}')
=======
    # Merging data: MAPCAT & SExtractor
    df_SExtractor = read_sext_catalog(cat, format='FITS_LDAC')
    data_matched = merge_mapcat_sextractor(df_SExtractor, df_mc_o, input_fits, max_deg_dist=0.002)

    print('------- DATA MATCHED------')
    print(data_matched)
    try:
        source_problem = data_matched['IAU_name_mc_O'].str.len() > 0
    except TypeError:
        return 9

    info_target = data_matched[source_problem]
    print(source_problem)
    print(info_target['ALPHA_J2000_E'])
    ra_o, dec_o = info_target['ALPHA_J2000_O'].values[0], info_target['DELTA_J2000_O'].values[0]
    ra_e, dec_e = info_target['ALPHA_J2000_E'].values[0], info_target['DELTA_J2000_E'].values[0]
>>>>>>> 14a91621


    #Get reference star
    #CUIDAO QUE ESTO NO VA A FUNCIONAR PARA LAS HD stars
    
    if is_blz:
        ra_blz=ra_mc[source_problem]
        dec_blz=dec_mc[source_problem]
        ra_stars=ra_mc[~source_problem]
        dec_stars=dec_mc[~source_problem]
        
        dist=np.sqrt((ra_blz-ra_stars)**2+(dec_blz-dec_stars)**2)
        ref_idx=np.argmin(dist)+1
        source_problem[ref_idx]=True

        refstar_Rmag=df_mc['Rmag_mc'].values[source_problem][1]

        indexes_refstar=[idx_o[source_problem][1], idx_e[source_problem][1]]
        print(f'[Ordinary, Extraordinary] SExtractor indexes of reference star = {indexes_refstar}')

    # Plotting source problem
    # Showing detailed info about SExtractor counterparts
    if 'fits' in input_fits:
        source_pair_png = input_fits.replace('.fits', '_source_pair.png')
    else:
        source_pair_png = input_fits.replace('.fit', '_source_pair.png')

    print('Out PNG ->', source_pair_png)
    title_temp = "SExtractor Pair Detections {}, {} ({} s)"
    title = title_temp.format(astro_header['OBJECT'], astro_header['DATE-OBS'], \
        astro_header['EXPTIME'])
    i_fits.plot(source_pair_png, title=title, astroCal=True, \
        coords=[(ra_o, dec_o), (ra_e, dec_e)], color=['red', 'blue']) 

    # Parameters to store...
    cal_data = defaultdict(list)
    
    # Photometric calibration
    mag_zeropoint = None
    std_mag_zeropoint = None
    num_sat = 0
    calibrators_png = ''
<<<<<<< HEAD

    # If there are IOP3 calibrators in field covered by FITS
    if len(df_mc[~source_problem].index) > 0:
        # checking for non-saturated calibrators
        
        # SExtractor ordinary calibrators data
        sext_ord_calibrators = data_o[~source_problem]
        # SExtractor extraordinary calibrators data
        sext_ext_calibrators = data_e[~source_problem]
        
        # getting saturated calibrators
        ord_sat = check_saturation(sext_ord_calibrators['FLAGS'])    
        ext_sat = check_saturation(sext_ext_calibrators['FLAGS'])    
        # If ordinary or extraordinary counterpart is saturated, source 
        # is considered as saturated.
        sat_calibrator = np.logical_or(ord_sat, ext_sat)
        num_sat = sat_calibrator.sum()

=======
    
    # MAPCAT calibrators
    calibrators = data_matched[~source_problem]
    # If there are IOP3 calibrators in field covered by FITS
    if len(calibrators.index) > 0:                
>>>>>>> 14a91621
        # Computing ZEROPOINT
        root, ext = os.path.splitext(input_fits)
        calibrators_png = root + '_photo-calibrators.png'
        # At this point, SExtractor MAG_AUTO is used for getting magnitude zero-point.
        # If a calibrator is saturated, then is rejected for mangitude zero-point computation.
        mag_zeropoint, std_mag_zeropoint, num_calibrators = compute_zeropoint(input_fits, \
<<<<<<< HEAD
            df_mc[~source_problem], sext_ord_calibrators, sext_ext_calibrators, \
            output_png=calibrators_png)

        # Plotting calibrators
        if 'fits' in input_fits:
            mc_calib_png = input_fits.replace('.fits', '_sources_mc_calib.png')
        else:
            mc_calib_png = input_fits.replace('.fit', '_sources_mc_calib.png')
        print('Out PNG ->', mc_calib_png)
        title_temp = "MAPCAT Calibration sources in {}, {} ({} s)"
        title = title_temp.format(some_values['OBJECT'], some_values['DATE-OBS'], some_values['EXPTIME'])
        #plotFits(input_fits, mc_calib_png, colorBar=True, \
        #    title=title, astroCal=True, color='green', \
        #    coords=(df_mc['ra2000_mc_deg'][~source_problem].values, \
        #    df_mc['dec2000_mc_deg'][~source_problem].values), \
        #    dictParams={'aspect':'auto', 'invert':'True'})
        #cal_data['MC_CALIB_PNG'] = [mc_calib_png]
=======
            calibrators, output_png=calibrators_png)

        # getting saturated calibrators
        flags_cal_o = calibrators['FLAGS_O'].values
        flags_cal_e = calibrators['FLAGS_E'].values
        try:
            ord_sat = check_saturation(flags_cal_o)    
            ext_sat = check_saturation(flags_cal_e)    
            # If ordinary or extraordinary counterpart is saturated, source 
            # is considered as saturated.
            sat_calibrator = np.logical_or(ord_sat, ext_sat)
            num_sat = sat_calibrator.sum()
        except: 
            print(f'PHOTOCALIBRATION,ERROR,"Non valid calibrator FLAGS\nO = {flags_cal_o}\nE = {flags_cal_e}"')
            mag_zeropoint = -99
            std_mag_zeropoint = 0
            num_calibrators = 0

        # Plotting calibrators
        mc_calib_png = f'{root}_sources_mc_calib.png'
        print('Out PNG ->', mc_calib_png)
        title_temp = "Calibrators in {}, {} ({} s)"
        title = title_temp.format(astro_header['OBJECT'], astro_header['DATE-OBS'], \
            astro_header['EXPTIME'])

        # aliases
        ra_cal_o = calibrators['ra2000_mc_deg_O'].values
        dec_cal_o = calibrators['dec2000_mc_deg_O'].values
        ra_cal_e = calibrators['ra2000_mc_deg_E'].values
        dec_cal_e = calibrators['dec2000_mc_deg_E'].values

        i_fits.plot(mc_calib_png, title=title, astroCal=True, \
            color=['green', 'green'], \
            coords=[(ra_cal_o, dec_cal_o), (ra_cal_e, dec_cal_e)], \
            dictParams={'aspect':'auto', 'invert':'True'})
        cal_data['MC_CALIB_PNG'] = [mc_calib_png]
>>>>>>> 14a91621
    else:
        num_calibrators = 1  
        num_sat = 1
        
        # because Mag = ZP - 2.5 * log10(Flux) => ZP = Mag + 2.5 * log10(Flux)
        # Then, as HD is a polarized source, I'll take as FLUX the sum of both
        # (Flux_o + Flux_e)
        try:
<<<<<<< HEAD
            if 'MAPCAT' in input_fits:
                total_flux = (data['FLUX_AUTO'][indexes_target]).sum()
            else:
                total_flux = (data['FLUX_AUTO'][indexes_target]).sum() / 2

            mag_zeropoint = df_mc[source_problem]['Rmag_mc'].values[0] + \
=======
            # SExtractor AUTO measures used in photometric calibration
            # total_flux = (data['FLUX_AUTO'][indexes_target]).sum()
            fluxes = info_target['FLUX_AUTO_O'] + info_target['FLUX_AUTO_E']
            total_flux = fluxes.values.sum()
            mag_zeropoint = info_target['Rmag_mc_O'].values[0] + \
>>>>>>> 14a91621
                2.5 * np.log10(total_flux)
            std_mag_zeropoint = 0
        except ValueError:
            message = "Ordinary and extraordinary fluxes auto = ({}, {})"
            print(message.format    (info_target['FLUX_AUTO_O'], info_target['FLUX_AUTO_E']))
            raise
    print(mag_zeropoint)
    if mag_zeropoint is None or np.isnan(mag_zeropoint):
        print(f'PHOTOMETRY,ERROR,"Could not compute MAG_ZEROPOINT for \'{input_fits}\'"')
        return 8

    # date run info
    i_fits = mcFits(args.input_fits)

    dt_run = i_fits.run_date()
    date_run = dt_run.strftime("%Y-%m-%d")

    print(f"Photometric Zero-point = {round(mag_zeropoint, 2)}")
    print(f"STD(Photometric Zero-point) = {round(std_mag_zeropoint, 2)}")

    # --------------- Updating FITS header --------------------- #
    params = OrderedDict()
    params['MAGZPT'] = round(mag_zeropoint, 2)
    params['STDMAGZP'] = round(std_mag_zeropoint, 2)
    params['NSZPT'] = num_calibrators
    params['APERPIX'] = mc_aper
    params['BLZRNAME'] = info_target['IAU_name_mc_O'].values[0]
    print(f'Header params = {params}')

    # Composing cards
    cards = [('MAGZPT', round(mag_zeropoint, 2), 'MAPCAT Photometric zeropoint'), \
        ('STDMAGZP', round(std_mag_zeropoint, 2), 'MAPCAT STD(Photometric zeropoint)'), \
        ('NSZPT', num_calibrators, 'MAPCAT number of calibrators used in ZEROPOINT estimation'), \
        ('APERPIX', mc_aper, 'Aperture in pixel for photometry calibration'), \
        ('BLZRNAME', info_target['IAU_name_mc_O'].values[0], 'IAU name of BLAZAR'), \
        ('RUN_DATE', date_run, 'Night run date')]
    
    if i_fits.update_header(cards):
        print(f'PHOTOCALIBRATION,ERROR,"Could not update photocalibration header in \'{input_fits}\'"')
        return 9

<<<<<<< HEAD
    # Reading astro-photo-calibrated fits
    i_fits = mcFits(input_fits)
    astro_header = i_fits.header
    
    # Executing SExtractor again with MAG_ZEROPOINT info
    # fwhm_arcs = float(astro_header['FWHM']) * float(astro_header['INSTRSCL'])
    # detect_sources(input_fits, sext_conf, cat, additional_params=new_params, \
    detect_sources(input_fits, sext_conf, cat, \
        photo_aper=nearest_blazar['aper_mc'].iloc[0], mag_zeropoint=params['MAGZPT'])
    # com_str = "source-extractor -c {} -CATALOG_NAME {} -PIXEL_SCALE {} -SEEING_FWHM {} {}"
    # com = com_str.format(sext_conf, cat, astro_header['INSTRSCL'], fwhm_arcs, input_fits)
    # # MAPCAT aperture
    # com += f" -PHOT_APERTURES {mc_aper}"
    # # Magnitude ZEROPOINT
    # com += f" -MAG_ZEROPOINT {mag_zeropoint}"

    # # more source-extractor parameters
    # additional_params = default_detection_params(astro_header['EXPTIME'])

    # for k, v in additional_params.items():
    #     com += ' -{} {}'.format(k, v)

    # print(com)
    # subprocess.Popen(com, shell=True).wait()

    # Loading FITS_LDAC format SExtractor catalog
    data = read_sext_catalog(cat, format='FITS_LDAC')
    
    # daterun info
    # Using input path for getting observation night date... (Is this the best way or should I read FITS header?)
    dt_run = re.findall('/(\d{6})/', args.input_fits)[0]
    date_run = f'20{dt_run[:2]}-{dt_run[2:4]}-{dt_run[-2:]}'
    root, ext = os.path.splitext(input_fits)
    fits_name = os.path.split(root)[1]
    
    # Interesting parameters for polarimetric computation
    keywords = ['ALPHA_J2000', 'DELTA_J2000', 'FWHM_IMAGE', 'CLASS_STAR', \
        'FLAGS', 'ELLIPTICITY', 'FLUX_MAX', 'FLUX_APER', 'FLUXERR_APER', \
        'FLUX_ISO', 'FLUXERR_ISO', 'FLUX_AUTO', 'FLUXERR_AUTO', 'MAG_APER', \
        'MAGERR_APER', 'MAG_ISO', 'MAGERR_ISO', 'MAG_AUTO', 'MAGERR_AUTO']

    pair_params = defaultdict(list)
    pair_params['ID-MC'] = [df_mc[source_problem].iloc[0]['id_mc']] * 2
    pair_params['ID-BLAZAR-MC'] = [df_mc['id_blazar_mc'].values[source_problem][0]] * 2
    pair_params['TYPE'] = ['O', 'E']
    if 'INSPOROT' in astro_header:
        angle = float(astro_header['INSPOROT'])
    else:
        if astro_header['FILTER']=='R':
            angle = -999.0
        elif astro_header['FILTER']=='R_45':
            angle = float(-45)
        else:
            angle = float(astro_header['FILTER'].replace('R',''))
            
    pair_params['ANGLE'] = [round(angle, ndigits=1)] * 2
    pair_params['OBJECT'] = [astro_header['OBJECT']] * 2
    if 'MJD-OBS' in astro_header:
        pair_params['MJD-OBS'] = [astro_header['MJD-OBS']] * 2
    else:
        pair_params['MJD-OBS'] = [astro_header['JD'] - 2400000.5 * 2
    pair_params['DATE-OBS'] = [''] * 2
    if 'DATE-OBS' in astro_header:
        pair_params['DATE-OBS'] = [astro_header['DATE-OBS']] * 2
    else:
        pair_params['DATE-OBS'] = [astro_header['DATE']] * 2
    mc_name = df_mc['name_mc'].values[source_problem][0]
    mc_iau_name = df_mc['IAU_name_mc'].values[source_problem][0]
    pair_params['MC-NAME'] = [mc_name] * 2
    pair_params['MC-IAU-NAME'] = [mc_iau_name] * 2
    pair_params['MAGZPT'] = [mag_zeropoint] * 2
    pair_params['RUN_DATE'] = [date_run] * 2
    pair_params['EXPTIME'] = [astro_header['EXPTIME']] * 2
    pair_params['APERPIX'] = [nearest_blazar['aper_mc'].iloc[0]] * 2

    # Transforming from degrees coordinates (ra, dec) to ("hh mm ss.ssss", "[sign]dd mm ss.sss") representation
    c3 = []
    for ra, dec in zip(data['ALPHA_J2000'][indexes_target], data['DELTA_J2000'][indexes_target]):
        c3.append(f"{ra} {dec}")

    coords3 = SkyCoord(c3, frame=FK5, unit=(u.deg, u.deg), obstime="J2000")

    pair_params['RA_J2000'] = coords3.ra.to_string(unit=u.hourangle, sep=' ', \
    precision=4, pad=True)
    pair_params['DEC_J2000'] = coords3.dec.to_string(unit=u.deg, sep=' ', \
    precision=3, alwayssign=True, pad=True)

    for k in keywords:
        for i in indexes_target:
            pair_params[k].append(data[k][i])

    if is_blz:
        for i in indexes_refstar:
            pair_params['REF_MAG_APER'].append(data['MAG_APER'][i])
            pair_params['REF_MAGERR_APER'].append(data['MAGERR_APER'][i])
            pair_params['REF_MAG_LIT'].append(refstar_Rmag)

    df = pd.DataFrame(pair_params)
    if 'fits' in input_fits:
        csv_out = input_fits.replace('.fits', '_photocal_res.csv')
    else:
        csv_out = input_fits.replace('.fit', '_photocal_res.csv')
    df.to_csv(csv_out, index=False)
    # Imprimo el contenido del fichero
    print('Useful parameters for polarimetric computations:')
    if 'MAPCAT' in input_fits:
        print(df)
    else: 
        print(df[df['TYPE']=='O'])
    # Parameters to store...
    # Getting useful info about calibrated fits
    some_calib_keywords = ['SOFT', 'PROCDATE', 'SOFTDET', 'MAX',  'MIN', \
        'MEAN', 'STD', 'MED', 'RA', 'DEC', 'CRVAL1', 'CRVAL2', 'EPOCH', \
        'CRPIX1', 'CRPIX2', 'SECPIX1', 'SECPIX2', 'CDELT1', 'CDELT2', 'CTYPE1', 'CTYPE2', \
        'CD1_1', 'CD1_2', 'CD2_1', 'CD2_2', 'WCSRFCAT', 'WCSIMCAT', 'WCSMATCH', \
        'WCSNREF', 'WCSTOL', 'CROTA1', 'CROTA2', 'WCSSEP', 'IMWCS', 'MAGZPT', \
        'STDMAGZP', 'NSZPT', 'APERPIX', 'BLZRNAME']
    
    # header = hdul = fits.open(final_fits)[0].header
    for key in some_calib_keywords:
        value = ''
        if key in astro_header:
            value = astro_header[key]
        else:
            if key in ['SECPIX1', 'SECPIX2']:
                value = astro_header['SECPIX']
        cal_data[key].append(value)
=======
>>>>>>> 14a91621
    cal_data['PATH'].append(input_fits)
    cal_data['RUN_DATE'].append(date_run)
    if calibrators_png and os.path.exists(calibrators_png):
        cal_data['CALIBRATORS_PNG'] = [calibrators_png]
    else:
        cal_data['CALIBRATORS_PNG'] = ''
    cal_data['N_CALIBRATORS'] = [num_calibrators]
    cal_data['N_SAT_CALIBRATORS'] = [num_sat]
    cal_data['SEXTDET_PNG'] = [sources_sext_png]
    cal_data['MAPCAT_SOURCES_PNG'] = [f'{root}_mapcat_sources.png']
    cal_data['SOURCE_PAIRS_PNG'] = [source_pair_png]
    
    df = pd.DataFrame(cal_data)
<<<<<<< HEAD
    if 'fits' in input_fits:
        csv_out = input_fits.replace('.fits', '_photocal_process_info.csv')
    else:
        csv_out = input_fits.replace('.fit', '_photocal_process_info.csv')
=======
    csv_out = f'{root}_photocal_process_info.csv'
>>>>>>> 14a91621
    df.to_csv(csv_out, index=False)

    return 0
    
# -------------------------------------
if __name__ == '__main__':
    print(main())<|MERGE_RESOLUTION|>--- conflicted
+++ resolved
@@ -186,11 +186,7 @@
         params['CLEAN'] = 'Y'
         # params['FILTER_NAME'] = '/home/cesar/desarrollos/Ivan_Agudo/code/iop3/conf/filters_sext/mexhat_5.0_11x11.conv'
         # params['FILTER_NAME'] = '/home/cesar/desarrollos/Ivan_Agudo/code/iop3/conf/filters_sext/gauss_5.0_9x9.conv'
-<<<<<<< HEAD
-        #params['FILTER_NAME'] = '/home/cesar/desarrollos/Ivan_Agudo/code/iop3/conf/filters_sext/tophat_5.0_5x5.conv'
-=======
         params['FILTER_NAME'] = '/home/users/dreg/misabelber/GitHub/iop3/conf/filters_sext/tophat_5.0_5x5.conv'
->>>>>>> 14a91621
     
     if dt['STD/MEAN'] > 2: # noisy
         params['ANALYSIS_THRESH'] = 1.5
@@ -255,91 +251,6 @@
     Returns:
         dict: dictionary with keywords 'ra_min', 'ra_max', 'dec_min', dec_max' in degrees.
     """
-<<<<<<< HEAD
-    # FITS statistic
-    # First source extraction
-    # masking sources and bkakground
-    # second statistic over masked FITS
-    # setting best extraction parameters
-    # Second source extraction
-    # adding data from masked sources
-    # plotting
-    
-    o_fits = mcFits(path_fits, border=border)
-    if 'MAPCAT' in path_fits:
-        fits_par = o_fits.get_data(keywords=['INSTRSCL', 'FWHM', 'EXPTIME', 'OBJECT', 'DATE-OBS'])
-        pixscale = fits_par['INSTRSCL']
-    else:
-        fits_par = o_fits.get_data(keywords=['NAXIS1', 'FWHM', 'EXPTIME', 'OBJECT', 'DATE-OBS'])
-        if 'T090' in path_fits:
-            pixscale = 0.387
-            if fits_par['NAXIS1']==1024:
-                pixscale=2*pixscale
-        elif 'T150' in path_fits:
-            pixscale = 0.232    
-            if fits_par['NAXIS1']==1024:
-                pixscale=2*pixscale
-# exptime = fits_par['EXPTIME']
-    fwhm_arcs = float(fits_par['FWHM']) * float(pixscale)
-    
-    # Adtitional ouput info
-    if 'fits' in path_fits:
-        back_path = path_fits.replace('.fits', '_back.fits')
-        segm_path = path_fits.replace('.fits', '_segment.fits')
-    else:
-        back_path = path_fits.replace('.fit', '_back.fit')
-        segm_path = path_fits.replace('.fit', '_segment.fit')
-    # SExtractor parameters    
-    params = {}
-    if back_image and segment_image:
-        params['CHECKIMAGE_TYPE'] = 'BACKGROUND,SEGMENTATION'
-        params['CHECKIMAGE_NAME'] = f'{back_path},{segm_path}'
-    elif back_image:
-        params['CHECKIMAGE_TYPE'] = 'BACKGROUND'
-        params['CHECKIMAGE_NAME'] = f'{back_path}'
-    elif segment_image:
-        params['CHECKIMAGE_TYPE'] = 'SEGMENTATION'
-        params['CHECKIMAGE_NAME'] = f'{segm_path}'
-    
-    cmd = f"source-extractor -c {sext_conf} -CATALOG_NAME {cat_out} -PIXEL_SCALE {pixscale} -SEEING_FWHM {fwhm_arcs} "
-    if photo_aper:
-        cmd += f"-PHOT_APERTURES {photo_aper} "
-    
-    if mag_zeropoint:
-        cmd += f"-MAG_ZEROPOINT {mag_zeropoint} "
-    # Aditional parameters passed as arguments. They overwrite previous values
-    s_params = sext_params_detection(path_fits, border, sat_threshold=sat_threshold)
-    for k, v in s_params.items():
-        params[k] = v
-    
-    for k, v in additional_params.items():
-        params[k] = v
-    
-    # Formatting parameters to command line syntax
-    com_params = [f'-{k} {v}' for k, v in params.items()]
-    
-    # adding parameters to command
-    cmd = cmd + ' '.join(com_params)
-    
-    # last parameter for command
-    cmd = cmd + f' {path_fits}'
-
-    if verbose:
-        print(cmd)
-    
-    res = execute_command(cmd)
-
-    if res.returncode:
-        print(res)
-        return res.returncode
-
-###############################################################################################
-
-def get_radec_limits(path_fits):
-    """Return alpha_J2000, delta_J2000 limits for astrometric calibrated FITS. 
-    Output: dictionary with keywords 'ra_min', 'ra_max', 'dec_min', dec_max' in degrees."""
-=======
->>>>>>> 14a91621
     fits = mcFits(path_fits)
     com1 = f'xy2sky -d {path_fits} 0 0'
     com2 = f'xy2sky -d {path_fits} {fits.header["NAXIS1"]} {fits.header["NAXIS2"]}'
@@ -629,18 +540,12 @@
         color=['green', 'green', 'red', 'red'], coords=coords, \
         dictParams={'invert':'True'})
 
-    # non-saturated calibrators total flux (Ordinary + Extraordinary)
-<<<<<<< HEAD
+    # Using SExtractor AUTO measures (not APER)
     if 'MAPCAT' in input_fits:
-        calibrators_total_flux = sextractor_ord_data['FLUX_APER'][~sat_calibrator] + \
-            sextractor_ext_data['FLUX_APER'][~sat_calibrator]
+        calibrators_total_flux = (merged_data['FLUX_AUTO_O'] + \
+                                      merged_data['FLUX_AUTO_E'])[~sat_calibrator]
     else:
-        calibrators_total_flux = sextractor_ord_data['FLUX_APER'][~sat_calibrator]
-=======
-    # Using SExtractor AUTO measures (not APER)
-    calibrators_total_flux = (merged_data['FLUX_AUTO_O'] + \
-        merged_data['FLUX_AUTO_E'])[~sat_calibrator]
->>>>>>> 14a91621
+        calibrators_total_flux = merged_data['FLUX_AUTO_O'][~sat_calibrator]
     
     # Computing ZEROPOINT using non-saturated calibrators (or all of them if 
     # they are all saturated)
@@ -805,27 +710,16 @@
     print(text.format(astro_header['OBJECT'], astro_header['EXPTIME']))
 
     # ---------------------- MAPCAT sources info -----------------------
-<<<<<<< HEAD
-    blazar_path = os.path.join(args.config_dir, 'blazar_photo_calib_last.csv')
-    if 'MAPCAT' in input_fits:
-        blazar_path = os.path.join(args.config_dir, 'blazar_photo_calib_MAPCAT.csv')
-
-    #df_mapcat = read_blazar_file(blazar_path)
-=======
     blazar_path = os.path.join(args.config_dir, args.blazars_info)
     # blazar_path = os.path.join(args.config_dir, 'blazar_photo_calib_last.csv')
     # df_mapcat = read_blazar_file(blazar_path)
->>>>>>> 14a91621
+
     center_fits = (astro_header['CRVAL1'], astro_header['CRVAL2'])
     print(f'center FITS coordinates = {center_fits}')
     nearest_blazar, min_dist_deg = closest_blazar(center_fits, blazar_path)
     
-<<<<<<< HEAD
-    print(f'Closest blazar distance = {min_dist_deg} (deg)')
-
-=======
     print(f'Closest blazar distance to FITS\' center= {min_dist_deg} (deg)')
->>>>>>> 14a91621
+
     if min_dist_deg > 0.5: # distance in degrees
         print('!' * 100)
         print('ERROR: Not enough close blazar or HD star found (distance <= 0.5 deg)')
@@ -847,22 +741,12 @@
     df_mc_o = get_mapcat_sources(input_fits, blazar_path)
     
     # print("MAPCAT filtered info...")
-<<<<<<< HEAD
-    print(df_mc.info())
-    print(f'Number of MAPCAT sources= {len(df_mc.index)}')
-    
-    if 'fits' in input_fits:
-        cat = input_fits.replace('.fits', '_photocal.cat')
-    else:
-        cat = input_fits.replace('.fit', '_photocal.cat')
-=======
     print(df_mc_o.info())
     print(df_mc_o)
     print(f'Number of MAPCAT sources inside FITS sky area = {len(df_mc_o.index)}')
 
     root, ext = os.path.splitext(input_fits)
     cat = f'{root}_photocal.cat'
->>>>>>> 14a91621
     sext_conf = os.path.join(args.config_dir, 'sex.conf')
     # dir_out = os.path.split(cat)[0]
     
@@ -894,116 +778,6 @@
         return 8
     print('Out PNG ->', sources_sext_png)
 
-<<<<<<< HEAD
-    # Plotting MAPCAT sources
-    if len(df_mc.index) > 0:
-        sources_mapcat_png = root + '_mapcat_sources.png'
-        print('Out PNG ->', sources_mapcat_png)
-        title_temp = "{}, {} ({} s)"
-        info = i_fits.get_data(keywords=['OBJECT', 'DATE-OBS', 'EXPTIME'])
-        title = title_temp.format(info['OBJECT'], info['DATE-OBS'], info['EXPTIME'])
-        plotFits(input_fits, sources_mapcat_png, \
-            title=title, colorBar=True, astroCal=True, color='magenta', \
-            coords=(df_mc['ra2000_mc_deg'].values, df_mc['dec2000_mc_deg'].values), \
-            dictParams={'aspect':'auto', 'invert':'True'})
-    else:
-        print(f'ERROR: No closer enough MAPCAT sources found for this input FITS: {input_fits}')
-        return 6
-    # # Matching SExtractor detections with closest ORDINARY MAPCAT sources: 
-    # # Values returned: matched source indexes, 2D-distances, 3D-distances
-    # ra1 = df_mc['ra2000_mc_deg'].values
-    # dec1 = df_mc['dec2000_mc_deg'].values
-    # ra2 = data['ALPHA_J2000']
-    # dec2 =data['DELTA_J2000']
-    # idx_o, d2d_o, d3d_o = match_sources(ra1, dec1, ra2, dec2, num_close=1)
-    # data_o = data[idx_o]
-    # # print(data_o)                
-
-    # print(type(idx_o))
-    #print(f'SExtractor closest ordinary detection indexes = {idx_o}')
-    #print(f'SExtractor closest ordinary detection distances = {d2d_o}')
-
-    # Printing info about MAPCAT-SExtractor sources
-    str_match_mapcat = " MAPCAT (name, ra, dec, Rmag, Rmagerr) = ({}, {}, {}, {}, {})"
-    str_match_sext = "SExtractor (ra, dec, mag_auto, magerr_auto) = ({}, {}, {}, {})"
-    str_dist = "Distance = {}\n-----------------------"
-    
-    # Aliases
-    name_mc = df_mc['name_mc'].values
-    ra_mc = df_mc['ra2000_mc_deg'].values
-    dec_mc = df_mc['dec2000_mc_deg'].values
-    r_mc = df_mc['Rmag_mc'].values
-    rErr_mc = df_mc['Rmagerr_mc'].values
-    
-    ra_se = data['ALPHA_J2000']
-    dec_se = data['DELTA_J2000']
-    mag_se = data['MAG_AUTO']
-    magerr_se = data['MAGERR_AUTO']
-    
-    # filtering far IOP3 sources 
-    for j in range(len(idx_o)):
-        print(str_match_mapcat.format(name_mc[j], ra_mc[j], dec_mc[j], \
-            r_mc[j], rErr_mc[j]))
-        print(str_match_sext.format(ra_se[idx_o[j]], dec_se[idx_o[j]], \
-            mag_se[idx_o[j]], magerr_se[idx_o[j]]))
-        print(str_dist.format(d2d_o[j]))
- 
-    # if dist > 0.006: # aprox. 20 arcsec ~ 40 pixels
-    #     print('PHOTOCALIBRATION,ERROR,"Distance too big for good astrocalibration"')
-    #     return 7
-
-    # Extraordinary counterparts location
-    # rough coordinates (relative to ordinary source locations)
-    #print(type(ra_se))
-    ra_e = ra_se[idx_o]
-    if 'MAPCAT' in input_fits:
-        dec_e = dec_se[idx_o] - 0.0052 
-    else:
-        dec_e = dec_se[idx_o]
-    # idx_e = []
-    # d2d_e = []
-    
-    # for r, d in zip(ra_e, dec_e):
-    #     print(f'E-coordinates = ({r}, {d})')
-    #     print(f'Getting closest source from {(dec2 < (d + 0.002)).sum()}')
-    #     ra2_mod = ra2[dec2 > (d + 0.002)]
-    #     dec2_mod = dec2[dec2 > (d + 0.002)]
-    #     ide, d2de, d3de = match_sources(r, d, ra2_mod, dec2_mod, num_close=1)    
-    #     # print (type(ide[0]), type(d2de[0]))
-    #     idx_e.append(ide[()]) # 0-d array index
-    #     d2d_e.append(d2de[0].deg)
-    
-    # idx_e = np.array(idx_e)
-    # d2d_e = np.array(d2d_e)
-    # scatalog_e = SkyCoord(ra = ra_e * u.degree, dec = dec_e * u.degree)
-    idx_e, d2d_e, d3d_e = match_sources(ra_e, dec_e, ra2, dec2, num_close=1)
-    data_e = data[idx_e]
-    # print(f"pcatalog = {pcatalog}")
-    # print(f"scatalog_e = {scatalog_e}")
-
-    print(f"SExtractor numbers for extraordinary counterparts = {idx_e}")
-    print(f"Distances = {d2d_e}")
-
-    # Source problem: boolena that identify target source in blazars inside FITS FOV.
-    source_problem = None
-    is_blz=False
-    # If there is only one source and it has R magnitude measure -> HD star
-    if len(df_mc.index) == 1:
-        source_problem = np.ones(1, dtype=bool) # filter equals to True
-    else:
-        # Source problem has no R filter magnitude (asigned value equals to -99)
-        source_problem = df_mc['Rmag_mc'].values < 0 # negative R-mag is the source problem
-        is_blz=True
-
-    print(f'source_problem = {source_problem}')
-
-    print(type(idx_o), type(idx_e))
-    
-
-    # Printing SExtractor indexes
-    indexes_target = [idx_o[source_problem][0], idx_e[source_problem][0]]
-    print(f'[Ordinary, Extraordinary] SExtractor indexes = {indexes_target}')
-=======
     # Merging data: MAPCAT & SExtractor
     df_SExtractor = read_sext_catalog(cat, format='FITS_LDAC')
     data_matched = merge_mapcat_sextractor(df_SExtractor, df_mc_o, input_fits, max_deg_dist=0.002)
@@ -1020,8 +794,6 @@
     print(info_target['ALPHA_J2000_E'])
     ra_o, dec_o = info_target['ALPHA_J2000_O'].values[0], info_target['DELTA_J2000_O'].values[0]
     ra_e, dec_e = info_target['ALPHA_J2000_E'].values[0], info_target['DELTA_J2000_E'].values[0]
->>>>>>> 14a91621
-
 
     #Get reference star
     #CUIDAO QUE ESTO NO VA A FUNCIONAR PARA LAS HD stars
@@ -1063,57 +835,17 @@
     std_mag_zeropoint = None
     num_sat = 0
     calibrators_png = ''
-<<<<<<< HEAD
-
-    # If there are IOP3 calibrators in field covered by FITS
-    if len(df_mc[~source_problem].index) > 0:
-        # checking for non-saturated calibrators
-        
-        # SExtractor ordinary calibrators data
-        sext_ord_calibrators = data_o[~source_problem]
-        # SExtractor extraordinary calibrators data
-        sext_ext_calibrators = data_e[~source_problem]
-        
-        # getting saturated calibrators
-        ord_sat = check_saturation(sext_ord_calibrators['FLAGS'])    
-        ext_sat = check_saturation(sext_ext_calibrators['FLAGS'])    
-        # If ordinary or extraordinary counterpart is saturated, source 
-        # is considered as saturated.
-        sat_calibrator = np.logical_or(ord_sat, ext_sat)
-        num_sat = sat_calibrator.sum()
-
-=======
-    
+
     # MAPCAT calibrators
     calibrators = data_matched[~source_problem]
     # If there are IOP3 calibrators in field covered by FITS
     if len(calibrators.index) > 0:                
->>>>>>> 14a91621
         # Computing ZEROPOINT
         root, ext = os.path.splitext(input_fits)
         calibrators_png = root + '_photo-calibrators.png'
         # At this point, SExtractor MAG_AUTO is used for getting magnitude zero-point.
         # If a calibrator is saturated, then is rejected for mangitude zero-point computation.
         mag_zeropoint, std_mag_zeropoint, num_calibrators = compute_zeropoint(input_fits, \
-<<<<<<< HEAD
-            df_mc[~source_problem], sext_ord_calibrators, sext_ext_calibrators, \
-            output_png=calibrators_png)
-
-        # Plotting calibrators
-        if 'fits' in input_fits:
-            mc_calib_png = input_fits.replace('.fits', '_sources_mc_calib.png')
-        else:
-            mc_calib_png = input_fits.replace('.fit', '_sources_mc_calib.png')
-        print('Out PNG ->', mc_calib_png)
-        title_temp = "MAPCAT Calibration sources in {}, {} ({} s)"
-        title = title_temp.format(some_values['OBJECT'], some_values['DATE-OBS'], some_values['EXPTIME'])
-        #plotFits(input_fits, mc_calib_png, colorBar=True, \
-        #    title=title, astroCal=True, color='green', \
-        #    coords=(df_mc['ra2000_mc_deg'][~source_problem].values, \
-        #    df_mc['dec2000_mc_deg'][~source_problem].values), \
-        #    dictParams={'aspect':'auto', 'invert':'True'})
-        #cal_data['MC_CALIB_PNG'] = [mc_calib_png]
-=======
             calibrators, output_png=calibrators_png)
 
         # getting saturated calibrators
@@ -1150,7 +882,6 @@
             coords=[(ra_cal_o, dec_cal_o), (ra_cal_e, dec_cal_e)], \
             dictParams={'aspect':'auto', 'invert':'True'})
         cal_data['MC_CALIB_PNG'] = [mc_calib_png]
->>>>>>> 14a91621
     else:
         num_calibrators = 1  
         num_sat = 1
@@ -1159,20 +890,15 @@
         # Then, as HD is a polarized source, I'll take as FLUX the sum of both
         # (Flux_o + Flux_e)
         try:
-<<<<<<< HEAD
-            if 'MAPCAT' in input_fits:
-                total_flux = (data['FLUX_AUTO'][indexes_target]).sum()
-            else:
-                total_flux = (data['FLUX_AUTO'][indexes_target]).sum() / 2
-
-            mag_zeropoint = df_mc[source_problem]['Rmag_mc'].values[0] + \
-=======
             # SExtractor AUTO measures used in photometric calibration
             # total_flux = (data['FLUX_AUTO'][indexes_target]).sum()
-            fluxes = info_target['FLUX_AUTO_O'] + info_target['FLUX_AUTO_E']
+            if 'MAPCAT' in input_fits:
+                fluxes = info_target['FLUX_AUTO_O'] + info_target['FLUX_AUTO_E']
+            else:
+                fluxes = info_target['FLUX_AUTO_O']
+
             total_flux = fluxes.values.sum()
             mag_zeropoint = info_target['Rmag_mc_O'].values[0] + \
->>>>>>> 14a91621
                 2.5 * np.log10(total_flux)
             std_mag_zeropoint = 0
         except ValueError:
@@ -1214,136 +940,6 @@
         print(f'PHOTOCALIBRATION,ERROR,"Could not update photocalibration header in \'{input_fits}\'"')
         return 9
 
-<<<<<<< HEAD
-    # Reading astro-photo-calibrated fits
-    i_fits = mcFits(input_fits)
-    astro_header = i_fits.header
-    
-    # Executing SExtractor again with MAG_ZEROPOINT info
-    # fwhm_arcs = float(astro_header['FWHM']) * float(astro_header['INSTRSCL'])
-    # detect_sources(input_fits, sext_conf, cat, additional_params=new_params, \
-    detect_sources(input_fits, sext_conf, cat, \
-        photo_aper=nearest_blazar['aper_mc'].iloc[0], mag_zeropoint=params['MAGZPT'])
-    # com_str = "source-extractor -c {} -CATALOG_NAME {} -PIXEL_SCALE {} -SEEING_FWHM {} {}"
-    # com = com_str.format(sext_conf, cat, astro_header['INSTRSCL'], fwhm_arcs, input_fits)
-    # # MAPCAT aperture
-    # com += f" -PHOT_APERTURES {mc_aper}"
-    # # Magnitude ZEROPOINT
-    # com += f" -MAG_ZEROPOINT {mag_zeropoint}"
-
-    # # more source-extractor parameters
-    # additional_params = default_detection_params(astro_header['EXPTIME'])
-
-    # for k, v in additional_params.items():
-    #     com += ' -{} {}'.format(k, v)
-
-    # print(com)
-    # subprocess.Popen(com, shell=True).wait()
-
-    # Loading FITS_LDAC format SExtractor catalog
-    data = read_sext_catalog(cat, format='FITS_LDAC')
-    
-    # daterun info
-    # Using input path for getting observation night date... (Is this the best way or should I read FITS header?)
-    dt_run = re.findall('/(\d{6})/', args.input_fits)[0]
-    date_run = f'20{dt_run[:2]}-{dt_run[2:4]}-{dt_run[-2:]}'
-    root, ext = os.path.splitext(input_fits)
-    fits_name = os.path.split(root)[1]
-    
-    # Interesting parameters for polarimetric computation
-    keywords = ['ALPHA_J2000', 'DELTA_J2000', 'FWHM_IMAGE', 'CLASS_STAR', \
-        'FLAGS', 'ELLIPTICITY', 'FLUX_MAX', 'FLUX_APER', 'FLUXERR_APER', \
-        'FLUX_ISO', 'FLUXERR_ISO', 'FLUX_AUTO', 'FLUXERR_AUTO', 'MAG_APER', \
-        'MAGERR_APER', 'MAG_ISO', 'MAGERR_ISO', 'MAG_AUTO', 'MAGERR_AUTO']
-
-    pair_params = defaultdict(list)
-    pair_params['ID-MC'] = [df_mc[source_problem].iloc[0]['id_mc']] * 2
-    pair_params['ID-BLAZAR-MC'] = [df_mc['id_blazar_mc'].values[source_problem][0]] * 2
-    pair_params['TYPE'] = ['O', 'E']
-    if 'INSPOROT' in astro_header:
-        angle = float(astro_header['INSPOROT'])
-    else:
-        if astro_header['FILTER']=='R':
-            angle = -999.0
-        elif astro_header['FILTER']=='R_45':
-            angle = float(-45)
-        else:
-            angle = float(astro_header['FILTER'].replace('R',''))
-            
-    pair_params['ANGLE'] = [round(angle, ndigits=1)] * 2
-    pair_params['OBJECT'] = [astro_header['OBJECT']] * 2
-    if 'MJD-OBS' in astro_header:
-        pair_params['MJD-OBS'] = [astro_header['MJD-OBS']] * 2
-    else:
-        pair_params['MJD-OBS'] = [astro_header['JD'] - 2400000.5 * 2
-    pair_params['DATE-OBS'] = [''] * 2
-    if 'DATE-OBS' in astro_header:
-        pair_params['DATE-OBS'] = [astro_header['DATE-OBS']] * 2
-    else:
-        pair_params['DATE-OBS'] = [astro_header['DATE']] * 2
-    mc_name = df_mc['name_mc'].values[source_problem][0]
-    mc_iau_name = df_mc['IAU_name_mc'].values[source_problem][0]
-    pair_params['MC-NAME'] = [mc_name] * 2
-    pair_params['MC-IAU-NAME'] = [mc_iau_name] * 2
-    pair_params['MAGZPT'] = [mag_zeropoint] * 2
-    pair_params['RUN_DATE'] = [date_run] * 2
-    pair_params['EXPTIME'] = [astro_header['EXPTIME']] * 2
-    pair_params['APERPIX'] = [nearest_blazar['aper_mc'].iloc[0]] * 2
-
-    # Transforming from degrees coordinates (ra, dec) to ("hh mm ss.ssss", "[sign]dd mm ss.sss") representation
-    c3 = []
-    for ra, dec in zip(data['ALPHA_J2000'][indexes_target], data['DELTA_J2000'][indexes_target]):
-        c3.append(f"{ra} {dec}")
-
-    coords3 = SkyCoord(c3, frame=FK5, unit=(u.deg, u.deg), obstime="J2000")
-
-    pair_params['RA_J2000'] = coords3.ra.to_string(unit=u.hourangle, sep=' ', \
-    precision=4, pad=True)
-    pair_params['DEC_J2000'] = coords3.dec.to_string(unit=u.deg, sep=' ', \
-    precision=3, alwayssign=True, pad=True)
-
-    for k in keywords:
-        for i in indexes_target:
-            pair_params[k].append(data[k][i])
-
-    if is_blz:
-        for i in indexes_refstar:
-            pair_params['REF_MAG_APER'].append(data['MAG_APER'][i])
-            pair_params['REF_MAGERR_APER'].append(data['MAGERR_APER'][i])
-            pair_params['REF_MAG_LIT'].append(refstar_Rmag)
-
-    df = pd.DataFrame(pair_params)
-    if 'fits' in input_fits:
-        csv_out = input_fits.replace('.fits', '_photocal_res.csv')
-    else:
-        csv_out = input_fits.replace('.fit', '_photocal_res.csv')
-    df.to_csv(csv_out, index=False)
-    # Imprimo el contenido del fichero
-    print('Useful parameters for polarimetric computations:')
-    if 'MAPCAT' in input_fits:
-        print(df)
-    else: 
-        print(df[df['TYPE']=='O'])
-    # Parameters to store...
-    # Getting useful info about calibrated fits
-    some_calib_keywords = ['SOFT', 'PROCDATE', 'SOFTDET', 'MAX',  'MIN', \
-        'MEAN', 'STD', 'MED', 'RA', 'DEC', 'CRVAL1', 'CRVAL2', 'EPOCH', \
-        'CRPIX1', 'CRPIX2', 'SECPIX1', 'SECPIX2', 'CDELT1', 'CDELT2', 'CTYPE1', 'CTYPE2', \
-        'CD1_1', 'CD1_2', 'CD2_1', 'CD2_2', 'WCSRFCAT', 'WCSIMCAT', 'WCSMATCH', \
-        'WCSNREF', 'WCSTOL', 'CROTA1', 'CROTA2', 'WCSSEP', 'IMWCS', 'MAGZPT', \
-        'STDMAGZP', 'NSZPT', 'APERPIX', 'BLZRNAME']
-    
-    # header = hdul = fits.open(final_fits)[0].header
-    for key in some_calib_keywords:
-        value = ''
-        if key in astro_header:
-            value = astro_header[key]
-        else:
-            if key in ['SECPIX1', 'SECPIX2']:
-                value = astro_header['SECPIX']
-        cal_data[key].append(value)
-=======
->>>>>>> 14a91621
     cal_data['PATH'].append(input_fits)
     cal_data['RUN_DATE'].append(date_run)
     if calibrators_png and os.path.exists(calibrators_png):
@@ -1357,16 +953,7 @@
     cal_data['SOURCE_PAIRS_PNG'] = [source_pair_png]
     
     df = pd.DataFrame(cal_data)
-<<<<<<< HEAD
-    if 'fits' in input_fits:
-        csv_out = input_fits.replace('.fits', '_photocal_process_info.csv')
-    else:
-        csv_out = input_fits.replace('.fit', '_photocal_process_info.csv')
-=======
-    csv_out = f'{root}_photocal_process_info.csv'
->>>>>>> 14a91621
     df.to_csv(csv_out, index=False)
-
     return 0
     
 # -------------------------------------
