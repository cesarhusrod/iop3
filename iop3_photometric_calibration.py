--- conflicted
+++ resolved
@@ -540,19 +540,13 @@
         color=['green', 'green', 'red', 'red'], coords=coords, \
         dictParams={'invert':'True'})
 
-<<<<<<< HEAD
-    # Using SExtractor AUTO measures (not APER)
-    if 'MAPCAT' in input_fits:
-        calibrators_total_flux = (merged_data['FLUX_AUTO_O'] + \
-                                      merged_data['FLUX_AUTO_E'])[~sat_calibrator]
-    else:
-        calibrators_total_flux = merged_data['FLUX_AUTO_O'][~sat_calibrator]
-=======
     # non-saturated calibrators total flux (Ordinary + Extraordinary)
     # Using SExtractor APER measures
-    calibrators_total_flux = (merged_data['FLUX_APER_O'] + \
-        merged_data['FLUX_APER_E'])[~sat_calibrator]
->>>>>>> 288a655d
+    if 'MAPCAT' in input_fits:
+        calibrators_total_flux = (merged_data['FLUX_APER_O'] + \
+                                      merged_data['FLUX_APER_E'])[~sat_calibrator]
+    else:
+        calibrators_total_flux = merged_data['FLUX_APER_O'][~sat_calibrator]
     
     # Computing ZEROPOINT using non-saturated calibrators (or all of them if 
     # they are all saturated)
