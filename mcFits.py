#!/usr/bin/env python3
# -*- coding: utf-8 -*-

"""
This module contains routines oriented to deal with FITS format files.

It allows to users read, write, update and create new files in FITS format.

Created on Mon March 28 17:43:15 2020.

___e-mail__ = cesar_husillos@tutanota.com
__author__ = 'Cesar Husillos'

VERSION:
    1.1 Cleaned initial version (2021-11-03)
    1.2 Refactoring of code
"""


from collections import defaultdict
import os
import subprocess
import re
from datetime import datetime,timedelta
from io import StringIO

# Astronomical packages
import aplpy  # FITS plotting library
from astropy.io import fits  # FITS library
from astropy.wcs import WCS
from astropy.time import Time

# Numerical packages
import numpy as np
import pandas as pd

# plotting package
from matplotlib import pyplot as plt
import matplotlib
matplotlib.use('Agg')

# Coordinate system transformation package and modules
from astropy import units as u
from astropy.coordinates import SkyCoord  # High-level coordinates

def check_saturation(sext_flags):
    """Check for saturated SExtractor FLAGS in 'sext_flags'.

    As SExtractor manual says, if some source pixel si saturated then FLAGS take
    3th bit of FLAG to 1. That is, value 4 = 2^2 (3th bit) is activated
    
    Args:
        sext_flags (np.array): SExtractor FLAGS array.
        
    Returns:
        np.array of booleans: True means saturated FLAG.
    """
    # Binary codification and bit check
    bin_code = np.array([f"{format(int(flag), 'b') :0>8}"[-3] == '1' for flag in sext_flags], dtype=bool)
    
    return bin_code

def read_sext_catalog(path, format='ASCII', verbose=False):
    """
    Read SExtractor output catalog given by 'path'.
    
<<<<<<< HEAD
    if os.path.splitext(catalog)[1] == '.fits' or os.path.splitext(catalog)[1] == '.fit':
        hdul = fits.open(catalog)
        data_sextractor = hdul[2].data  # assuming first extension is a table
=======
    Args:
        path (str): SExtractor catalog path
        format (str): 'ASCII' or 'FTIS_LDAC' output SExtractor formats.
        verbose (bool): IT True, it prints process info.
        
    Returns:
        pandas.DataFrame: Data from SExtractor output catalog.
    """
    if format == 'ASCII':
        cat = ''
        with open(path) as fin:
            cat = fin.read()
        campos = re.findall(r'#\s+\d+\s+([\w_]*)', cat)
        if verbose:
            print(f'Header catalog keywords = {campos}')

        data_sext = np.genfromtxt(path, names=campos)
        # Working with pandas DataFrame
        # data_sext = pd.DataFrame({k:np.atleast_1d(data_sext[k]) for k in campos})
>>>>>>> 14a91621
    else:
        sext = fits.open(path)
        data_sext = sext[2].data
        #data_sext = pd.DataFrame(data)
    
    return data_sext

def execute_command(cmd, out=subprocess.PIPE, err=subprocess.PIPE, shell=True):
    """It executes command and checks results."""
    result = subprocess.run(cmd, stdout=out, stderr=err, shell=shell, check=True)
    
    return result

def _linear_fit(x, ord):
    """
    Simple linear fitting with SLOPE = 1.

    A bit longer description.

    Args:
        variable (type): description

    Returns:
        type: description

    Raises:
        Exception: description

    """

    return x + ord


class mcFits:
    def __init__(self, path, index=0, border=0, saturation=45000):
        self._path = path
        self._index = index
        self._save = False
        self._hdu = None
        self._header = None
        self._data = None
        try:
            self._hdu = fits.open(self._path)
            self._header = self._hdu[self._index].header
            self._data = self._hdu[self._index].data
        except FileNotFoundError:
            print(f"ERROR: '{path}' not found.")
            raise

        # Checking and setting border parameter
        self._border = 0
        if int(border) < 0: 
            print('REDUCTION,WARNING,"Border can not set to negative values. Set to 0."')
            self._border = 0
        elif (self._header['NAXIS1'] < 2 * int(border)) or \
            (self._header['NAXIS2'] < 2 * int(border)):
            print('REDUCTION,WARNING,"Border too high. Set to 0."')
            self._border = 0
        else:
            self._border = int(border)

        # Checking and setting saturation
        try:
            self.saturation = int(saturation)
            if self.saturation < 0:
                print('REDUCTION,WARNING,"Saturation can not set to negative values. Set to 45000."')
                self.saturation = 45000
        except ValueError:
            raise

    @property
    def hdu(self):
        return self._hdu

    @property
    def path(self):
        return self._path

    @property
    def header(self):
        return self._header

    @header.setter
    def header(self, new_value):
        self._header = new_value

    @property
    def data(self):
        return self._data

    @data.setter
    def data(self, new_value):
        self._data = new_value

    @property
    def index(self):
        return self._index

    @property
    def border(self):
        return self._border

    @property
    def save(self):
        return self._save

    @save.setter
    def save(self, new_value):
        self._save = new_value

    def __del__(self):
        """Destructor checks if header has been changed. In that case,
        it saves file."""
        if self._save:
            print('INFO: Saving FITs changes.')
            self._hdu.writeto(self._path, overwrite=True, output_verify='ignore')
        if self._hdu:
            self._hdu.close()

    def __repr__(self):
        info = f'{self.__class__.__name__}('
        info += f'{self._path!r}, {self._index!r}, {self._border!r}, '
        info += f'{self.saturation!r})'
        return info

    def run_date(self):
        """Returns Python datetime object of FITS night run

        Returns:
            datetime.datetime: Run night observation date.
        """
        ofits = mcFits(self._path)
        t = Time(ofits.header["DATE-OBS"], format="isot", scale="utc")
        t_dt = t.to_datetime()
        
        if t_dt.hour < 12: # fits taken in previous day
            t_dt = t_dt - timedelta(days=1)
    
        return t_dt

    def stats(self, exclude_borders=True):
        """
        Basic statistical parameters from FITS data.

        minimum, maximum, mean, std, median and data type are computed.

        Args:
            exclude_borders (bool): If True, image border are excluded.

        Returns:
            dict: keywords are ['MIN', 'MAX', 'MEAN', 'STD', 'MEDIAN', 'TYPE']

        Raises:
            Exception: description

        """

        """Return a dictionary with min, max, mean, std and median of data."""
        
        new_data = self.data
        if exclude_borders and self._border > 0:
            new_data = self.data[self._border:-self._border,
                                 self._border:-self._border]
        # print(f'Stats from shaped data = {new_data.shape}')
        dictStats = dict()
        dictStats['MIN'] = new_data.min()
        dictStats['MAX'] = new_data.max()
        dictStats['MEAN'] = new_data.mean()
        dictStats['STD'] = new_data.std()
        dictStats['MEDIAN'] = np.median(new_data)
        dictStats['TYPE'] = new_data.dtype.name

        return dictStats

    def get_data(self, keywords=[]):
        """
        Get values from header and return them as dictionary.
        If keyword not in header, value associated is set to None

        Args:
            keywords (list): list of keywords.

        Returns:
            dict: dictionary which keys are the keywords. 
                    Value is None if keyword not in self.header
        """
        return {k:self.header.get(k, None) for k in keywords}
        
    def plot_histogram(self, out_plot, title='', log_y=True, dpi=300,
                       exclude_borders=True, histogram_params=dict()):
        """
        Plot histogram of input FITS given by 'inputFits'.

        If 'log_y' is True, scale of y-axis will be logaritmic.
        Other plot parameters are configurable though
        'histogram_params' parameter.
        It is passed to matplotlib 'hist' function.

        Args:
            out_plot (str): output FITS histogram.
            title (str): Histogram title.
            log_y (bool): if True, y-axis is given in logarithmic scale.
            dpi (int): plot resolution in "dots per inch" units.
            exclude_borders (bool): If True, FITS data borders are excluded 
                from histogram plot.
            histogram_params (dict): matplotlib.pyplot.hist valid parameters.

        Returns:
            int: 0, if everything was fine.

        Raises:
            Exception: if something failed.

        """
        new_data = self.data
        if exclude_borders and self._border > 0:
            new_data = self.data[self._border:-self._border,
                                 self._border:-self._border]

        # Generation of pd.Series object
        sdata = pd.Series(new_data.flatten())
        my_figure, my_axis = plt.subplots()
        # pd.Series histogram function
        sdata.hist(**histogram_params)
        if title:
            my_axis.set_title(title)
        my_axis.set_xlabel('Counts (#)')
        my_axis.set_ylabel(r'Pix Value (#)')
        if log_y:
            my_axis.set_ylabel(r'$log_{10}(Counts)$ (#)')
            my_axis.set_yscale('log')
        
        my_figure.savefig(out_plot, dpi=dpi)
        plt.close()

        return 0

    def plot(self, outputImage=None, title=None, colorBar=True, coords=None, \
    ref_coords='world', astroCal=False, color='green', \
    dictParams={'aspect':'auto', 'vmin': 1, 'invert': True}, format='png'):
        """Plot 'inputFits' as image 'outputImage'.
        
        Args:
            inputFits (str): FITS input path.
            outputImage (str): Output plot path.
            title (str): Plot title.
            colorBar (bool): If True, colorbar is added to right side of output plot.
            coords (list or list of list): [ras, decs] or [[ras, decs], ..., [ras, decs]]
            ref_coords (str): 'world' or 'pixel'.
            astroCal (bool): True if astrocalibration was done in 'inputFits'.
            color (str or list): valid color identifiers. If 'coords' is a list of lists,
                then 'color' must be a list with length equals to lenght of 'coords' parameter.
            dictParams (dict): aplpy parameters.
            format (str): output plot file format.
            
        Return:
            0 is everything was fine. Exception in the other case.
            
        Raises:
            IndexError if list lenghts of 'coords' and 'color' are different.
            
        """
        gc = aplpy.FITSFigure(self.path, dpi=300)
        #gc.set_xaxis_coord_type('scalar')
        #gc.set_yaxis_coord_type('scalar')
        gc.show_grayscale(**dictParams)
        #gc.recenter(512, 512)
        gc.tick_labels.set_font(size='small')
        if title:
            gc.set_title(title)
        if colorBar:
            gc.add_colorbar()
            gc.colorbar.show()
        gc.add_grid()
        gc.tick_labels.set_xposition('bottom')
        gc.tick_labels.set_yposition('left')
        gc.tick_labels.show()
        gc.grid.set_color('orange')
        if astroCal:
            gc.grid.set_xspacing(1./60) # armin

        gc.grid.show()
        gc.grid.set_alpha(0.7)
        if coords:
            if type(coords[0]) == type(list()) or type(coords[0]) == type((1,)):
                for i, l in enumerate(coords):
                    ra, dec = l[0], l[1]
                    gc.show_markers(ra, dec, edgecolor=color[i], facecolor='none', \
                        marker='o', coords_frame=ref_coords, s=40, alpha=1)
            else:
                ra, dec = coords[0], coords[1]
                gc.show_markers(ra, dec, edgecolor=color, facecolor='none', \
                    marker='o', coords_frame=ref_coords, s=40, alpha=1)
        if outputImage is None:
            root, ext = os.path.splitext(self.path)
            outputImage = f'{root}.{format}'
        gc.save(outputImage, format=format)
        gc.close()

        return 0

    def statistics(self, border=15, sat_threshold=50000):
        """_summary_

        Args:
            sat_threshold (int, optional): _description_. Defaults to 50000.

        Returns:
            _type_: _description_
        """
<<<<<<< HEAD
        gc = aplpy.FITSFigure(self._path, dpi=dpi)
        # gc.set_xaxis_coord_type('scalar')
        # gc.set_yaxis_coord_type('scalar')
        gc.show_grayscale(**parameters)
        # gc.recenter(512, 512)
        gc.tick_labels.set_font(size='small')
        gc.tick_labels.set_xposition('bottom')
        gc.tick_labels.set_yposition('right')
        # gc.tick_labels.set_xformat('d.ddddd')
        # gc.tick_labels.set_yformat('d.ddddd')
        if title:
            gc.set_title(title)
        if colorBar:
            gc.add_colorbar()
            gc.colorbar.show()
        for reg in regions:
            gc.show_regions(reg)
        if len(coords) > 0:  # only wcs coordinates
            gc.show_circles(coords[0], coords[1], radius=5. / 60 / 60,
                            edgecolor=coord_color)
        gc.add_grid()
        gc.grid.set_color('orange')
        # gc.grid.set_xspacing('tick')
        # gc.grid.set_yspacing('tick')
        gc.grid.show()
        gc.grid.set_alpha(0.7)
        if out_path:
            gc.save(out_path)
        else:   
            if 'fits' in self._path:
                gc.save(self._path.replace('.fits', '.png'))
            else:
                gc.save(self._path.replace('.fit', '.png'))
        gc.close()

        return 0
=======
        new_data = self.data
        if border > 0:
            new_data = self.data[border:-border, border:-border]
        dictStats = dict()
        dictStats['MINIMUM'] = new_data.min()
        dictStats['MAXIMUM'] = new_data.max()
        dictStats['MEAN'] = new_data.mean()
        dictStats['STD'] = new_data.std()
        dictStats['MEDIAN'] = np.median(new_data)
>>>>>>> 14a91621

        dictStats['NPIX'] = self.header['NAXIS1'] * self.header['NAXIS2']
        dictStats['NSAT'] = (new_data >= sat_threshold).sum()
        dictStats['EXPTIME'] = self.header['EXPTIME']
        dictStats['FILENAME'] = os.path.split(self.path)[1]
        dictStats['STD/MEAN'] = dictStats['STD'] / dictStats['MEAN']
        mean = dictStats['MEAN']
        median = dictStats['MEDIAN']
        dictStats['MEAN_MEDIAN'] = np.round((mean - median) / (mean + median) * 100, 3)

        return dictStats

    def sext_params_detection(self, border=15, sat_threshold=45000):
        """It analyzes FITS data and return best input parameters for maximize detection.
        
        Args:
            border (int): Border size. It won't be used in statistics computation.
            sat_threshold (int): threshold pixel value considered as saturated.
            
        Returns:
            dict: Dictionary with best detection parameters for SExtractor.
        """
        
        params = {}
        # default values
        params['FILTER'] = 'N'
        params['CLEAN'] = 'N'
        params['DETECT_MINAREA'] = 25
        params['ANALYSIS_THRESH'] = 1.0
        params['DETECT_THRESH'] = 1.0
        params['DEBLEND_MINCONT'] = 0.005
        if 'CCDGAIN' in self.header:
            params['GAIN'] = self.header['CCDGAIN']

        # getting info about FITS
        dt = self.statistics(border=border, sat_threshold=sat_threshold)

        if dt['EXPTIME'] > 1:
            params['FILTER'] = 'Y'
            params['CLEAN'] = 'Y'
            # params['FILTER_NAME'] = '/home/cesar/desarrollos/Ivan_Agudo/code/iop3/conf/filters_sext/mexhat_5.0_11x11.conv'
            # params['FILTER_NAME'] = '/home/cesar/desarrollos/Ivan_Agudo/code/iop3/conf/filters_sext/gauss_5.0_9x9.conv'
            params['FILTER_NAME'] = '/home/cesar/desarrollos/Ivan_Agudo/code/iop3/conf/filters_sext/tophat_5.0_5x5.conv'
        
        if dt['STD/MEAN'] > 2: # noisy
            params['ANALYSIS_THRESH'] = 1.5
            params['DETECT_THRESH'] = 1.5
        # elif dt['STD/MEAN'] > 5: # very noisy
        #     params['ANALYSIS_THRESH'] = 2.5
        #     params['DETECT_THRESH'] = 2.5

        return params

    def detect_sources(self, sext_conf, cat_out, \
        additional_params={}, photo_aper=None, mag_zeropoint=None, \
        back_image=False, segment_image=False, aper_image=False, \
        verbose=True):
        """SExtractor call for FITS source detection.

        Args:
            sext_conf (str): Path to SExtractor configuration file.
            cat_out (str): Path for output catalog.
            plot_out (str, optional): Path for output detected sources. Defaults to None.
            additional_params (dict, optional): Updated parameters for SExtractor. Defaults to {}.
            photo_aper (float, optional): Aperture in pixels for fotometry. Defaults to None.
            mag_zeropoint (float, optional): Photometric zero point. Defaults to None.
            back_image (bool, optional): If True, SExtractor create background map. Defaults to False.
            segment_image (bool, optional): If True, SExtractor create segmentation map. Defaults to False.
            border (int, optional): With of image close to borders that is ignored. Defaults to 15.
            sat_threshold (float, optional): Pixel threshold value. If greater, pixel is considered as saturated.
            verbose (bool, optional): If True, additional info is printed. Defaults to True.

        Returns:
            int: 0, if everything was fine.
        """       
        pixscale = self.header['INSTRSCL']

        # Adtitional ouput info
        root, ext = os.path.splitext(self.path)
        back_path = f'{root}_back.fits'
        segm_path = f'{root}_segment.fits'
        aper_path = f'{root}_apertures.fits'

        check_types = ['BACKGROUND', 'SEGMENTATION', 'APERTURES']
        check_names = [back_path, segm_path, aper_path]
        options = [back_image, segment_image, aper_image]
        
        # SExtractor parameters    
        params = {}

        if back_image or segment_image or aper_image:
            params['CHECKIMAGE_TYPE'] = ','.join([p for p, o in zip(check_types, options) if o == True])
            params['CHECKIMAGE_NAME'] = ','.join([p for p, o in zip(check_names, options) if o == True])
        
        cmd = f"source-extractor -c {sext_conf} -CATALOG_NAME {cat_out} -PIXEL_SCALE {pixscale} "
        if photo_aper:
            cmd += f"-PHOT_APERTURES {photo_aper} "
        
        
        fwhm = self.header.get('FWHM', None)
        if fwhm:
            fwhm_arcs = float(fwhm) * float(pixscale)
            cmd += f"-SEEING_FWHM {fwhm_arcs} "
        
        if mag_zeropoint:
            cmd += f"-MAG_ZEROPOINT {mag_zeropoint} "
        
        for k, v in additional_params.items():
            params[k] = v
        
        # Formatting parameters to command line syntax
        com_params = [f'-{k} {v}' for k, v in params.items()]
        
        # adding parameters to command
        cmd = cmd + ' '.join(com_params)
        
        # last parameter for command
        cmd = f'{cmd} {self.path}'

        if verbose:
            print(cmd)
        
        res = execute_command(cmd)

        if res.returncode:
            print(res)
            return res.returncode

        return 0

    def fwhm_from_cat(self, cat_out, cat_format='FITS_LDAC'):
        # Filtering detections
        data = read_sext_catalog(cat_out, format=cat_format)
         
        # checking Saturation    
        fboo = check_saturation(data['FLAGS']) # saturated booleans
        if ~fboo.sum() > 15:
            data = data[~fboo]
        # filtering by ellipticity
        foo = data['ELLIPTICITY'] < 0.1
        if foo.sum() > 10:
            print(f'{foo.sum()} sources passed ELLIPTICITY filter')
            data = data[foo]
        # filtering to isolated sources
        foo = data['FLAGS'] == 0
        if foo.sum() > 5:
            print(f'{foo.sum()} sources passed FLAGS filter')
            data = data[foo]
        # filtering to STARS
        foo = data['CLASS_STAR'] > 0.8
        if foo.sum() > 3:
            print(f'{foo.sum()} sources passed CLASS_STAR filter')
            data = data[foo]

        cards = [('SOFTDET', 'SExtractor', 'Source detection software'), \
            ('FWHM', round(data['FWHM_IMAGE'].mean(), 2), 'Mean pix FWHM'), \
            ('FWHMSTD', round(data['FWHM_IMAGE'].std(), 2), 'Std pix FWHM'), \
            ('FWNSOURC', data['FWHM_IMAGE'].size, 'FWHM number of sources used'), \
            ('FWHMFLAG', data['FLAGS'].max(), 'SExtractor max source FLAG'), \
            ('FWHMELLI', round(data['ELLIPTICITY'].max(), 2), 'SExtractor max ELLIP'), \
            ('PIXSCALE', self._header['INSTRSCL'], 'Scale [arcs/pix]'),
            ('CSTARMIN', round(data['CLASS_STAR'].min(), 2), 'SExtractor min CLASS_STAR')]

        return cards

    def get_fwhm(self, sext_conf, cat_out, cat_format='FITS_LDAC', plot=True, other_params={}):
        """FWHM FITS computation.

        Args:
            sext_conf (str): Path to SExtractor configuration file.
            cat_out (str): SExtractor output path file.
            cat_format (str, optional): SExtractor output file format. 
                Valid values: 'FITS_LDAC' ans 'ASCII'. Defaults to 'FITS_LDAC'.
            plot (bool, optional): If True, FITS plot is generated. Sources used in
                FWHM computations are plotted in. Defaults to True.
            other_params (dict, optional): Parameters that overwrite default ones in
                SExtractor configuration file. Defaults to {}.

        Returns:
            list: List of cards (keyword, value, comment). It can be used for updating 
                FITS header.
        """
        cards = []
        data = None

        res = self.detect_sources(sext_conf, cat_out, additional_params=other_params)

        if not res:
            cards = self.fwhm_from_cat(cat_out, cat_format=cat_format)
            
        if plot:
            root, ext = os.path.splitext(cat_out)
            plot_out = f'{root}.png'
            coords = [data['X_IMAGE'], data['Y_IMAGE']]
            
            self.plot(plot_out, 'FWHM selected sources', coords=coords, ref_coords='pixel')

        return cards
  
    def update_header_fwhm(self, sext_conf, cat_out, cat_format='FITS_LDAC', other_params={}):
        """Add or update calibration pairs (key, value) related with 
        FITS FWHM.

        Args:
            sext_conf (str): SExtractor configuration file path. 
            cat_out (str): Output SExtractor file.
            cat_format (str, optional): Output SExtractor file format. Defaults to 'FITS_LDAC'.
            other_params (dict, optional): Parameters and their values that overwrite 
                SExtractor configuration. Defaults to {}.

        Returns:
            int: 0, if everything was fine.
        """
        cards = self.get_fwhm(sext_conf, cat_out, cat_format=cat_format, other_params=other_params)
        print(cards)
        
        return self.update_header(cards)
    
    def update_header(self, cards):
        """Add or update FITS header with keywords values given by 'cards' param.

        Args:
            cards (list): List of tuples with following format (keyword, value, comment)
            
        Returns:
            int: 0, if everything was fine."""

<<<<<<< HEAD
        field_names = ['X_IMAGE', 'Y_IMAGE', 'MAG_BEST', 'NUMBER',
                       'ELLIPTICITY', 'FLAGS', 'CLASS_STAR', 'FWHM_IMAGE']
        data_sextractor = np.genfromtxt(detect_params['CATALOG_NAME'],
                                        names=field_names)
        data_sextractor = np.atleast_1d(data_sextractor) # Mabel contribution

        cond = np.ones(data_sextractor.shape[0], dtype=bool)
        # data_fwhm = copy.deepcopy(data_sextractor)
        flag_value = data_sextractor['FLAGS'].max()
        ellipticity = data_sextractor['ELLIPTICITY'].max()
        if data_sextractor.shape[0] > 10:
            # Selecting best detections
            ellipticity = 0
            flag_value = 0
            for flag_value in [0, 1, 2, 3, 4, 5, 6, 7, 8, 9, 10, 11, 12]:
                # non-saturated, non-deblended sources
                condition1 = data_sextractor['FLAGS'] == flag_value
                if data_sextractor[condition1].shape[0] > 10:
                    for ellipticity in np.arange(0, 1.1, 0.1):    
                        # circular sources
                        condition2 = data_sextractor['ELLIPTICITY'] < ellipticity
                        if data_sextractor[condition1 & condition2].shape[0] > 2:
                            # there are more than three sources for compute statistics
                            cond = condition1 & condition2
                            break

        if data_sextractor[cond].shape[0] == 0:
            print('WARNING: No values after filtering process.')
            print(f'Detection parameters = {detect_params}')
            return {'MEAN': None,
                    'STD': None,
                    'MIN': None,
                    'MAX': None,
                    'MEDIAN': None,
                    'MAX_ELLIP': ellipticity,
                    'FLAG': flag_value}
        
        if show_info:
            # printing info
            print("Original sources number ->", data_sextractor['X_IMAGE'].size)
            print("Filtered sources number->", data_sextractor[cond]['X_IMAGE'].size)
            print("FWHM_IMAGE", "CLASS_STAR", "ELLIPTICITY")
            for fwhm, class_star, ellip in zip(data_sextractor[cond]['FWHM_IMAGE'],
                                                     data_sextractor[cond]['CLASS_STAR'],
                                                     data_sextractor[cond]['ELLIPTICITY']):
                print(fwhm, '--', class_star, '--', ellip)

        # appending info to FITS Header
        new_cards = list()
        if 'MAPCAT' in detect_params['CATALOG_NAME']:
            candidateCards = [('SOFTDET', 'SExtractor', 'Source detection software'),
                              ('FWHM', round(data_sextractor[cond]['FWHM_IMAGE'].mean(), 2),
                               'Mean pix FWHM'),
                              ('FWHMSTD', round(data_sextractor[cond]['FWHM_IMAGE'].std(), 2),
                               'Std pix FWHM'),
                              ('FWNSOURC', data_sextractor[cond]['FWHM_IMAGE'].size,
                               'FWHM number of sources used'),
                              ('FWHMFLAG', flag_value, 'SExtractor source FLAG'),
                              ('FWHMELLI', round(ellipticity, 2), 'SExtractor max ELLIP'),
                              ('PIXSCALE', self._header['INSTRSCL'], 'Scale [arcs/pix]')]
        
        else:
            candidateCards = [('SOFTDET', 'SExtractor', 'Source detection software'),
                              ('FWHM', round(data_sextractor[cond]['FWHM_IMAGE'].mean(), 2),
                               'Mean pix FWHM'),
                              ('FWHMSTD', round(data_sextractor[cond]['FWHM_IMAGE'].std(), 2),
                               'Std pix FWHM'),
                              ('FWNSOURC', data_sextractor[cond]['FWHM_IMAGE'].size,
                               'FWHM number of sources used'),
                              ('FWHMFLAG', flag_value, 'SExtractor source FLAG'),
                              ('FWHMELLI', round(ellipticity, 2), 'SExtractor max ELLIP')]
        for card in candidateCards:
            if card[0] in self._header:
                self._header[card[0]] = card[1]
            else:
                new_cards.append(card)
=======
        with fits.open(self.path, mode='update') as hdul:
            hdr = hdul[0].header
            
            new_cards = []
            for card in cards:
                if card[0] in hdr:
                    # updating existing keywords
                    hdr[card[0]] = card[1]
                else:
                    # appending new info to FITS Header
                    new_cards.append(card)
>>>>>>> 14a91621
                
            # ------------ Writing FWHM computed ---------------------
            hdr.extend(new_cards, end=True)
            hdul.flush()

        return 0

    def _filter_duplicated(self, detect_params,
                           searching_params={'min_dist_x': 25, 'max_dist_x': 38,
                                             'min_dist_y': 0, 'max_dist_y': 1,
                                             'max_mag_dif': 1},
                           overwrite=False, show_info=True):
        """
        A short description.

        A bit longer description.

        Args:
            variable (type): description

        Returns:
            type: description

        Raises:
            Exception: description

        """

        if self.extract_sources(detect_params, overwrite=overwrite,
                                show_info=show_info):
            # TODO: Crear excepción propia
            return 1

        # Reading input catalog
        fields = ['X_IMAGE', 'Y_IMAGE', 'MAG_BEST', 'NUMBER', 'ELLIPTICITY',
                  'FLAGS', 'CLASS_STAR', 'FWHM_IMAGE']
        data_sextractor = np.genfromtxt(detect_params['CATALOG_NAME'], names=fields)
        print('Detections number = ', data_sextractor['NUMBER'].size)

        # List of selected SExtractor NUMBERs
        numbers = list()
        mask = np.ones(data_sextractor['NUMBER'].size, dtype=bool)

        for index, number in enumerate(data_sextractor['NUMBER']):
            if number not in numbers:
                # Computing distance in axis x and y for each detected source
                distance_x = data_sextractor['X_IMAGE'] - data_sextractor['X_IMAGE'][index]
                distance_y = np.abs(data_sextractor['Y_IMAGE'] - data_sextractor['Y_IMAGE'][index])
                # taking into account magnitude diferences also
                diffmag = np.abs(data_sextractor['MAG_BEST'] - data_sextractor['MAG_BEST'][index])

                # Filtering
                my_filter = (data_sextractor['NUMBER'].astype(np.int) != number)
                my_filter &= (distance_y >= searching_params['min_dist_y'])
                my_filter &= (distance_y <= searching_params['max_dist_y'])
                my_filter &= (distance_x >= searching_params['min_dist_x'])
                my_filter &= (distance_x <= searching_params['max_dist_x'])
                my_filter &= (diffmag <= searching_params['max_mag_dif'])

                # Checking filter results
                if my_filter.sum() >= 1:
                    # print("Clone points number ->", boo.sum())
                    # if more than one close similar source the first one is taken
                    # Maybe it's not the best solution
                    numbers.append(data_sextractor['NUMBER'][my_filter][0])
                    # TODO: think about it
                    mask[index] = False

        # After checking each source, only not masked sources are taken into account
        return data_sextractor['NUMBER'][mask]

    def mask_duplicated(self, out_fits, detect_params,
                        searching_params={'min_dist_x': 25, 'max_dist_x': 38,
                                          'min_dist_y': 0, 'max_dist_y': 1,
                                          'max_mag_dif': 1},
                        overwrite=False, show_info=True):
        """
        A short description.

        A bit longer description.

        Args:
            variable (type): description

        Returns:
            type: description

        Raises:
            Exception: description

        """
        source_ids = self._filter_duplicated(detect_params=detect_params,
                                             searching_params=searching_params,
                                             overwrite=overwrite,
                                             show_info=show_info)
        if 'SEGMENTATION' in detect_params.keys():
            try:
                # TODO: Should I use mcFits class in mcFits method?
                segmentation_hdul = fits.open(detect_params['SEGMENTATION'])
                segmentation_data = segmentation_hdul[0].data
                segmentation_hdul.close()
            except IOError:
                print("ERROR: Couldn't read segmentation map '%s'" %
                      detect_params['SEGMENTATION'])
                raise

        # printing info about segmentation data
        if show_info:
            print(segmentation_data.dtype)
            print('Segmentation -> (shape:)', segmentation_data.shape,
                  '(size:)', segmentation_data.size)

        # masegmentation_data = np.ma.array(segmentation_data)
        mask = np.zeros(segmentation_data.shape)  # Mask to False values (any source masked)

        for n in source_ids:
            condition_mask = segmentation_data == n
            mask = np.logical_or(mask, condition_mask)
            # mask = np.logical_and(mask, segmentation_data[segmentation_data in numb]
        # print('(mask shape)', mask.shape)

        # Now the script uses SExtractor background image to hide duplicated sources
        # background
        if 'BACKGROUND' in detect_params.keys():
            try:
                background_hdul = fits.open(detect_params['BACKGROUND'])
                background_data = background_hdul[0].data
                background_hdul.close()
            except IOError:
                print("ERROR: Couldn't read background map '%s'" %
                      detect_params['BACKGROUND'])
                raise

        # Output cleaned for duplicated sources FITS
        if overwrite:
            directory, file_name = os.path.split(out_fits)
            if len(directory) and not os.path.exists(directory):
                try:
                    os.makedirs(directory)
                except IOError:
                    print("ERROR: Couldn't create output directory '%s'" %
                          directory)
                    raise

            data_masked = np.where(mask, background_data, self.data)
            hdu = fits.PrimaryHDU(data=data_masked.astype(np.uint16),
                                  header=self._header)
            try:
                hdu.writeto(out_fits, overwrite=True, output_verify='ignore')
            except IOError:
                print("ERROR: Couldn't write output no duplicated FITS sources '%s'" %
                      out_fits)
                raise

        return 0

    def rotate(self, overwrite=False):
        """
        FITS image rotation.

        It rotates image 90 degrees counter clockwise.

        Args:
            overwrite (bool): If True, FITS data is rotated and overwritten.

        Returns:
            fits.PrimaryHDU: object with header and rotated data.

        Raises:
            Exception: type depending on failing line of code.

        """
        # matrix rotation
        rot_data = np.rot90(self.data, k=-1)
        # new rotated fits
        hdu = fits.PrimaryHDU(data=rot_data, header=self._header)

        if overwrite:
            hdu.writeto(self._path, overwrite=overwrite, output_verify='ignore')

        return hdu

    def mask_supersources(self, out_masked_fits, detect_params,
                          min_area=400, square_size=180,
                          overwrite=True, show_info=True):
        """
        A short description.

        A bit longer description.

        Args:
            variable (type): description

        Returns:
            type: description

        Raises:
            Exception: description

        """
        if 'SEGMENTATION' not in detect_params:
            detect_params['SEGMENTATION'] = self.path.replace('.fits', '_segment_supersources.fits')
        # BACKGOUND is contaminated by original data values
        # if 'BACKGROUND' not in detect_params:
        #    detect_params['BACKGROUND'] = self.path.replace('.fits', '_back_supersources.fits')

        if self.extract_sources(detect_params, overwrite=overwrite,
                                show_info=show_info):
            # TODO: Crear excepción propia
            return 1

        # SExtractor catalog
        root, ext = os.path.splitext(self.path)
        cat_path = f'{root}.cat'
        data_sextractor = read_sext_catalog(cat_path, format='ASCII')

        # segmentation image
        mc_segment = mcFits(detect_params['SEGMENTATION'])
        # mc_background = mcFits(detect_params['BACKGROUND'])

        # masked detections counter
        counter = 0
        # print(data['NUMBER'])
        for index, number in enumerate(data_sextractor['NUMBER'].tolist()):
            # condition_segmented = mc_segment.data == int(number)
            binary_segmented = np.where(mc_segment.data == int(number), 1, 0)
            # print(int(d), 'num. pix =', binary_segmented.sum())
            if binary_segmented.sum() > min_area:
                # masking
                x_image = int(data_sextractor['X_IMAGE'][index])
                y_image = int(data_sextractor['Y_IMAGE'][index])
                dist = int(square_size / 2)
                # Replace supersource values for background ones
                # self.data[x-dist:x+dist, y-dist:y+dist] = mc_background.data[x-dist:x+dist, y-dist:y+dist]
                self.data[x_image - dist: x_image + dist,
                          y_image - dist: y_image + dist] = 0
                counter += 1

        hdu = fits.PrimaryHDU(data=self.data)
        hdu.header = self.header
        hdul = fits.HDUList([hdu])
        try:
            hdul.writeto(out_masked_fits, overwrite=True, output_verify='ignore')
        except IOError:
            print("ERROR: Write output FITS file '%s'" % out_masked_fits)
            raise

        if show_info:
            print('Masked %d super-sources in %s' % (counter, self.path))

        return 0

    
    
    def get_astroheader(self):
        """Get header info used for set relation between pixel (x,y) and 
        sky (ra,dec) coordinates.

        Returns:
            dict: keywords related with astrometric FITS calibration.
        """
        astro_keys = ['CRVAL1', 'CRVAL2', 'EPOCH', 'CRPIX1', 'CRPIX2', 'SECPIX', \
            'SECPIX1', 'SECPIX2', 'CDELT1', 'CDELT2', 'CTYPE1', 'CTYPE2', \
            'CD1_1', 'CD1_2', 'CD2_1', 'CD2_2', 'WCSRFCAT', 'WCSIMCAT', \
            'WCSMATCH', 'WCSNREF', 'WCSTOL', 'RA', 'DEC', 'EQUINOX', \
            'CROTA1', 'CROTA2', 'WCSSEP', 'IMWCS']

        return {k:self.header.get(k, None) for k in astro_keys}<|MERGE_RESOLUTION|>--- conflicted
+++ resolved
@@ -63,12 +63,6 @@
 def read_sext_catalog(path, format='ASCII', verbose=False):
     """
     Read SExtractor output catalog given by 'path'.
-    
-<<<<<<< HEAD
-    if os.path.splitext(catalog)[1] == '.fits' or os.path.splitext(catalog)[1] == '.fit':
-        hdul = fits.open(catalog)
-        data_sextractor = hdul[2].data  # assuming first extension is a table
-=======
     Args:
         path (str): SExtractor catalog path
         format (str): 'ASCII' or 'FTIS_LDAC' output SExtractor formats.
@@ -88,7 +82,6 @@
         data_sext = np.genfromtxt(path, names=campos)
         # Working with pandas DataFrame
         # data_sext = pd.DataFrame({k:np.atleast_1d(data_sext[k]) for k in campos})
->>>>>>> 14a91621
     else:
         sext = fits.open(path)
         data_sext = sext[2].data
@@ -399,44 +392,6 @@
         Returns:
             _type_: _description_
         """
-<<<<<<< HEAD
-        gc = aplpy.FITSFigure(self._path, dpi=dpi)
-        # gc.set_xaxis_coord_type('scalar')
-        # gc.set_yaxis_coord_type('scalar')
-        gc.show_grayscale(**parameters)
-        # gc.recenter(512, 512)
-        gc.tick_labels.set_font(size='small')
-        gc.tick_labels.set_xposition('bottom')
-        gc.tick_labels.set_yposition('right')
-        # gc.tick_labels.set_xformat('d.ddddd')
-        # gc.tick_labels.set_yformat('d.ddddd')
-        if title:
-            gc.set_title(title)
-        if colorBar:
-            gc.add_colorbar()
-            gc.colorbar.show()
-        for reg in regions:
-            gc.show_regions(reg)
-        if len(coords) > 0:  # only wcs coordinates
-            gc.show_circles(coords[0], coords[1], radius=5. / 60 / 60,
-                            edgecolor=coord_color)
-        gc.add_grid()
-        gc.grid.set_color('orange')
-        # gc.grid.set_xspacing('tick')
-        # gc.grid.set_yspacing('tick')
-        gc.grid.show()
-        gc.grid.set_alpha(0.7)
-        if out_path:
-            gc.save(out_path)
-        else:   
-            if 'fits' in self._path:
-                gc.save(self._path.replace('.fits', '.png'))
-            else:
-                gc.save(self._path.replace('.fit', '.png'))
-        gc.close()
-
-        return 0
-=======
         new_data = self.data
         if border > 0:
             new_data = self.data[border:-border, border:-border]
@@ -446,8 +401,6 @@
         dictStats['MEAN'] = new_data.mean()
         dictStats['STD'] = new_data.std()
         dictStats['MEDIAN'] = np.median(new_data)
->>>>>>> 14a91621
-
         dictStats['NPIX'] = self.header['NAXIS1'] * self.header['NAXIS2']
         dictStats['NSAT'] = (new_data >= sat_threshold).sum()
         dictStats['EXPTIME'] = self.header['EXPTIME']
@@ -674,84 +627,6 @@
         Returns:
             int: 0, if everything was fine."""
 
-<<<<<<< HEAD
-        field_names = ['X_IMAGE', 'Y_IMAGE', 'MAG_BEST', 'NUMBER',
-                       'ELLIPTICITY', 'FLAGS', 'CLASS_STAR', 'FWHM_IMAGE']
-        data_sextractor = np.genfromtxt(detect_params['CATALOG_NAME'],
-                                        names=field_names)
-        data_sextractor = np.atleast_1d(data_sextractor) # Mabel contribution
-
-        cond = np.ones(data_sextractor.shape[0], dtype=bool)
-        # data_fwhm = copy.deepcopy(data_sextractor)
-        flag_value = data_sextractor['FLAGS'].max()
-        ellipticity = data_sextractor['ELLIPTICITY'].max()
-        if data_sextractor.shape[0] > 10:
-            # Selecting best detections
-            ellipticity = 0
-            flag_value = 0
-            for flag_value in [0, 1, 2, 3, 4, 5, 6, 7, 8, 9, 10, 11, 12]:
-                # non-saturated, non-deblended sources
-                condition1 = data_sextractor['FLAGS'] == flag_value
-                if data_sextractor[condition1].shape[0] > 10:
-                    for ellipticity in np.arange(0, 1.1, 0.1):    
-                        # circular sources
-                        condition2 = data_sextractor['ELLIPTICITY'] < ellipticity
-                        if data_sextractor[condition1 & condition2].shape[0] > 2:
-                            # there are more than three sources for compute statistics
-                            cond = condition1 & condition2
-                            break
-
-        if data_sextractor[cond].shape[0] == 0:
-            print('WARNING: No values after filtering process.')
-            print(f'Detection parameters = {detect_params}')
-            return {'MEAN': None,
-                    'STD': None,
-                    'MIN': None,
-                    'MAX': None,
-                    'MEDIAN': None,
-                    'MAX_ELLIP': ellipticity,
-                    'FLAG': flag_value}
-        
-        if show_info:
-            # printing info
-            print("Original sources number ->", data_sextractor['X_IMAGE'].size)
-            print("Filtered sources number->", data_sextractor[cond]['X_IMAGE'].size)
-            print("FWHM_IMAGE", "CLASS_STAR", "ELLIPTICITY")
-            for fwhm, class_star, ellip in zip(data_sextractor[cond]['FWHM_IMAGE'],
-                                                     data_sextractor[cond]['CLASS_STAR'],
-                                                     data_sextractor[cond]['ELLIPTICITY']):
-                print(fwhm, '--', class_star, '--', ellip)
-
-        # appending info to FITS Header
-        new_cards = list()
-        if 'MAPCAT' in detect_params['CATALOG_NAME']:
-            candidateCards = [('SOFTDET', 'SExtractor', 'Source detection software'),
-                              ('FWHM', round(data_sextractor[cond]['FWHM_IMAGE'].mean(), 2),
-                               'Mean pix FWHM'),
-                              ('FWHMSTD', round(data_sextractor[cond]['FWHM_IMAGE'].std(), 2),
-                               'Std pix FWHM'),
-                              ('FWNSOURC', data_sextractor[cond]['FWHM_IMAGE'].size,
-                               'FWHM number of sources used'),
-                              ('FWHMFLAG', flag_value, 'SExtractor source FLAG'),
-                              ('FWHMELLI', round(ellipticity, 2), 'SExtractor max ELLIP'),
-                              ('PIXSCALE', self._header['INSTRSCL'], 'Scale [arcs/pix]')]
-        
-        else:
-            candidateCards = [('SOFTDET', 'SExtractor', 'Source detection software'),
-                              ('FWHM', round(data_sextractor[cond]['FWHM_IMAGE'].mean(), 2),
-                               'Mean pix FWHM'),
-                              ('FWHMSTD', round(data_sextractor[cond]['FWHM_IMAGE'].std(), 2),
-                               'Std pix FWHM'),
-                              ('FWNSOURC', data_sextractor[cond]['FWHM_IMAGE'].size,
-                               'FWHM number of sources used'),
-                              ('FWHMFLAG', flag_value, 'SExtractor source FLAG'),
-                              ('FWHMELLI', round(ellipticity, 2), 'SExtractor max ELLIP')]
-        for card in candidateCards:
-            if card[0] in self._header:
-                self._header[card[0]] = card[1]
-            else:
-                new_cards.append(card)
-=======
         with fits.open(self.path, mode='update') as hdul:
             hdr = hdul[0].header
             
@@ -763,7 +638,6 @@
                 else:
                     # appending new info to FITS Header
                     new_cards.append(card)
->>>>>>> 14a91621
                 
             # ------------ Writing FWHM computed ---------------------
             hdr.extend(new_cards, end=True)
