#!/usr/bin/env python3
# -*- coding: utf-8 -*-
"""
Created on Thu April 09 09:49:53 2020

___e-mail__ = cesar_husillos@tutanota.com
__author__ = 'Cesar Hiop3_pousillos'

VERSION:
    1.0 Initial version
"""


# ---------------------- IMPORT SECTION ----------------------
from cmath import e
import os
import argparse
from collections import defaultdict
from pprint import pprint
from tkinter import N
from typing import DefaultDict
from urllib.parse import quote

import pandas as pd
import jinja2 # HTML templates packages for documentation and logging

import mcReduction
from mcFits import *
import matplotlib
matplotlib.use('Agg')

def report(csv_file, output_dir, template_file, title=''):
    """Create output HTML report with CSV input data.

    Args:
        csv_file (string): Input CSV FITS data file.
        output_dir (string): Output directory report.
        template_file (string): HMTL template file.
        title (str): Report title.

    Returns:
        int:
            0, if everything was OK.
            1, if reading csv_file fault.
            2, if file_template was not found.
    
    Exception:
        Exception: If output html report could not be written.
    """
    # rendering Jinja2 web page template
    results = None
    try:
        results = pd.read_csv(csv_file)
    except:
        print(f"ERROR: Reading CVS input file '{csv_file}'.")
        return 1

    # results = results.sort(columns='DATE-OBS')
    results['FILENAME'] = [os.path.split(r)[1] for r in results['PATH'].values]
    # results['FILEPNG'] = [quote(r.replace('.fits', '.png'), safe='') for r in results['FILENAME'].values]
    # results['HISTOPNG'] = [quote(r.replace('.fits', '_histogram.png'), safe='') for r in results['FILENAME'].values]
    if 'MJD-OBS' in results.columns:
        results['MJDOBS'] = results['MJD-OBS']
    if 'DATE-OBS' in results.columns:
        results['DATE-OBS'] = results['DATE-OBS']
    

    if not os.path.exists(template_file):
        print(f"ERROR: Template file '{template_file}' not found.")
        return 2

    fits_dir = os.path.split(results['PATH'].values[0])[0]
    template_dir, template_name = os.path.split(template_file)
    templateLoader = jinja2.FileSystemLoader(searchpath=template_dir)
    templateEnv = jinja2.Environment(loader=templateLoader)
    template = templateEnv.get_template(template_name)

    dictOfLists = results.to_dict(orient='list')
    listOfDicts = [dict(zip(dictOfLists,t)) for t in zip(*dictOfLists.values())]
    print(listOfDicts[0])

    outputText = template.render(results=listOfDicts, \
        title = title, fits_dir=fits_dir, \
        num_fits = len(results['FILENAME']))  # this is where to put args to the template renderer
    outputText = outputText.replace('assets/', \
        os.path.join(template_dir, 'assets/'))

    # saving QC HTML results page
    outHTML = os.path.join(output_dir, template_name)
    # print(f"outHTML = {outputText}")
    try:
        with open(outHTML, 'w') as fout:
            fout.write(outputText)
    except:
        print(f"ERROR: output '{template_file}' could not be written.")
        raise
    
    return 0

# ------------------------ MAIN FUNCTION SECTION -----------------------------
def main():
    parser = argparse.ArgumentParser(prog='iop3_reduction.py', \
    conflict_handler='resolve',
    description='''Main program that reads, classify and reduces data from 
    FITS located at input directory. ''',
    epilog='''''')
    parser.add_argument('--version', action='version', version='%(prog)s 0.1')
    parser.add_argument("config_dir", help="Configuration parameter files directory")
    parser.add_argument("reduction_dir", help="Reduction output directory")
    parser.add_argument("input_dir", help="Input directory")
    parser.add_argument("--border_image",
       action="store",
       dest="border_image",
       type=int,
       default=0,
       help="True is input file is for clusters [default: %(default)s].")
    parser.add_argument('-v', '--verbose', action='count', default=0,
        help="Show running and progress information [default: %(default)s].")
    args = parser.parse_args()

    # Checking input parameters
    if not os.path.exists(args.config_dir):
        str_err = 'ERROR: Config dir "{}" not available'
        print(str_err.format(args.config_dir))
        return 1
    
    if not os.path.isdir(args.reduction_dir):
        try:
            os.makedirs(args.reduction_dir)
        except IOError:
            str_err = 'ERROR: Could not create output reduction directory "{}"'
            print(str_err.format(args.reduction_dir))
            return 2

    input_dir = os.path.abspath(args.input_dir)
    if not os.path.isdir(input_dir):
        str_err = 'ERROR: Input directory "{}" not available'
        print(str_err.format(input_dir))
        return 3
    
    border_image = args.border_image
    if args.border_image < 0:
        border_image = 0
    elif args.border_image > 300:
        str_err = 'ERROR: Border image "{}" too high for getting realistic results.'
        print(str_err.format(args.border_image))
        return 4
    
    # Getting run date
    dt_run = re.findall('(\d{6})', input_dir)[-1]
    date_run = f'20{dt_run[:2]}-{dt_run[2:4]}-{dt_run[-2:]}'

    if not os.path.exists(args.reduction_dir):
        try:
            os.makedirs(args.reduction_dir)
        except IOError:
            str_err = 'ERROR: Output reduction directory "{}" couldn\'t be created'
            print(str_err.format(args.reduction_dir))
            return 4
        else:
            message = "Output reduction directory set to '{}'"
            print(message.format(args.reduction_dir))

    # Raw input data
    data_raw_input = defaultdict(list)

    # Create generic object of class mcReduction
    oReduction = mcReduction.mcReduction(input_dir, args.reduction_dir,
                                         border=border_image)

    # Input FITS classification printing
    print(f'Bias number = {len(oReduction.bias)}')
    print(f'Flats number = {len(oReduction.flats)}')
    print(f'Science number = {len(oReduction.science)}')
    # print('Description = {}'.format(oReduction.science.describe))

    # Getting input FITS info
    some_raw_keys = ['INSFLNAM', 'NAXIS1', 'NAXIS2', 'RA', 'DEC', 'OBJECT', \
        'EXPTIME', 'DATE-OBS', 'EQUINOX', 'MJD-OBS', 'INSTRSCL', 'IMAGETYP']

    input_fits = oReduction.bias['FILENAME'].tolist() + oReduction.flats['FILENAME'].tolist() + \
        oReduction.science['FILENAME'].tolist()

    for fi in input_fits:
        # reading input FITS
        ff = mcFits(fi, border=args.border_image)

        # if ff.header['NAXIS1'] < 1024:
        #     continue
        
        # getting formated info
        data_raw_input['PATH'].append(fi)
        data_raw_input['RUN_DATE'].append(date_run)
        
        pol_ang = ''
        if 'INSPOROT' in ff.header:
            try:
                pol_ang = round(float(ff.header['INSPOROT']), 1)
            except:
                pol_ang=ff.header['INSPOROT']
        data_raw_input['POLANGLE'].append(pol_ang)
        
        for s_key in some_raw_keys:
            data_raw_input[s_key].append(ff.header.get(s_key, 'FILTER'))
        
        # adding FITS data statistics
        for key, value in ff.stats().items():
            data_raw_input[key].append(value)
        
    
    # Saving input raw data by using a CSV file
    csv_data_raw = os.path.join(args.reduction_dir, 'input_data_raw.csv')
    df_raw_out = pd.DataFrame(data_raw_input)
    # print('df_raw_out.info()')
    # print(df_raw_out.info())
    df_raw_out.to_csv(csv_data_raw, index=False)


    # ------------------- MasterBIAS generation -------------------
    if oReduction.createMasterBIAS() != 0:
        print("MasterBIAS generation failed.")
        # without MasterBIAS, reduction process has no sense. So script ends here.
        return 6

    # Plotting MasterBIAS and histogram
    mcBIAS = mcFits(oReduction.masterBIAS, border=oReduction.border)
    
    if 'fits' in oReduction.masterBIAS:
        plotBIAS = oReduction.masterBIAS.replace('.fits', '.png')
    else:
        plotBIAS = oReduction.masterBIAS.replace('.fit', '.png')
    title = f'{oReduction.date} masterBIAS'
    mcBIAS.plot(title=title)

    if 'fits' in oReduction.masterBIAS:
        plotBIASHist = oReduction.masterBIAS.replace('.fits', '_histogram.png')
    else:
        plotBIASHist = oReduction.masterBIAS.replace('.fit', '_histogram.png')
    histo_par = {'xlabelsize':8,
                 'ylabelsize': 8,
                 'bins': 100,
                 'color':'#6022aa',
                 'alpha':0.6}
    mcBIAS.plot_histogram(plotBIASHist, title=title, histogram_params=histo_par)


    # Getting masterBIAS info (there is only one by night)
    data_masterbias_info = {}
    
    data_masterbias_info['RUN_DATE'] = [date_run]
    data_masterbias_info['PATH'] = oReduction.masterBIAS # this attribute is a list
    data_masterbias_info['PLOT'] = [plotBIAS]
    data_masterbias_info['HISTOGRAM'] = [plotBIASHist]

    some_bias_keys = ['NAXIS1', 'NAXIS2', 'SOFT', 'PROCDATE', 'BIASOP', 'PXBORDER', \
        'OBJECT', 'MAX', 'MIN', 'MEAN', 'STD', 'MED']

    for s_key in some_bias_keys:
        data_masterbias_info[s_key] = [mcBIAS.header.get(s_key, '')]
    
    # Number of FITS used in MasterBIAS composition is variable.
    counter = 0
    while f'BIAS{counter}' in mcBIAS.header:
        data_masterbias_info[f'BIAS{counter}'] = [mcBIAS.header[f'BIAS{counter}']]
        counter += 1

    # Saving masterbias data in CSV file
    csv_masterbias_data = os.path.join(args.reduction_dir, 'masterbias_data.csv')
    df_masterbias_out = pd.DataFrame(data_masterbias_info)
    df_masterbias_out.to_csv(csv_masterbias_data, index=False)
    # pprint.pprint(data_masterbias_info)
    

    # --------------- MasterFLATs generation ---------------------
    data_masterflats_info = defaultdict(list)

    if oReduction.createMasterFLAT():
        print("MasterFLATs generation failed.")
        return 7

    num_fits_in_mf = 0    

    for pol_ang, mf_path in oReduction.masterFLAT.items():
        print('- ' * 5 + mf_path)
        mcFLAT = mcFits(mf_path, border=oReduction.border)

        # Plotting FLAT and histogram
        if 'fits' in oReduction.masterFLAT[pol_ang]:
            plotFLAT = oReduction.masterFLAT[pol_ang].replace('.fits', '.png')
        else:
            plotFLAT = oReduction.masterFLAT[pol_ang].replace('.fit', '.png')
        title = f"MasterFLAT (date, pol.angle)=({oReduction.date}, {pol_ang})"
        mcFLAT.plot(title=title)
        if 'fits' in oReduction.masterFLAT[pol_ang]:
            plotFLATHist = oReduction.masterFLAT[pol_ang].replace('.fits', '_histogram.png')
        else:
            plotFLATHist = oReduction.masterFLAT[pol_ang].replace('.fit', '_histogram.png')

        mcFLAT.plot_histogram(plotFLATHist, title=title, \
            histogram_params=histo_par)
        
        # Getting FLATS info
        data_masterflats_info['PATH'].append(mf_path)
        data_masterflats_info['RUN_DATE'].append(date_run)
        pol_ang = ''
        if 'INSPOROT' in mcFLAT.header:
            try:
                pol_ang = round(float(mcFLAT.header['INSPOROT']), 1)
            except:
                pol_ang = mcFLAT.header['INSPOROT']
        else:
            pol_ang = mcFLAT.header['FILTER']
        data_masterflats_info['POLANGLE'].append(pol_ang)
        data_masterflats_info['PLOT'].append(plotFLAT)
        data_masterflats_info['HISTOGRAM'].append(plotFLATHist)

        some_flats_keys = ['NAXIS1', 'NAXIS2', 'SOFT', 'PROCDATE', 'FLATOP', \
            'PXBORDER', 'OBJECT', 'MBIAS', 'MAX', 'MIN', 'MEAN', 'STD', 'MED']

        for sf_key in some_flats_keys:
            data_masterflats_info[sf_key].append(mcFLAT.header.get(sf_key, ''))

        # FITS number used for generating FLAT is variable
        counter = 0
        while f"FLAT{counter}" in mcFLAT.header:
            data_masterflats_info[f"FLAT{counter}"].append(mcFLAT.header[f"FLAT{counter}"])
            counter += 1
        num_fits_in_mf = max([counter, num_fits_in_mf])

    for n in range(num_fits_in_mf):
        while len(data_masterflats_info[f'FLAT{n}']) < len(oReduction.masterFLAT.keys()):
            data_masterflats_info[f'FLAT{n}'].append('')
        
    # Saving masterbias data
    # Ouput CSV data file info
    csv_masterflats_data = os.path.join(args.reduction_dir, 'masterflats_data.csv')
    df_masterflats_out = pd.DataFrame.from_dict(data_masterflats_info, orient='index')
    df_masterflats_out=df_masterflats_out.transpose()
    df_masterflats_out.to_csv(csv_masterflats_data, index=False)

    # --------------- Making FITS set reduction operations --------------#
    
    # info container
    data_red_out = defaultdict(list)

    # Computing Science FITS
    oReduction.reduce()

    #print('Plotting figures. Please wait...')
    for index in range(oReduction.science.shape[0]):
        sci = oReduction.science.iloc[index]
        path_red = os.path.join(oReduction.out_dir, os.path.split(sci['FILENAME'])[1])
        if not os.path.exists(path_red):
            print(f"WARNING: '{path_red}' not available.")
            continue
        mcRED = mcFits(path_red)

<<<<<<< HEAD
        # Estimating FWHM from extracted sources
        dictSEx = {}
        if 'fits' in mcRED.path:
            dictSEx['CATALOG_NAME'] = mcRED.path.replace('.fits', '.cat')
        else:
            dictSEx['CATALOG_NAME'] = mcRED.path.replace('.fit', '.cat')
        dictSEx['CONFIG_FILE'] = os.path.join(args.config_dir, 'daofind.sex')
        
        try:
            #mcRED.compute_fwhm(dictSEx)
            mcRED.get_fwhm(sext_conf=dictSEx['CONFIG_FILE'], cat_out=dictSEx['CATALOG_NAME'])
            mcRED = 0 # Forcing to write FWHM dataSEX
            mcRED = mcFits(path_red, border=border_image)
        except Exception as e:
            print(f'REDUCTION,ERROR,"Could not compute FWHM in FITS \'{path_red}\'."')
            print(e)
=======
        # # Estimating FWHM from extracted sources
        # dictSEx = {}
        # dictSEx['CATALOG_NAME'] = mcRED.path.replace('.fits', '.cat')
        # dictSEx['CONFIG_FILE'] = os.path.join(args.config_dir, 'daofind.sex')
        # try:
        #     mcRED.compute_fwhm(dictSEx)
        #     mcRED = 0 # Forcing to write FWHM dataSEX
        #     mcRED = mcFits(path_red, border=border_image)
        # except Exception as e:
        #     print(f'REDUCTION,ERROR,"Could not compute FWHM in FITS \'{path_red}\'."')
        #     print(e)
>>>>>>> e8a48abc

        # Plotting Science image...
        if 'fits' in mcRED.path:
            plotSCI = mcRED.path.replace('.fits', '.png')
        else:
            plotSCI = mcRED.path.replace('.fit', '.png')
        title_pattern = "{} - {} - {:.1f} s"
        title = title_pattern.format(sci['DATE-OBS'], \
            sci['OBJECT'], float(sci['EXPTIME']))
        mcRED.plot(title=title)

        # Plotting histogram
        if 'fits' in mcRED.path:
            plotSCIHist = mcRED.path.replace('.fits', '_histogram.png')
        else:
            plotSCIHist = mcRED.path.replace('.fit', '_histogram.png')
        mcRED.plot_histogram(plotSCIHist, title=title, histogram_params=histo_par)

        # Getting REDUCED FITS info
        data_red_out['PATH'].append(mcRED.path)
        data_red_out['RUN_DATE'].append(date_run)
        pol_ang = ''
        if 'INSPOROT' in mcRED.header:
            pol_ang = round(float(mcRED.header['INSPOROT']), 1)
        else:
            try:
                pol_ang = round(float(mcRED.header['FILTER'][1:]), 1)
            except:
                pol_ang = 99.0
        data_red_out['POLANGLE'].append(pol_ang)
        data_red_out['PLOT'].append(plotSCI)
        data_red_out['HISTOGRAM'].append(plotSCIHist)

        some_reduction_keys = ['NAXIS1', 'NAXIS2', 'SOFT', 'PROCDATE', \
            'PXBORDER', 'INSFLNAM', 'RA', 'DEC', 'OBJECT', 'EXPTIME', \
            'DATE-OBS', 'EQUINOX', 'MJD-OBS', 'BIAS', 'FLAT', \
            # 'FWHM', 'FWHMSTD', 'FWNSOURC', 'FWHMFLAG', 'FWHMELLI', \
            'MAX', 'MIN', 'MEAN', 'STD', 'MED']
        
        for sr_key in some_reduction_keys:
            data_red_out[sr_key].append(mcRED.header.get(sr_key, ''))

    # Saving output reduced data
    # Output CSV data file
    csv_data_red = os.path.join(args.reduction_dir, 'output_data_red.csv')
    df_red_out = pd.DataFrame(data_red_out)
    df_red_out.to_csv(csv_data_red, index=False)

    # Reporting results...
    dir_templates = os.path.join(args.config_dir, 'templates')

    # Raw images
    template = os.path.join(dir_templates, 'raw_fits.html')
    res_rep_RawFits = report(csv_data_raw, \
        output_dir=args.reduction_dir, template_file=template, \
        title=f'{date_run} raw FITS')
    
    # MasterBIAS
    template = os.path.join(dir_templates, 'masterbias_fits.html')
    rep_MB = report(csv_masterbias_data, \
        output_dir=args.reduction_dir, template_file=template, \
        title=f'{date_run} MASTERBIAS result')
    
    # MasterFlats
    template = os.path.join(dir_templates, 'masterflat_fits.html')
    print(csv_masterflats_data)
    rep_MF = report(csv_masterflats_data, \
        output_dir=args.reduction_dir, template_file=template, \
        title=f'{date_run} MASTERFLATS result')
    
    # Reduced FITS
    template = os.path.join(dir_templates, 'reduced_fits.html')
    rep_RedFits = report(csv_data_red, \
        output_dir=args.reduction_dir, template_file=template, \
        title=f'{date_run} reduced FITS')
    
    return 0

if __name__ == '__main__':
    if not main():
        print("*" * 80)
        print("Reduction done successfully!!")
        print("*" * 80)<|MERGE_RESOLUTION|>--- conflicted
+++ resolved
@@ -355,36 +355,22 @@
             continue
         mcRED = mcFits(path_red)
 
-<<<<<<< HEAD
         # Estimating FWHM from extracted sources
-        dictSEx = {}
-        if 'fits' in mcRED.path:
-            dictSEx['CATALOG_NAME'] = mcRED.path.replace('.fits', '.cat')
-        else:
-            dictSEx['CATALOG_NAME'] = mcRED.path.replace('.fit', '.cat')
-        dictSEx['CONFIG_FILE'] = os.path.join(args.config_dir, 'daofind.sex')
-        
-        try:
+        # dictSEx = {}
+        # if 'fits' in mcRED.path:
+        #    dictSEx['CATALOG_NAME'] = mcRED.path.replace('.fits', '.cat')
+        #else:
+        #    dictSEx['CATALOG_NAME'] = mcRED.path.replace('.fit', '.cat')
+        #dictSEx['CONFIG_FILE'] = os.path.join(args.config_dir, 'daofind.sex')
+        
+        #try:
             #mcRED.compute_fwhm(dictSEx)
-            mcRED.get_fwhm(sext_conf=dictSEx['CONFIG_FILE'], cat_out=dictSEx['CATALOG_NAME'])
-            mcRED = 0 # Forcing to write FWHM dataSEX
-            mcRED = mcFits(path_red, border=border_image)
-        except Exception as e:
-            print(f'REDUCTION,ERROR,"Could not compute FWHM in FITS \'{path_red}\'."')
-            print(e)
-=======
-        # # Estimating FWHM from extracted sources
-        # dictSEx = {}
-        # dictSEx['CATALOG_NAME'] = mcRED.path.replace('.fits', '.cat')
-        # dictSEx['CONFIG_FILE'] = os.path.join(args.config_dir, 'daofind.sex')
-        # try:
-        #     mcRED.compute_fwhm(dictSEx)
-        #     mcRED = 0 # Forcing to write FWHM dataSEX
-        #     mcRED = mcFits(path_red, border=border_image)
-        # except Exception as e:
-        #     print(f'REDUCTION,ERROR,"Could not compute FWHM in FITS \'{path_red}\'."')
-        #     print(e)
->>>>>>> e8a48abc
+        #    mcRED.get_fwhm(sext_conf=dictSEx['CONFIG_FILE'], cat_out=dictSEx['CATALOG_NAME'])
+        #    mcRED = 0 # Forcing to write FWHM dataSEX
+        #    mcRED = mcFits(path_red, border=border_image)
+        #except Exception as e:
+        #    print(f'REDUCTION,ERROR,"Could not compute FWHM in FITS \'{path_red}\'."')
+        #    print(e)
 
         # Plotting Science image...
         if 'fits' in mcRED.path:
