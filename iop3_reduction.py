--- conflicted
+++ resolved
@@ -220,11 +220,17 @@
     # Plotting MasterBIAS and histogram
     mcBIAS = mcFits(oReduction.masterBIAS, border=oReduction.border)
     
-    plotBIAS = oReduction.masterBIAS.replace('.fits', '.png')
+    if 'fits' in oReduction.masterBIAS:
+        plotBIAS = oReduction.masterBIAS.replace('.fits', '.png')
+    else:
+        plotBIAS = oReduction.masterBIAS.replace('.fit', '.png')
     title = f'{oReduction.date} masterBIAS'
     mcBIAS.plot(title)
 
-    plotBIASHist = oReduction.masterBIAS.replace('.fits', '_histogram.png')
+    if 'fits' in oReduction.masterBIAS:
+        plotBIASHist = oReduction.masterBIAS.replace('.fits', '_histogram.png')
+    else:
+        plotBIASHist = oReduction.masterBIAS.replace('.fit', '_histogram.png')
     histo_par = {'xlabelsize':8,
                  'ylabelsize': 8,
                  'bins': 100,
@@ -280,8 +286,10 @@
             plotFLAT = oReduction.masterFLAT[pol_ang].replace('.fit', '.png')
         title = f"MasterFLAT (date, pol.angle)=({oReduction.date}, {pol_ang})"
         mcFLAT.plot(title)
-        
-        plotFLATHist = oReduction.masterFLAT[pol_ang].replace('.fits', '_histogram.png')
+        if 'fits' in oReduction.masterFLAT[pol_ang]:
+            plotFLATHist = oReduction.masterFLAT[pol_ang].replace('.fits', '_histogram.png')
+        else:
+            plotFLATHist = oReduction.masterFLAT[pol_ang].replace('.fit', '_histogram.png')
 
         mcFLAT.plot_histogram(plotFLATHist, title=title, \
             histogram_params=histo_par)
@@ -295,6 +303,8 @@
                 pol_ang = mcFLAT.header['INSPOROT']
             else:
                 pol_ang = round(float(mcFLAT.header['INSPOROT']), 1)
+        else:
+                pol_ang = mcFLAT.header['FILTER']
         data_masterflats_info['POLANGLE'].append(pol_ang)
         data_masterflats_info['PLOT'].append(plotFLAT)
         data_masterflats_info['HISTOGRAM'].append(plotFLATHist)
@@ -319,12 +329,8 @@
     # Saving masterbias data
     # Ouput CSV data file info
     csv_masterflats_data = os.path.join(args.reduction_dir, 'masterflats_data.csv')
-<<<<<<< HEAD
     df_masterflats_out = pd.DataFrame.from_dict(data_masterflats_info, orient='index')
     df_masterflats_out=df_masterflats_out.transpose()
-=======
-    df_masterflats_out = pd.DataFrame(data_masterflats_info)    
->>>>>>> bdd694bd
     df_masterflats_out.to_csv(csv_masterflats_data, index=False)
 
     # --------------- Making FITS set reduction operations --------------#
@@ -346,7 +352,7 @@
 
         # Estimating FWHM from extracted sources
         dictSEx = {}
-        if 'MAPCAT' in mcRED.path:
+        if 'fits' in mcRED.path:
             dictSEx['CATALOG_NAME'] = mcRED.path.replace('.fits', '.cat')
         else:
             dictSEx['CATALOG_NAME'] = mcRED.path.replace('.fit', '.cat')
@@ -360,7 +366,10 @@
             print(e)
 
         # Plotting Science image...
-        plotSCI = mcRED.path.replace('.fits', '.png')
+        if 'fits' in mcRED.path:
+            plotSCI = mcRED.path.replace('.fits', '.png')
+        else:
+            plotSCI = mcRED.path.replace('.fit', '.png')
         title_pattern = "{} - {} - {:.1f} s"
         title = title_pattern.format(sci['DATE-OBS'], \
             sci['OBJECT'], float(sci['EXPTIME']))
@@ -379,6 +388,9 @@
         pol_ang = ''
         if 'INSPOROT' in mcRED.header:
             pol_ang = round(float(mcRED.header['INSPOROT']), 1)
+        else:
+            pol_ang = round(float(mcRED.header['FILTER'][1:]), 1)
+
         data_red_out['POLANGLE'].append(pol_ang)
         data_red_out['PLOT'].append(plotSCI)
         data_red_out['HISTOGRAM'].append(plotSCIHist)
